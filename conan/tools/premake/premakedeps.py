--- conflicted
+++ resolved
@@ -1,15 +1,7 @@
-<<<<<<< HEAD
 from conans.model.build_info import CppInfo
 from conans.util.files import save
 
-BUILD_INFO_PREMAKE = "conanbuildinfo.premake.lua"
-
-=======
-from conans.model.new_build_info import NewCppInfo
-from conans.util.files import save
-
 PREMAKE_FILE = "conandeps.premake.lua"
->>>>>>> 8c389f5a
 
 
 class _PremakeTemplate(object):
@@ -41,7 +33,6 @@
                                     deps_cpp_info.frameworks) if deps_cpp_info.frameworks else ""
         self.sysroot = "%s" % deps_cpp_info.sysroot.replace("\\",
                                                             "/") if deps_cpp_info.sysroot else ""
-
 
 
 class PremakeDeps(object):
