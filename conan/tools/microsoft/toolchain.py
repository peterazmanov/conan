--- conflicted
+++ resolved
@@ -2,23 +2,19 @@
 import textwrap
 from xml.dom import minidom
 
-<<<<<<< HEAD
-from conan.tools.microsoft.visual import VCvars
-=======
-from conan.tools.env.environment import save_script, register_environment_script
+
+from conan.tools.env.environment import register_environment_script
 from conan.tools.microsoft.visual import vcvars_command, vcvars_arch
 from conans.client.tools import intel_compilervars_command
->>>>>>> 33983837
 from conans.errors import ConanException
 from conans.util.files import save, load
 
 
-<<<<<<< HEAD
-=======
 CONAN_VCVARS_FILE = "conanvcvars.bat"
 
 
-def write_conanvcvars(conanfile):
+def write_conanvcvars(conanfile, auto_activate=True):
+    # FIXME: Write a VCVars generator for the final user
     """
     write a conanvcvars.bat file with the good args from settings
     """
@@ -42,7 +38,8 @@
             """.format(cvars))
         path = os.path.join(conanfile.generators_folder, CONAN_VCVARS_FILE)
         save(path, content)
-        register_environment_script(conanfile, path)
+        if auto_activate:
+            register_environment_script(conanfile, path)
 
 
 def vs_ide_version(conanfile):
@@ -64,7 +61,6 @@
     return visual_version
 
 
->>>>>>> 33983837
 class MSBuildToolchain(object):
 
     filename = "conantoolchain.props"
