import configparser
import errno
import gzip
import os
import platform
import shutil
import subprocess
import sys
from contextlib import contextmanager
from fnmatch import fnmatch
from shutil import which

<<<<<<< HEAD
=======
import six
from urllib.parse import urlparse
from urllib.request import url2pathname
>>>>>>> 597f1466

from conan.tools import CONAN_TOOLCHAIN_ARGS_FILE, CONAN_TOOLCHAIN_ARGS_SECTION
from conans.cli.output import ConanOutput
from conans.client.downloaders.download import run_downloader
from conans.errors import ConanException
from conans.util.sha import check_with_algorithm_sum
from conans.util.files import rmdir as _internal_rmdir


def load(conanfile, path, encoding="utf-8"):
    """
    Utility function to load files in one line. It will manage the open and close of the file,
    and load binary encodings. Returns the content of the file.


    :param conanfile: The current recipe object. Always use ``self``.
    :param path: Path to the file to read
    :param encoding: (Optional, Defaulted to ``utf-8``): Specifies the input file text encoding.
    :return: The contents of the file
    """
    with open(path, 'rb') as handle:
        tmp = handle.read()
        return tmp.decode(encoding)


def save(conanfile, path, content, append=False, encoding="utf-8"):
    """
    Utility function to save files in one line. It will manage the open and close of the file
    and creating directories if necessary.

    :param conanfile: The current recipe object. Always use ``self``.
    :param path: Path of the file to be created.
    :param content: Content (str or bytes) to be write to the file.
    :param append: (Optional, Defaulted to False): If ``True`` the contents will be appended to the
           existing one.
    :param encoding: (Optional, Defaulted to utf-8): Specifies the output file text encoding.
    """
    if append:
        mode = "ab"
        try:
            os.makedirs(os.path.dirname(path))
        except Exception:
            pass
    else:
        mode = "wb"
        dir_path = os.path.dirname(path)
        if not os.path.isdir(dir_path):
            try:
                os.makedirs(dir_path)
            except OSError as error:
                if error.errno not in (errno.EEXIST, errno.ENOENT):
                    raise OSError("The folder {} does not exist and could not be created ({})."
                                  .format(dir_path, error.strerror))
            except Exception:
                raise

    with open(path, mode) as handle:
        if not isinstance(content, bytes):
            content = bytes(content, encoding=encoding)
        handle.write(content)


def mkdir(conanfile, path):
    """
    Utility functions to create a directory. The existence of the specified directory is checked,
    so mkdir() will do nothing if the directory already exists.

    :param conanfile: The current recipe object. Always use ``self``.
    :param path: Path to the folder to be created.
    """
    if os.path.exists(path):
        return
    os.makedirs(path)


def rmdir(conanfile, path):
    """
    Utility functions to remove a directory. The existence of the specified directory is checked,
    so rmdir() will do nothing if the directory doesn’t exists.

    :param conanfile: The current recipe object. Always use ``self``.
    :param path: Path to the folder to be removed.
    """
    _internal_rmdir(path)


def rm(conanfile, pattern, folder, recursive=False):
    """
    Utility functions to remove files matching a ``pattern`` in a ``folder``.

    :param conanfile: The current recipe object. Always use ``self``.
    :param pattern: Pattern that the files to be removed have to match (fnmatch).
    :param folder: Folder to search/remove the files.
    :param recursive: If ``recursive`` is specified it will search in the subfolders.
    """
    for root, _, filenames in os.walk(folder):
        for filename in filenames:
            if fnmatch(filename, pattern):
                fullname = os.path.join(root, filename)
                os.unlink(fullname)
        if not recursive:
            break


def get(conanfile, url, md5='', sha1='', sha256='', destination=".", filename="",
        keep_permissions=False, pattern=None, verify=True, retry=None, retry_wait=None,
        auth=None, headers=None, strip_root=False):
    """
    High level download and decompressing of a tgz, zip or other compressed format file.
    Just a high level wrapper for download, unzip, and remove the temporary zip file once unzipped.
    You can pass hash checking parameters: ``md5``, ``sha1``, ``sha256``. All the specified
    algorithms will be checked. If any of them doesn't match, it will raise a ``ConanException``.

    :param conanfile: The current recipe object. Always use ``self``.
    :param destination: (Optional defaulted to ``.``) Destination folder
    :param filename: (Optional defaulted to '') If provided, the saved file will have the specified name,
           otherwise it is deduced from the URL
    :param url: forwarded to ``tools.file.download()``.
    :param md5: forwarded to ``tools.file.download()``.
    :param sha1:  forwarded to ``tools.file.download()``.
    :param sha256:  forwarded to ``tools.file.download()``.
    :param keep_permissions:  forwarded to ``tools.file.unzip()``.
    :param pattern: forwarded to ``tools.file.unzip()``.
    :param verify:  forwarded to ``tools.file.download()``.
    :param retry:  forwarded to ``tools.file.download()``.
    :param retry_wait: S forwarded to ``tools.file.download()``.
    :param auth:  forwarded to ``tools.file.download()``.
    :param headers:  forwarded to ``tools.file.download()``.
    :param strip_root: forwarded to ``tools.file.unzip()``.
    """

    if not filename:  # deduce filename from the URL
        url_base = url[0] if isinstance(url, (list, tuple)) else url
        if "?" in url_base or "=" in url_base:
            raise ConanException("Cannot deduce file name from the url: '{}'. Use 'filename' "
                                 "parameter.".format(url_base))
        filename = os.path.basename(url_base)

    download(conanfile, url, filename, verify=verify,
             retry=retry, retry_wait=retry_wait, auth=auth, headers=headers,
             md5=md5, sha1=sha1, sha256=sha256)
    unzip(conanfile, filename, destination=destination, keep_permissions=keep_permissions,
          pattern=pattern, strip_root=strip_root)
    os.unlink(filename)


def ftp_download(conanfile, host, filename, login='', password=''):
    """
    Ftp download of a file. Retrieves a file from an FTP server. This doesn’t support SSL, but you
    might implement it yourself using the standard Python FTP library.

    :param conanfile: The current recipe object. Always use ``self``.
    :param host: IP or host of the FTP server
    :param filename: Path to the file to be downloaded
    :param login: Authentication login
    :param password: Authentication password
    """
    # TODO: Check if we want to join this method with download() one, based on ftp:// protocol
    # this has been requested by some users, but the signature is a bit divergent
    import ftplib
    ftp = None
    try:
        ftp = ftplib.FTP(host)
        ftp.login(login, password)
        filepath, filename = os.path.split(filename)
        if filepath:
            ftp.cwd(filepath)
        with open(filename, 'wb') as f:
            ftp.retrbinary('RETR ' + filename, f.write)
    except Exception as e:
        try:
            os.unlink(filename)
        except OSError:
            pass
        raise ConanException("Error in FTP download from %s\n%s" % (host, str(e)))
    finally:
        if ftp:
            ftp.quit()


def download(conanfile, url, filename, verify=True, retry=None, retry_wait=None,
             auth=None, headers=None, md5='', sha1='', sha256=''):
    """
    Retrieves a file from a given URL into a file with a given filename. It uses certificates from
    a list of known verifiers for https downloads, but this can be optionally disabled.

    You can pass hash checking parameters: ``md5``, ``sha1``, ``sha256``. All the specified
    algorithms will be checked. If any of them doesn’t match, the downloaded file will be removed
    and it will raise a ``ConanException``.

    :param conanfile: The current recipe object. Always use ``self``.
    :param url: URL to download. It can be a list, which only the first one will be downloaded, and
                the follow URLs will be used as mirror in case of download error.
    :param filename: Name of the file to be created in the local storage
    :param verify: When False, disables https certificate validation
    :param retry: Number of retries in case of failure. Default is overridden by
           "tools.files.download:retry" conf
    :param retry_wait: Seconds to wait between download attempts. Default is overriden by
           "tools.files.download:retry_wait" conf.
    :param auth: A tuple of user and password to use HTTPBasic authentication
    :param headers: A dictionary with additional headers
    :param md5: MD5 hash code to check the downloaded file
    :param sha1: SHA-1 hash code to check the downloaded file
    :param sha256: SHA-256 hash code to check the downloaded file
    """
    # TODO: Add all parameters to the new conf
    requester = conanfile._conan_helpers.requester
    config = conanfile.conf
    out = ConanOutput()
    overwrite = True

    config_retry = config.get("tools.files.download:retry", check_type=int, default=None)
    retry = config_retry if config_retry is not None else retry if retry is not None else 2
    config_retry_wait = config.get("tools.files.download:retry_wait", check_type=int, default=None)
    retry_wait = config_retry_wait if config_retry_wait is not None \
        else retry_wait if retry_wait is not None else 5

    checksum = sha256 or sha1 or md5
    download_cache = config["tools.files.download:download_cache"] if checksum else None

    def _download_file(file_url):
        # The download cache is only used if a checksum is provided, otherwise, a normal download
<<<<<<< HEAD
        run_downloader(requester=requester, verify=verify, download_cache=download_cache,
                       url=file_url, overwrite=overwrite,
                       file_path=filename, retry=retry, retry_wait=retry_wait,
                       auth=auth, headers=headers, md5=md5, sha1=sha1, sha256=sha256)
=======
        if file_url.startswith("file:"):
            _copy_local_file_from_uri(conanfile, url=file_url, file_path=filename, md5=md5, sha1=sha1, sha256=sha256)
        else:
            run_downloader(requester=requester, output=out, verify=verify, download_cache=download_cache,
                        user_download=True, url=file_url,
                        file_path=filename, retry=retry, retry_wait=retry_wait, overwrite=overwrite,
                        auth=auth, headers=headers, md5=md5, sha1=sha1, sha256=sha256)
>>>>>>> 597f1466
        out.writeln("")

    if not isinstance(url, (list, tuple)):
        _download_file(url)
    else:  # We were provided several URLs to try
        for url_it in url:
            try:
                _download_file(url_it)
                break
            except Exception as error:
                message = "Could not download from the URL {}: {}.".format(url_it, str(error))
                out.warning(message + " Trying another mirror.")
        else:
            raise ConanException("All downloads from ({}) URLs have failed.".format(len(url)))

def _copy_local_file_from_uri(conanfile, url, file_path, md5=None, sha1=None, sha256=None):
    file_origin = _path_from_file_uri(url)
    shutil.copyfile(file_origin, file_path)

    if md5:
        check_md5(conanfile, file_path, md5)
    if sha1:
        check_sha1(conanfile, file_path, sha1)
    if sha256:
        check_sha256(conanfile, file_path, sha256)

def _path_from_file_uri(uri):
    path = urlparse(uri).path
    return url2pathname(path)


def rename(conanfile, src, dst):
    """
    Utility functions to rename a file or folder src to dst with retrying. ``os.rename()``
    frequently raises “Access is denied” exception on Windows.
    This function renames file or folder using robocopy to avoid the exception on Windows.



    :param conanfile: The current recipe object. Always use ``self``.
    :param src: Path to be renamed.
    :param dst: Path to be renamed to.
    """

    # FIXME: This function has been copied from legacy. Needs to fix: which() call and wrap subprocess call.
    if os.path.exists(dst):
        raise ConanException("rename {} to {} failed, dst exists.".format(src, dst))

    if platform.system() == "Windows" and which("robocopy") and os.path.isdir(src):
        # /move Moves files and directories, and deletes them from the source after they are copied.
        # /e Copies subdirectories. Note that this option includes empty directories.
        # /ndl Specifies that directory names are not to be logged.
        # /nfl Specifies that file names are not to be logged.
        process = subprocess.Popen(["robocopy", "/move", "/e", "/ndl", "/nfl", src, dst],
                                   stdout=subprocess.PIPE)
        process.communicate()
        if process.returncode > 7:  # https://ss64.com/nt/robocopy-exit.html
            raise ConanException("rename {} to {} failed.".format(src, dst))
    else:
        try:
            os.rename(src, dst)
        except Exception as err:
            raise ConanException("rename {} to {} failed: {}".format(src, dst, err))


def load_toolchain_args(generators_folder=None, namespace=None):
    """
    Helper function to load the content of any CONAN_TOOLCHAIN_ARGS_FILE

    :param generators_folder: `str` folder where is located the CONAN_TOOLCHAIN_ARGS_FILE.
    :param namespace: `str` namespace to be prepended to the filename.
    :return: <class 'configparser.SectionProxy'>
    """
    namespace_name = "{}_{}".format(namespace, CONAN_TOOLCHAIN_ARGS_FILE) if namespace \
        else CONAN_TOOLCHAIN_ARGS_FILE
    args_file = os.path.join(generators_folder, namespace_name) if generators_folder \
        else namespace_name
    toolchain_config = configparser.ConfigParser()
    toolchain_file = toolchain_config.read(args_file)
    if not toolchain_file:
        raise ConanException("The file %s does not exist. Please, make sure that it was not"
                             " generated in another folder." % args_file)
    try:
        return toolchain_config[CONAN_TOOLCHAIN_ARGS_SECTION]
    except KeyError:
        raise ConanException("The primary section [%s] does not exist in the file %s. Please, add it"
                             " as the default one of all your configuration variables." %
                             (CONAN_TOOLCHAIN_ARGS_SECTION, args_file))


def save_toolchain_args(content, generators_folder=None, namespace=None):
    """
    Helper function to save the content into the CONAN_TOOLCHAIN_ARGS_FILE

    :param content: `dict` all the information to be saved into the toolchain file.
    :param namespace: `str` namespace to be prepended to the filename.
    :param generators_folder: `str` folder where is located the CONAN_TOOLCHAIN_ARGS_FILE
    """
    # Let's prune None values
    content_ = {k: v for k, v in content.items() if v is not None}
    namespace_name = "{}_{}".format(namespace, CONAN_TOOLCHAIN_ARGS_FILE) if namespace \
        else CONAN_TOOLCHAIN_ARGS_FILE
    args_file = os.path.join(generators_folder, namespace_name) if generators_folder \
        else namespace_name
    toolchain_config = configparser.ConfigParser()
    toolchain_config[CONAN_TOOLCHAIN_ARGS_SECTION] = content_
    with open(args_file, "w") as f:
        toolchain_config.write(f)


@contextmanager
def chdir(conanfile, newdir):
    """
    This is a context manager that allows to temporary change the current directory in your conanfile

    :param conanfile: The current recipe object. Always use ``self``.
    :param newdir: Directory path name to change the current directory.

    """
    old_path = os.getcwd()
    os.chdir(newdir)
    try:
        yield
    finally:
        os.chdir(old_path)


def unzip(conanfile, filename, destination=".", keep_permissions=False, pattern=None,
          strip_root=False):
    """
    Extract different compressed formats

    :param conanfile: The current recipe object. Always use ``self``.
    :param filename: Path to the compressed file.
    :param destination: (Optional, Defaulted to ``.``) Destination folder (or file for .gz files)
    :param keep_permissions: (Optional, Defaulted to ``False``) Keep the zip permissions.
           WARNING: Can be dangerous if the zip was not created in a NIX system, the bits could
           produce undefined permission schema. Use this option only if you are sure that the zip
           was created correctly.
    :param pattern: (Optional, Defaulted to ``None``) Extract only paths matching the pattern.
           This should be a Unix shell-style wildcard, see fnmatch documentation for more details.
    :param strip_root: (Optional, Defaulted to False) If True, and all the unzipped contents are
           in a single folder it will flat the folder moving all the contents to the parent folder.
    """

    output = conanfile.output
    if (filename.endswith(".tar.gz") or filename.endswith(".tgz") or
            filename.endswith(".tbz2") or filename.endswith(".tar.bz2") or
            filename.endswith(".tar")):
        return untargz(filename, destination, pattern, strip_root)
    if filename.endswith(".gz"):
        with gzip.open(filename, 'rb') as f:
            file_content = f.read()
        target_name = filename[:-3] if destination == "." else destination
        save(conanfile, target_name, file_content)
        return
    if filename.endswith(".tar.xz") or filename.endswith(".txz"):
        return untargz(filename, destination, pattern, strip_root)

    import zipfile
    full_path = os.path.normpath(os.path.join(os.getcwd(), destination))

    if hasattr(sys.stdout, "isatty") and sys.stdout.isatty():
        def print_progress(the_size, uncomp_size):
            the_size = (the_size * 100.0 / uncomp_size) if uncomp_size != 0 else 0
            txt_msg = "Unzipping %d %%"
            if the_size > print_progress.last_size + 1:
                output.rewrite_line(txt_msg % the_size)
                print_progress.last_size = the_size
                if int(the_size) == 99:
                    output.rewrite_line(txt_msg % 100)
    else:
        def print_progress(_, __):
            pass

    with zipfile.ZipFile(filename, "r") as z:
        zip_info = z.infolist()
        if pattern:
            zip_info = [zi for zi in zip_info if fnmatch(zi.filename, pattern)]
        if strip_root:
            names = [n.replace("\\", "/") for n in z.namelist()]
            common_folder = os.path.commonprefix(names).split("/", 1)[0]
            if not common_folder and len(names) > 1:
                raise ConanException("The zip file contains more than 1 folder in the root")
            if len(names) == 1 and len(names[0].split("/", 1)) == 1:
                raise ConanException("The zip file contains a file in the root")
            # Remove the directory entry if present
            # Note: The "zip" format contains the "/" at the end if it is a directory
            zip_info = [m for m in zip_info if m.filename != (common_folder + "/")]
            for member in zip_info:
                name = member.filename.replace("\\", "/")
                member.filename = name.split("/", 1)[1]

        uncompress_size = sum((file_.file_size for file_ in zip_info))
        if uncompress_size > 100000:
            output.info("Unzipping %s, this can take a while" % _human_size(uncompress_size))
        else:
            output.info("Unzipping %s" % _human_size(uncompress_size))
        extracted_size = 0

        print_progress.last_size = -1
        if platform.system() == "Windows":
            for file_ in zip_info:
                extracted_size += file_.file_size
                print_progress(extracted_size, uncompress_size)
                try:
                    z.extract(file_, full_path)
                except Exception as e:
                    output.error("Error extract %s\n%s" % (file_.filename, str(e)))
        else:  # duplicated for, to avoid a platform check for each zipped file
            for file_ in zip_info:
                extracted_size += file_.file_size
                print_progress(extracted_size, uncompress_size)
                try:
                    z.extract(file_, full_path)
                    if keep_permissions:
                        # Could be dangerous if the ZIP has been created in a non nix system
                        # https://bugs.python.org/issue15795
                        perm = file_.external_attr >> 16 & 0xFFF
                        os.chmod(os.path.join(full_path, file_.filename), perm)
                except Exception as e:
                    output.error("Error extract %s\n%s" % (file_.filename, str(e)))
        output.writeln("")


def untargz(filename, destination=".", pattern=None, strip_root=False):
    # NOT EXPOSED at `conan.tools.files` but used in tests
    import tarfile
    with tarfile.TarFile.open(filename, 'r:*') as tarredgzippedFile:
        if not pattern and not strip_root:
            tarredgzippedFile.extractall(destination)
        else:
            members = tarredgzippedFile.getmembers()

            if strip_root:
                names = [n.replace("\\", "/") for n in tarredgzippedFile.getnames()]
                common_folder = os.path.commonprefix(names).split("/", 1)[0]
                if not common_folder and len(names) > 1:
                    raise ConanException("The tgz file contains more than 1 folder in the root")
                if len(names) == 1 and len(names[0].split("/", 1)) == 1:
                    raise ConanException("The tgz file contains a file in the root")
                # Remove the directory entry if present
                members = [m for m in members if m.name != common_folder]
                for member in members:
                    name = member.name.replace("\\", "/")
                    member.name = name.split("/", 1)[1]
                    member.path = member.name
                    if member.linkpath.startswith(common_folder):
                        # https://github.com/conan-io/conan/issues/11065
                        linkpath = member.linkpath.replace("\\", "/")
                        member.linkpath = linkpath.split("/", 1)[1]
                        member.linkname = member.linkpath
            if pattern:
                members = list(filter(lambda m: fnmatch(m.name, pattern),
                                      tarredgzippedFile.getmembers()))
            tarredgzippedFile.extractall(destination, members=members)


def _human_size(size_bytes):
    """
    format a size in bytes into a 'human' file size, e.g. B, KB, MB, GB, TB, PB
    Note that bytes will be reported in whole numbers but KB and above will have
    greater precision.  e.g. 43 B, 443 KB, 4.3 MB, 4.43 GB, etc
    """
    UNIT_SIZE = 1000.0

    suffixes_table = [('B', 0), ('KB', 1), ('MB', 1), ('GB', 2), ('TB', 2), ('PB', 2)]

    num = float(size_bytes)
    the_precision = None
    the_suffix = None
    for suffix, precision in suffixes_table:
        the_precision = precision
        the_suffix = suffix
        if num < UNIT_SIZE:
            break
        num /= UNIT_SIZE

    if the_precision == 0:
        formatted_size = "%d" % num
    else:
        formatted_size = str(round(num, ndigits=the_precision))

    return "%s%s" % (formatted_size, the_suffix)


def check_sha1(conanfile, file_path, signature):
    """
    Check that the specified ``sha1`` of the ``file_path`` matches with signature.
    If doesn’t match it will raise a ``ConanException``.

    :param conanfile: Conanfile object.
    :param file_path: Path of the file to check.
    :param signature: Expected sha1sum
    """
    check_with_algorithm_sum("sha1", file_path, signature)


def check_md5(conanfile, file_path, signature):
    """
    Check that the specified ``md5sum`` of the ``file_path`` matches with ``signature``.
    If doesn’t match it will raise a ``ConanException``.

    :param conanfile: The current recipe object. Always use ``self``.
    :param file_path: Path of the file to check.
    :param signature: Expected md5sum.
    """
    check_with_algorithm_sum("md5", file_path, signature)


def check_sha256(conanfile, file_path, signature):
    """
    Check that the specified ``sha256`` of the ``file_path`` matches with signature.
    If doesn’t match it will raise a ``ConanException``.

    :param conanfile: Conanfile object.
    :param file_path: Path of the file to check.
    :param signature: Expected sha256sum
    """
    check_with_algorithm_sum("sha256", file_path, signature)


def replace_in_file(conanfile, file_path, search, replace, strict=True, encoding="utf-8"):
    """
    Replace a string ``search`` in the contents of the file ``file_path`` with the string replace.

    :param conanfile: The current recipe object. Always use ``self``.
    :param file_path: File path of the file to perform the replacing.
    :param search: String you want to be replaced.
    :param replace: String to replace the searched string.
    :param strict: (Optional, Defaulted to ``True``) If ``True``, it raises an error if the searched
           string is not found, so nothing is actually replaced.
    :param encoding: (Optional, Defaulted to utf-8): Specifies the input and output files text
           encoding.
    """
    output = conanfile.output
    content = load(conanfile, file_path, encoding=encoding)
    if -1 == content.find(search):
        message = "replace_in_file didn't find pattern '%s' in '%s' file." % (search, file_path)
        if strict:
            raise ConanException(message)
        else:
            output.warning(message)
            return False
    content = content.replace(search, replace)
    save(conanfile, file_path, content, encoding=encoding)


def collect_libs(conanfile, folder=None):
    """
    Returns a sorted list of library names from the libraries (files with extensions *.so*, *.lib*,
    *.a* and *.dylib*) located inside the ``conanfile.cpp_info.libdirs`` (by default) or the
    **folder** directory relative to the package folder. Useful to collect not inter-dependent
    libraries or with complex names like ``libmylib-x86-debug-en.lib``.

    For UNIX libraries staring with **lib**, like *libmath.a*, this tool will collect the library
    name **math**.

    :param conanfile: The current recipe object. Always use ``self``.
    :param folder (Optional, Defaulted to ``None``): String indicating the subfolder name inside
           ``conanfile.package_folder`` where the library files are.
    :return: A list with the library names
    """
    if not conanfile.package_folder:
        return []
    if folder:
        lib_folders = [os.path.join(conanfile.package_folder, folder)]
    else:
        lib_folders = [os.path.join(conanfile.package_folder, folder)
                       for folder in conanfile.cpp_info.libdirs]
    result = []
    for lib_folder in lib_folders:
        if not os.path.exists(lib_folder):
            conanfile.output.warning("Lib folder doesn't exist, can't collect libraries: "
                                     "{0}".format(lib_folder))
            continue
        files = os.listdir(lib_folder)
        for f in files:
            name, ext = os.path.splitext(f)
            if ext in (".so", ".lib", ".a", ".dylib", ".bc"):
                if ext != ".lib" and name.startswith("lib"):
                    name = name[3:]
                if name in result:
                    conanfile.output.warning("Library '%s' was either already found in a previous "
                                             "'conanfile.cpp_info.libdirs' folder or appears several "
                                             "times with a different file extension" % name)
                else:
                    result.append(name)
    result.sort()
    return result



# TODO: Do NOT document this yet. It is unclear the interface, maybe should be split
def swap_child_folder(parent_folder, child_folder):
    """ replaces the current folder contents with the contents of one child folder. This
    is used in the SCM monorepo flow, when it is necessary to use one subproject subfolder
    to replace the whole cloned git repo
    """
    for f in os.listdir(parent_folder):
        if f != child_folder:
            path = os.path.join(parent_folder, f)
            if os.path.isfile(path):
                os.remove(path)
            else:
                _internal_rmdir(path)
    child = os.path.join(parent_folder, child_folder)
    for f in os.listdir(child):
        shutil.move(os.path.join(child, f), os.path.join(parent_folder, f))<|MERGE_RESOLUTION|>--- conflicted
+++ resolved
@@ -10,12 +10,8 @@
 from fnmatch import fnmatch
 from shutil import which
 
-<<<<<<< HEAD
-=======
-import six
 from urllib.parse import urlparse
 from urllib.request import url2pathname
->>>>>>> 597f1466
 
 from conan.tools import CONAN_TOOLCHAIN_ARGS_FILE, CONAN_TOOLCHAIN_ARGS_SECTION
 from conans.cli.output import ConanOutput
@@ -238,20 +234,14 @@
 
     def _download_file(file_url):
         # The download cache is only used if a checksum is provided, otherwise, a normal download
-<<<<<<< HEAD
-        run_downloader(requester=requester, verify=verify, download_cache=download_cache,
-                       url=file_url, overwrite=overwrite,
-                       file_path=filename, retry=retry, retry_wait=retry_wait,
-                       auth=auth, headers=headers, md5=md5, sha1=sha1, sha256=sha256)
-=======
         if file_url.startswith("file:"):
-            _copy_local_file_from_uri(conanfile, url=file_url, file_path=filename, md5=md5, sha1=sha1, sha256=sha256)
+            _copy_local_file_from_uri(conanfile, url=file_url, file_path=filename, md5=md5,
+                                      sha1=sha1, sha256=sha256)
         else:
-            run_downloader(requester=requester, output=out, verify=verify, download_cache=download_cache,
-                        user_download=True, url=file_url,
-                        file_path=filename, retry=retry, retry_wait=retry_wait, overwrite=overwrite,
-                        auth=auth, headers=headers, md5=md5, sha1=sha1, sha256=sha256)
->>>>>>> 597f1466
+            run_downloader(requester=requester, verify=verify, download_cache=download_cache,
+                           url=file_url, overwrite=overwrite,
+                           file_path=filename, retry=retry, retry_wait=retry_wait,
+                           auth=auth, headers=headers, md5=md5, sha1=sha1, sha256=sha256)
         out.writeln("")
 
     if not isinstance(url, (list, tuple)):
@@ -267,6 +257,7 @@
         else:
             raise ConanException("All downloads from ({}) URLs have failed.".format(len(url)))
 
+
 def _copy_local_file_from_uri(conanfile, url, file_path, md5=None, sha1=None, sha256=None):
     file_origin = _path_from_file_uri(url)
     shutil.copyfile(file_origin, file_path)
@@ -277,6 +268,7 @@
         check_sha1(conanfile, file_path, sha1)
     if sha256:
         check_sha256(conanfile, file_path, sha256)
+
 
 def _path_from_file_uri(uri):
     path = urlparse(uri).path
@@ -644,7 +636,6 @@
     return result
 
 
-
 # TODO: Do NOT document this yet. It is unclear the interface, maybe should be split
 def swap_child_folder(parent_folder, child_folder):
     """ replaces the current folder contents with the contents of one child folder. This
