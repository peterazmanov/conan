--- conflicted
+++ resolved
@@ -4,20 +4,12 @@
 from conan.tools._compilers import architecture_flag, build_type_flags
 from conan.tools.apple.apple import apple_min_version_flag, to_apple_arch, \
     apple_sdk_path
-<<<<<<< HEAD
-from conan.tools.env import Environment
-from conan.tools.files import save
-from conan.tools.cross_building import cross_building, get_cross_building_settings
-from conan.tools.gnu.get_cppstd import cppstd_flag
-from conan.tools.gnu.get_gnu_triplet import _get_gnu_triplet
-=======
 from conan.tools.cross_building import cross_building, get_cross_building_settings
 from conan.tools.env import Environment
 from conan.tools.files import save
 from conan.tools.gnu.get_cppstd import cppstd_flag
 from conan.tools.gnu.get_gnu_triplet import _get_gnu_triplet
 from conans.tools import args_to_string
->>>>>>> ed63e43c
 
 
 class AutotoolsToolchain:
@@ -153,12 +145,6 @@
         self.generate_args()
 
     def generate_args(self):
-<<<<<<< HEAD
-        args = {"build": self._build,
-                "host": self._host,
-                "target": self._target}
-        args = {k: v for k, v in args.items() if v is not None}
-=======
         configure_args = []
         configure_args.extend(self.configure_args)
 
@@ -180,5 +166,4 @@
         args = {"configure_args": args_to_string(configure_args),
                 "make_args":  args_to_string(self.make_args)}
 
->>>>>>> ed63e43c
         save(self._conanfile, CONAN_TOOLCHAIN_ARGS_FILE, json.dumps(args))