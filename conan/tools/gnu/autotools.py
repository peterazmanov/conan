--- conflicted
+++ resolved
@@ -12,12 +12,8 @@
 
     def __init__(self, conanfile, win_shell=False):
         self._conanfile = conanfile
-<<<<<<< HEAD
         self._win_shell = win_shell
-        self.environment_files = ["conanbuildenv", "conanautotoolstoolchain", "conanautotoolsdeps",
-                                  "conanvcvars"]
-=======
->>>>>>> 33983837
+
 
         args_path = os.path.join(conanfile.generators_folder, CONAN_TOOLCHAIN_ARGS_FILE)
         if os.path.isfile(args_path):
@@ -36,11 +32,7 @@
 
         cmd = "{}/configure {}".format(self._conanfile.source_folder, self._configure_args)
         self._conanfile.output.info("Calling:\n > %s" % cmd)
-<<<<<<< HEAD
-        self._conanfile.run(cmd, env=self.environment_files, new_win_bash=self._win_shell)
-=======
-        self._conanfile.run(cmd)
->>>>>>> 33983837
+        self._conanfile.run(cmd,  new_win_bash=self._win_shell)
 
     def make(self, target=None):
         make_program = self._conanfile.conf["tools.gnu:make_program"]
@@ -52,11 +44,7 @@
         if "-j" not in str_args and "nmake" not in make_program.lower():
             jobs = make_jobs_cmd_line_arg(self._conanfile) or ""
         command = join_arguments([make_program, target, str_args, jobs])
-<<<<<<< HEAD
-        self._conanfile.run(command, env=self.environment_files, win_shell=self._win_shell)
-=======
-        self._conanfile.run(command)
->>>>>>> 33983837
+        self._conanfile.run(command, win_shell=self._win_shell)
 
     def install(self):
         if not self._conanfile.should_install:
