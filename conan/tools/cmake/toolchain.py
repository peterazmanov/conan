--- conflicted
+++ resolved
@@ -313,11 +313,8 @@
         # for iOS a FAT library valid for simulator and device
         # can be generated if multiple archs are specified:
         # "-DCMAKE_OSX_ARCHITECTURES=armv7;armv7s;arm64;i386;x86_64"
-<<<<<<< HEAD
-=======
         if not host_context and not hasattr(self._conanfile, 'settings_build'):
             return None
->>>>>>> 1ec65483
         arch = self._conanfile.settings.get_safe("arch") \
             if host_context else self._conanfile.settings_build.get_safe("arch")
         return {"x86": "i386",
@@ -345,16 +342,10 @@
     def context(self):
         os_ = self._conanfile.settings.get_safe("os")
         host_architecture = self._get_architecture()
-<<<<<<< HEAD
-        build_architecture = self._get_architecture(host_context=False)
-
-        if os_ not in ('iOS', "watchOS", "tvOS") and host_architecture == build_architecture:
-=======
         # We could be cross building from Macos x64 to Macos armv8 (m1)
         build_architecture = self._get_architecture(host_context=False)
         if os_ not in ('iOS', "watchOS", "tvOS") and \
             (not build_architecture or host_architecture == build_architecture):
->>>>>>> 1ec65483
             return
 
         host_os = self._conanfile.settings.get_safe("os")
