--- conflicted
+++ resolved
@@ -454,9 +454,7 @@
         host_framework_paths = []
         host_include_paths = []
         for req in host_req:
-<<<<<<< HEAD
-            cppinfo = req.cpp_info.copy()
-            cppinfo.aggregate_components()
+            cppinfo = req.cpp_info.aggregated_components()
             host_module_paths.extend([os.path.join(req.package_folder, p) for p in cppinfo.builddirs])
             host_prefix_paths.extend([os.path.join(req.package_folder, p) for p in cppinfo.builddirs if p != ""])
             if not cross_building(self._conanfile):
@@ -470,8 +468,7 @@
         build_module_paths = []
         build_bin_paths = []
         for req in build_req:
-            cppinfo = req.cpp_info.copy()
-            cppinfo.aggregate_components()
+            cppinfo = req.cpp_info.aggregated_components()
             build_module_paths.extend([os.path.join(req.package_folder, p) for p in cppinfo.builddirs])
             build_bin_paths.extend([os.path.join(req.package_folder, p) for p in cppinfo.bindirs])
 
@@ -485,26 +482,6 @@
             "cmake_framework_path": self._join_paths(host_framework_paths),
             "cmake_include_path": self._join_paths(host_include_paths),
         }
-=======
-            cppinfo = req.cpp_info.aggregated_components()
-            build_paths.extend([os.path.join(req.package_folder,
-                                       p.replace('\\', '/').replace('$', '\\$').replace('"', '\\"'))
-                                for p in cppinfo.builddirs])
-
-        if self._toolchain.find_builddirs:
-            build_paths = " ".join(['"{}"'.format(b.replace('\\', '/')
-                                                   .replace('$', '\\$')
-                                                   .replace('"', '\\"')) for b in build_paths])
-        else:
-            build_paths = ""
-
-        return {"find_package_prefer_config": find_package_prefer_config,
-                "cmake_prefix_path": "${CMAKE_CURRENT_LIST_DIR} " + build_paths,
-                "cmake_module_path": "${CMAKE_CURRENT_LIST_DIR} " + build_paths,
-                "android_prefix_path": android_prefix,
-                "cross_ios": cross_ios,
-                "generators_folder": "${CMAKE_CURRENT_LIST_DIR}"}
->>>>>>> 74a086f3
 
 
 class UserToolchain(Block):
