--- conflicted
+++ resolved
@@ -23,7 +23,7 @@
 
     @property
     def global_target_name(self):
-        return get_global_target_name(self.conanfile) + self.suffix
+        return self.get_global_target_name(self.conanfile) + self.suffix
 
     @property
     def file_name(self):
@@ -80,38 +80,13 @@
         return "_{}".format(self.configuration.upper()) if self.configuration else ""
 
     def get_file_name(self):
-<<<<<<< HEAD
-        return get_file_name(self.conanfile)
-
-
-def get_target_namespace(req):
-    ret = req.new_cpp_info.get_property("cmake_target_namespace", "CMakeDeps")
-    return ret or get_global_target_name(req)
-
-
-def get_global_target_name(req):
-    ret = req.new_cpp_info.get_property("cmake_target_name", "CMakeDeps")
-    if not ret:
-        ret = req.cpp_info.get_name("cmake_find_package_multi", default_name=False)
-    return ret or req.ref.name
-
-
-def get_component_alias(req, comp_name):
-    if comp_name not in req.new_cpp_info.components:
-        # foo::foo might be referencing the root cppinfo
-        if req.ref.name == comp_name:
-            return get_target_namespace(req)
-        raise ConanException("Component '{name}::{cname}' not found in '{name}' "
-                             "package requirement".format(name=req.ref.name, cname=comp_name))
-    ret = req.new_cpp_info.components[comp_name].get_property("cmake_target_name", "CMakeDeps")
-    if not ret:
-        ret = req.cpp_info.components[comp_name].get_name("cmake_find_package_multi",
-                                                          default_name=False)
-    return ret or comp_name
-=======
         return get_file_name(self.conanfile, find_module_mode=self.find_module_mode)
 
     def get_target_namespace(self, req):
+        ret = req.new_cpp_info.get_property("cmake_target_namespace", "CMakeDeps")
+        return ret or self.get_global_target_name(req)
+
+    def get_global_target_name(self, req):
         if self.find_module_mode:
             ret = req.new_cpp_info.get_property("cmake_module_target_name", "CMakeDeps")
             if ret:
@@ -138,5 +113,4 @@
         if not ret:
             ret = req.cpp_info.components[comp_name].get_name("cmake_find_package_multi",
                                                               default_name=False)
-        return ret or comp_name
->>>>>>> aae78eac
+        return ret or comp_name