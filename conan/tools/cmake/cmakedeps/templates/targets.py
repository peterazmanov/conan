--- conflicted
+++ resolved
@@ -27,13 +27,11 @@
 
         ret = {"pkg_name": self.pkg_name,
                "target_namespace": self.target_namespace,
-<<<<<<< HEAD
                "global_target_name": self.global_target_name,
-               "file_name": self.file_name}
-=======
+               "file_name": self.file_name,
                "data_pattern": data_pattern,
                "target_pattern": target_pattern}
->>>>>>> aae78eac
+
         return ret
 
     @property
