import os

from conan.tools.cmake.cmakedeps.templates.config import ConfigTemplate
from conan.tools.cmake.cmakedeps.templates.config_version import ConfigVersionTemplate
from conan.tools.cmake.cmakedeps.templates.macros import MacrosTemplate
from conan.tools.cmake.cmakedeps.templates.target_configuration import TargetConfigurationTemplate
from conan.tools.cmake.cmakedeps.templates.target_data import ConfigDataTemplate
from conan.tools.cmake.cmakedeps.templates.targets import TargetsTemplate
from conans.errors import ConanException
from conans.util.files import save


class CMakeDeps(object):

    def __init__(self, conanfile):
        self._conanfile = conanfile
        self.arch = self._conanfile.settings.get_safe("arch")
        self.configuration = str(self._conanfile.settings.build_type)

        self.configurations = [v for v in conanfile.settings.build_type.values_range if v != "None"]
        # Activate the build config files for the specified libraries
        self.build_context_activated = []
        # By default, the build modules are generated for host context only
        self.build_context_build_modules = []
        # If specified, the files/targets/variables for the build context will be renamed appending
        # a suffix. It is necessary in case of same require and build_require and will cause an error
        self.build_context_suffix = {}

    def generate(self):
        # Current directory is the generators_folder
        generator_files = self.content
        for generator_file, content in generator_files.items():
            save(generator_file, content)

    @property
    def content(self):
        macros = MacrosTemplate()
        ret = {macros.filename: macros.render()}

<<<<<<< HEAD
        for require, transitive in self._conanfile._conan_node.transitive_deps.items():
            if require.build:
                continue

            req = transitive.node.conanfile
=======
        host_req = self._conanfile.dependencies.transitive_host_requires
        build_req = self._conanfile.dependencies.build_requires_build_context

        # Check if the same package is at host and build and the same time
        common = {r.ref.name for r in host_req}.intersection({r.ref.name for r in build_req})
        for name in common:
            if name not in self.build_context_suffix:
                raise ConanException("The package '{}' exists both as 'require' and as "
                                     "'build require'. You need to specify a suffix using the "
                                     "'build_context_suffix' attribute at the CMakeDeps "
                                     "generator.".format(name))

        # Iterate all the transitive requires
        for req in host_req + build_req:

            # Filter the build_requires not activated with cmakedeps.build_context_activated
            if req.is_build_context and req.ref.name not in self.build_context_activated:
                continue
>>>>>>> 4e2b995e

            config_version = ConfigVersionTemplate(self, req)
            ret[config_version.filename] = config_version.render()

            self.require = require
            data_target = ConfigDataTemplate(self, req)
            ret[data_target.filename] = data_target.render()

            target_configuration = TargetConfigurationTemplate(self, req)
            ret[target_configuration.filename] = target_configuration.render()

            targets = TargetsTemplate(self, req)
            ret[targets.filename] = targets.render()

            config = ConfigTemplate(self, req)
            # Check if the XXConfig.cmake exists to keep the first generated configuration
            # to only include the build_modules from the first conan install. The rest of the
            # file is common for the different configurations.
            if not os.path.exists(config.filename):
                ret[config.filename] = config.render()
        return ret<|MERGE_RESOLUTION|>--- conflicted
+++ resolved
@@ -37,15 +37,8 @@
         macros = MacrosTemplate()
         ret = {macros.filename: macros.render()}
 
-<<<<<<< HEAD
-        for require, transitive in self._conanfile._conan_node.transitive_deps.items():
-            if require.build:
-                continue
-
-            req = transitive.node.conanfile
-=======
         host_req = self._conanfile.dependencies.transitive_host_requires
-        build_req = self._conanfile.dependencies.build_requires_build_context
+        build_req = self._conanfile.dependencies.build_requires
 
         # Check if the same package is at host and build and the same time
         common = {r.ref.name for r in host_req}.intersection({r.ref.name for r in build_req})
@@ -57,27 +50,25 @@
                                      "generator.".format(name))
 
         # Iterate all the transitive requires
-        for req in host_req + build_req:
+        for req, dep in self._conanfile.dependencies.requires.items():
 
             # Filter the build_requires not activated with cmakedeps.build_context_activated
-            if req.is_build_context and req.ref.name not in self.build_context_activated:
+            if dep.is_build_context and req.ref.name not in self.build_context_activated:
                 continue
->>>>>>> 4e2b995e
-
-            config_version = ConfigVersionTemplate(self, req)
+            config_version = ConfigVersionTemplate(self, dep)
             ret[config_version.filename] = config_version.render()
 
-            self.require = require
-            data_target = ConfigDataTemplate(self, req)
+            self.require = req
+            data_target = ConfigDataTemplate(self, dep)
             ret[data_target.filename] = data_target.render()
 
-            target_configuration = TargetConfigurationTemplate(self, req)
+            target_configuration = TargetConfigurationTemplate(self, dep)
             ret[target_configuration.filename] = target_configuration.render()
 
-            targets = TargetsTemplate(self, req)
+            targets = TargetsTemplate(self, dep)
             ret[targets.filename] = targets.render()
 
-            config = ConfigTemplate(self, req)
+            config = ConfigTemplate(self, dep)
             # Check if the XXConfig.cmake exists to keep the first generated configuration
             # to only include the build_modules from the first conan install. The rest of the
             # file is common for the different configurations.
