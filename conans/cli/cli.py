import importlib
import os
import pkgutil
import signal
import sys
import textwrap
from collections import defaultdict
from difflib import get_close_matches
from inspect import getmembers

from conans import __version__ as client_version
from conans.cli.api.conan_api import ConanAPIV2, ConanAPI
from conans.cli.command import ConanSubCommand
from conans.cli.exit_codes import SUCCESS, ERROR_MIGRATION, ERROR_GENERAL, USER_CTRL_C, \
    ERROR_SIGTERM, USER_CTRL_BREAK, ERROR_INVALID_CONFIGURATION, ERROR_INVALID_SYSTEM_REQUIREMENTS
from conans.cli.output import ConanOutput, cli_out_write, Color
from conans.client.command import Command
from conans.client.conan_api import ConanAPIV1
from conans.errors import ConanInvalidSystemRequirements
from conans.errors import ConanException, ConanInvalidConfiguration, ConanMigrationError
from conans.util.files import exception_message_safe
from conans.util.log import logger


CLI_V1_COMMANDS = [
<<<<<<< HEAD
    'get', 'create',
    'test', 'source', 'build', 'editable', 'imports', 'alias',
=======
    'get', 'upload',
    'source', 'build', 'editable', 'imports',
>>>>>>> 63a329c6
    'download', 'inspect'
]


class Cli:
    """A single command of the conan application, with all the first level commands. Manages the
    parsing of parameters and delegates functionality to the conan python api. It can also show the
    help of the tool.
    """

    def __init__(self, conan_api):
        assert isinstance(conan_api, (ConanAPIV1, ConanAPIV2)), \
            "Expected 'Conan' type, got '{}'".format(type(conan_api))
        self._conan_api = conan_api
        self._groups = defaultdict(list)
        self._commands = {}
        conan_commands_path = os.path.join(os.path.dirname(os.path.abspath(__file__)), "commands")
        for module in pkgutil.iter_modules([conan_commands_path]):
            module_name = module[1]
            self._add_command("conans.cli.commands.{}".format(module_name), module_name)
        user_commands_path = os.path.join(self._conan_api.cache_folder, "commands")
        sys.path.append(user_commands_path)
        for module in pkgutil.iter_modules([user_commands_path]):
            module_name = module[1]
            if module_name.startswith("cmd_"):
                self._add_command(module_name, module_name.replace("cmd_", ""))

    def _add_command(self, import_path, method_name):
        try:
            command_wrapper = getattr(importlib.import_module(import_path), method_name)
            if command_wrapper.doc:
                self._commands[command_wrapper.name] = command_wrapper
                self._groups[command_wrapper.group].append(command_wrapper.name)
            for name, value in getmembers(importlib.import_module(import_path)):
                if isinstance(value, ConanSubCommand):
                    if name.startswith("{}_".format(method_name)):
                        command_wrapper.add_subcommand(value)
                    else:
                        raise ConanException("The name for the subcommand method should "
                                             "begin with the main command name + '_'. "
                                             "i.e. {}_<subcommand_name>".format(method_name))
        except AttributeError:
            raise ConanException("There is no {} method defined in {}".format(method_name,
                                                                              import_path))

    def _print_similar(self, command):
        """ Looks for similar commands and prints them if found.
        """
        output = ConanOutput()
        matches = get_close_matches(
            word=command, possibilities=self._commands.keys(), n=5, cutoff=0.75)

        if len(matches) == 0:
            return

        if len(matches) > 1:
            output.info("The most similar commands are")
        else:
            output.info("The most similar command is")

        for match in matches:
            output.info("    %s" % match)

        output.writeln("")

    def _output_help_cli(self):
        """
        Prints a summary of all commands.
        """
        max_len = max((len(c) for c in self._commands)) + 1
        line_format = '{{: <{}}}'.format(max_len)

        for group_name, comm_names in self._groups.items():
            cli_out_write(group_name, Color.BRIGHT_MAGENTA)
            for name in comm_names:
                # future-proof way to ensure tabular formatting
                cli_out_write(line_format.format(name), Color.GREEN, endline="")

                # Help will be all the lines up to the first empty one
                docstring_lines = self._commands[name].doc.split('\n')
                start = False
                data = []
                for line in docstring_lines:
                    line = line.strip()
                    if not line:
                        if start:
                            break
                        start = True
                        continue
                    data.append(line)

                txt = textwrap.fill(' '.join(data), 80, subsequent_indent=" " * (max_len + 2))
                cli_out_write(txt)

        cli_out_write("")
        cli_out_write('Conan commands. Type "conan help <command>" for help', Color.BRIGHT_YELLOW)

    def run(self, *args):
        """ Entry point for executing commands, dispatcher to class
        methods
        """
        output = ConanOutput()
        try:
            try:
                command_argument = args[0][0]
            except IndexError:  # No parameters
                self._output_help_cli()
                return SUCCESS
            try:
                command = self._commands[command_argument]
            except KeyError as exc:
                if command_argument in ["-v", "--version"]:
                    cli_out_write("Conan version %s" % client_version, fg=Color.BRIGHT_GREEN)
                    return SUCCESS

                if command_argument in ["-h", "--help"]:
                    self._output_help_cli()
                    return SUCCESS

                output.info("'%s' is not a Conan command. See 'conan --help'." % command_argument)
                output.info("")
                self._print_similar(command_argument)
                raise ConanException("Unknown command %s" % str(exc))
        except ConanException as exc:
            output.error(exc)
            return ERROR_GENERAL

        try:
            command.run(self._conan_api, self._commands[command_argument].parser, args[0][1:])
            exit_error = SUCCESS
        except SystemExit as exc:
            if exc.code != 0:
                logger.error(exc)
                output.error("Exiting with code: %d" % exc.code)
            exit_error = exc.code
        except ConanInvalidConfiguration as exc:
            exit_error = ERROR_INVALID_CONFIGURATION
            output.error(exc)
        except ConanInvalidSystemRequirements as exc:
            exit_error = ERROR_INVALID_SYSTEM_REQUIREMENTS
            output.error(exc)
        except ConanException as exc:
            exit_error = ERROR_GENERAL
            output.error(exc)
        except Exception as exc:
            import traceback
            print(traceback.format_exc())
            exit_error = ERROR_GENERAL
            msg = exception_message_safe(exc)
            output.error(msg)

        return exit_error


def main(args):
    """ main entry point of the conan application, using a Command to
    parse parameters

    Exit codes for conan command:

        0: Success (done)
        1: General ConanException error (done)
        2: Migration error
        3: Ctrl+C
        4: Ctrl+Break
        5: SIGTERM
        6: Invalid configuration (done)
    """

    # Temporary hack to call the legacy command system if the command is not yet implemented in V2
    command_argument = args[0] if args else None
    is_v1_command = command_argument in CLI_V1_COMMANDS

    try:
        conan_api = ConanAPIV1() if is_v1_command else ConanAPI()
    except ConanMigrationError:  # Error migrating
        sys.exit(ERROR_MIGRATION)
    except ConanException as e:
        sys.stderr.write("Error in Conan initialization: {}".format(e))
        sys.exit(ERROR_GENERAL)

    def ctrl_c_handler(_, __):
        print('You pressed Ctrl+C!')
        sys.exit(USER_CTRL_C)

    def sigterm_handler(_, __):
        print('Received SIGTERM!')
        sys.exit(ERROR_SIGTERM)

    def ctrl_break_handler(_, __):
        print('You pressed Ctrl+Break!')
        sys.exit(USER_CTRL_BREAK)

    signal.signal(signal.SIGINT, ctrl_c_handler)
    signal.signal(signal.SIGTERM, sigterm_handler)

    if sys.platform == 'win32':
        signal.signal(signal.SIGBREAK, ctrl_break_handler)

    if is_v1_command:
        command = Command(conan_api)
        exit_error = command.run(args)
    else:
        cli = Cli(conan_api)
        exit_error = cli.run(args)

    sys.exit(exit_error)<|MERGE_RESOLUTION|>--- conflicted
+++ resolved
@@ -23,13 +23,8 @@
 
 
 CLI_V1_COMMANDS = [
-<<<<<<< HEAD
-    'get', 'create',
-    'test', 'source', 'build', 'editable', 'imports', 'alias',
-=======
-    'get', 'upload',
+    'get',
     'source', 'build', 'editable', 'imports',
->>>>>>> 63a329c6
     'download', 'inspect'
 ]
 
