--- conflicted
+++ resolved
@@ -45,11 +45,8 @@
         self.install = InstallAPI(self)
         self.graph = GraphAPI(self)
         self.export = ExportAPI(self)
-<<<<<<< HEAD
         self.remove = RemoveAPI(self)
-=======
         self.config = ConfigAPI(self)
->>>>>>> 05fcf7c1
         self.new = NewAPI(self)
 
 
