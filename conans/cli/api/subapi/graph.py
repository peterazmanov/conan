--- conflicted
+++ resolved
@@ -64,11 +64,7 @@
         app.load_remotes(remotes, update=update)
 
         loader = app.loader
-<<<<<<< HEAD
         profile_host.options.scope(tested_reference.repr_notime())
-=======
-        profile_host.options.scope(tested_reference.name)
->>>>>>> 4edea2c0
 
         # do not try apply lock_python_requires for test_package/conanfile.py consumer
         conanfile = loader.load_consumer(path, user=tested_reference.user,
@@ -89,11 +85,8 @@
     def load_root_virtual_conanfile(self, ref, profile_host, is_build_require=False,
                                     require_overrides=None):
         app = ConanApp(self.conan_api.cache_folder)
-<<<<<<< HEAD
         profile_host.options.scope(ref.repr_notime())
-=======
-        profile_host.options.scope(ref.name)
->>>>>>> 4edea2c0
+
         conanfile = app.loader.load_virtual([ref],  is_build_require=is_build_require,
                                             require_overrides=require_overrides)
         virtual_definer(conanfile, profile_host)
