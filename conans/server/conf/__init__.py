"""
Server's configuration variables
"""
import six

from conans import tools
from conans.server.store.server_store import ServerStore
<<<<<<< HEAD
=======
from conans.server.store.server_store_revisions import ServerStoreRevisions
>>>>>>> 53e8c74d
from conans.util.env_reader import get_env
from datetime import timedelta
import os
import random
import string
from conans.errors import ConanException
from conans.util.files import save, mkdir
from six.moves.configparser import ConfigParser, NoSectionError
from conans.paths import conan_expand_user
from conans.server.store.disk_adapter import ServerDiskAdapter
from conans.util.log import logger
from conans.server.conf.default_server_conf import default_server_conf

MIN_CLIENT_COMPATIBLE_VERSION = '0.25.0'


class ConanServerConfigParser(ConfigParser):
    """ defines the configuration of the server. It can load
    values from environment variables or from file.
    Environment variables have PRECEDENCE over file values
    """
    def __init__(self, base_folder, storage_folder=None, environment=None):
        environment = environment or os.environ

        ConfigParser.__init__(self)
        environment = environment or os.environ
        self.optionxform = str  # This line keeps the case of the key, important for users case
        self.conan_folder = os.path.join(base_folder, '.conan_server')
        self.config_filename = os.path.join(self.conan_folder, 'server.conf')
        self._loaded = False
        self.env_config = {"updown_secret": get_env("CONAN_UPDOWN_SECRET", None, environment),
                           "authorize_timeout": get_env("CONAN_AUTHORIZE_TIMEOUT", None, environment),
                           "disk_storage_path": get_env("CONAN_STORAGE_PATH", storage_folder, environment),
                           "jwt_secret": get_env("CONAN_JWT_SECRET", None, environment),
                           "jwt_expire_minutes": get_env("CONAN_JWT_EXPIRE_MINUTES", None, environment),
                           "write_permissions": [],
                           "read_permissions": [],
                           "ssl_enabled": get_env("CONAN_SSL_ENABLED", None, environment),
                           "port": get_env("CONAN_SERVER_PORT", None, environment),
                           "public_port": get_env("CONAN_SERVER_PUBLIC_PORT", None, environment),
                           "host_name": get_env("CONAN_HOST_NAME", None, environment),
                           "custom_authenticator": get_env("CONAN_CUSTOM_AUTHENTICATOR", None, environment),
                           # "user:pass,user2:pass2"
                           "users": get_env("CONAN_SERVER_USERS", None, environment),
                           "revisions": get_env("CONAN_SERVER_REVISIONS", None, environment)}

    def _get_file_conf(self, section, varname=None):
        """ Gets the section or variable from config file.
        If the queried element is not found an exception is raised.
        """
        try:
            if not os.path.exists(self.config_filename):
                jwt_random_secret = ''.join(random.choice(string.ascii_letters) for _ in range(24))
                updown_random_secret = ''.join(random.choice(string.ascii_letters) for _ in range(24))
                server_conf = default_server_conf.format(jwt_secret=jwt_random_secret,
                                                         updown_secret=updown_random_secret)
                save(self.config_filename, server_conf)

            if not self._loaded:
                self._loaded = True
                # To avoid encoding problems we use our tools.load
                if six.PY3:
                    self.read_string(tools.load(self.config_filename))
                else:
                    self.read(self.config_filename)

            if varname:
                section = dict(self.items(section))
                return section[varname]
            else:
                return self.items(section)
        except NoSectionError:
            raise ConanException("No section '%s' found" % section)
        except Exception as exc:
            logger.debug(exc)
            raise ConanException("Invalid configuration, "
                                 "missing %s: %s" % (section, varname))

    @property
    def ssl_enabled(self):
        try:
            ssl_enabled = self._get_conf_server_string("ssl_enabled").lower()
            return ssl_enabled == "true" or ssl_enabled == "1"
        except ConanException:
            return None

    @property
    def port(self):
        return int(self._get_conf_server_string("port"))

    @property
    def public_port(self):
        try:
            return int(self._get_conf_server_string("public_port"))
        except ConanException:
            return self.port

    @property
    def host_name(self):
        try:
            return self._get_conf_server_string("host_name")
        except ConanException:
            return None

    @property
    def public_url(self):
        host_name = self.host_name
        ssl_enabled = self.ssl_enabled
        protocol_version = "v1"
        if host_name is None and ssl_enabled is None:
            # No hostname and ssl config means that the transfer and the
            # logical endpoint are the same and a relative URL is sufficient
            return protocol_version
        elif host_name is None or ssl_enabled is None:
            raise ConanException("'host_name' and 'ssl_enable' have to be defined together.")
        else:
            protocol = "https" if ssl_enabled else "http"
            port = ":%s" % self.public_port if self.public_port != 80 else ""
            return "%s://%s%s/%s" % (protocol, host_name, port, protocol_version)

    @property
    def disk_storage_path(self):
        """If adapter is disk, means the directory for storage"""
        try:
            ret = conan_expand_user(self._get_conf_server_string("disk_storage_path"))
        except ConanException:
            # If storage_path is not defined, use the current dir
            # So tests use test folder instead of user/.conan_server
            ret = os.path.dirname(self.config_filename)
        ret = os.path.normpath(ret)  # Convert to O.S paths
        mkdir(ret)
        return ret

    @property
    def read_permissions(self):
        if self.env_config["read_permissions"]:
            return self.env_config["read_permissions"]
        else:
            return self._get_file_conf("read_permissions")

    @property
    def write_permissions(self):
        if self.env_config["write_permissions"]:
            return self.env_config["write_permissions"]
        else:
            return self._get_file_conf("write_permissions")

    @property
    def revisions_enabled(self):
        try:
            revisions_enabled = self._get_conf_server_string("revisions").lower()
            ret = revisions_enabled == "true" or revisions_enabled == "1"
            return ret
        except ConanException:
            return None

    @property
    def custom_authenticator(self):
        try:
            return self._get_conf_server_string("custom_authenticator")
        except ConanException:
            return None

    @property
    def users(self):
        def validate_pass_encoding(password):
            try:
                password.encode('ascii')
            except (UnicodeDecodeError, UnicodeEncodeError):
                raise ConanException("Password contains invalid characters. "
                                     "Only ASCII encoding is supported")
            return password

        if self.env_config["users"]:
            pairs = self.env_config["users"].split(",")
            return {pair.split(":")[0]: validate_pass_encoding(pair.split(":")[1]) for pair in pairs}
        else:
            tmp = dict(self._get_file_conf("users"))
            tmp = {key: validate_pass_encoding(value) for key, value in tmp.items()}
            return tmp

    @property
    def jwt_secret(self):
        try:
            return self._get_conf_server_string("jwt_secret")
        except ConanException:
            raise ConanException("'jwt_secret' setting is needed. Please, write a value "
                                 "in server.conf or set CONAN_JWT_SECRET env value.")

    @property
    def updown_secret(self):
        try:
            return self._get_conf_server_string("updown_secret")
        except ConanException:
            raise ConanException("'updown_secret' setting is needed. Please, write a value "
                                 "in server.conf or set CONAN_UPDOWN_SECRET env value.")

    def _get_conf_server_string(self, keyname):
        """ Gets the value of a server config value either from the environment
        or the config file. Values from the environment have priority. If the
        value is not defined or empty an exception is raised.
        """
        if self.env_config[keyname]:
            return self.env_config[keyname]

        value = self._get_file_conf("server", keyname)
        if value == "":
            raise ConanException("no value for 'server.%s' is defined in the config file" % keyname)
        return value

    @property
    def authorize_timeout(self):
        return timedelta(seconds=int(self._get_conf_server_string("authorize_timeout")))

    @property
    def jwt_expire_time(self):
        return timedelta(minutes=float(self._get_conf_server_string("jwt_expire_minutes")))


def get_server_store(disk_storage_path, revisions_enabled, public_url, updown_auth_manager):
    disk_controller_url = "%s/%s" % (public_url, "files")
    if not updown_auth_manager:
        raise Exception("Updown auth manager needed for disk controller (not s3)")
    adapter = ServerDiskAdapter(disk_controller_url, disk_storage_path, updown_auth_manager)
<<<<<<< HEAD
    return ServerStore(revisions_enabled, adapter)
=======
    if revisions_enabled:
        return ServerStoreRevisions(adapter)
    else:
        return ServerStore(adapter)
>>>>>>> 53e8c74d
<|MERGE_RESOLUTION|>--- conflicted
+++ resolved
@@ -5,10 +5,7 @@
 
 from conans import tools
 from conans.server.store.server_store import ServerStore
-<<<<<<< HEAD
-=======
 from conans.server.store.server_store_revisions import ServerStoreRevisions
->>>>>>> 53e8c74d
 from conans.util.env_reader import get_env
 from datetime import timedelta
 import os
@@ -233,11 +230,7 @@
     if not updown_auth_manager:
         raise Exception("Updown auth manager needed for disk controller (not s3)")
     adapter = ServerDiskAdapter(disk_controller_url, disk_storage_path, updown_auth_manager)
-<<<<<<< HEAD
-    return ServerStore(revisions_enabled, adapter)
-=======
     if revisions_enabled:
         return ServerStoreRevisions(adapter)
     else:
         return ServerStore(adapter)
->>>>>>> 53e8c74d
