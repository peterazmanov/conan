"""
Server's configuration variables
"""
import six

from conans import tools
from conans.server.store.server_store import ServerStore
from conans.server.store.server_store_revisions import ServerStoreRevisions
from conans.util.env_reader import get_env
from datetime import timedelta
import os
import random
import string
from conans.errors import ConanException
from conans.util.files import save, mkdir
from six.moves.configparser import ConfigParser, NoSectionError
from conans.paths import conan_expand_user
from conans.server.store.disk_adapter import ServerDiskAdapter
from conans.util.log import logger
from conans.server.conf.default_server_conf import default_server_conf

MIN_CLIENT_COMPATIBLE_VERSION = '0.25.0'


class ConanServerConfigParser(ConfigParser):
    """ defines the configuration of the server. It can load
    values from environment variables or from file.
    Environment variables have PRECEDENCE over file values
    """
    def __init__(self, base_folder, storage_folder=None, environment=None):
        environment = environment or os.environ

        ConfigParser.__init__(self)
        environment = environment or os.environ
        self.optionxform = str  # This line keeps the case of the key, important for users case
        self.conan_folder = os.path.join(base_folder, '.conan_server')
        self.config_filename = os.path.join(self.conan_folder, 'server.conf')
        self._loaded = False
        self.env_config = {"updown_secret": get_env("CONAN_UPDOWN_SECRET", None, environment),
                           "authorize_timeout": get_env("CONAN_AUTHORIZE_TIMEOUT", None, environment),
                           "disk_storage_path": get_env("CONAN_STORAGE_PATH", storage_folder, environment),
                           "jwt_secret": get_env("CONAN_JWT_SECRET", None, environment),
                           "jwt_expire_minutes": get_env("CONAN_JWT_EXPIRE_MINUTES", None, environment),
                           "write_permissions": [],
                           "read_permissions": [],
                           "ssl_enabled": get_env("CONAN_SSL_ENABLED", None, environment),
                           "port": get_env("CONAN_SERVER_PORT", None, environment),
                           "public_port": get_env("CONAN_SERVER_PUBLIC_PORT", None, environment),
                           "host_name": get_env("CONAN_HOST_NAME", None, environment),
                           "custom_authenticator": get_env("CONAN_CUSTOM_AUTHENTICATOR", None, environment),
                           # "user:pass,user2:pass2"
                           "users": get_env("CONAN_SERVER_USERS", None, environment),
                           "revisions": get_env("CONAN_SERVER_REVISIONS", None, environment)}

    def _get_file_conf(self, section, varname=None):
        """ Gets the section or variable from config file.
        If the queried element is not found an exception is raised.
        """
        try:
            if not os.path.exists(self.config_filename):
                jwt_random_secret = ''.join(random.choice(string.ascii_letters) for _ in range(24))
                updown_random_secret = ''.join(random.choice(string.ascii_letters) for _ in range(24))
                server_conf = default_server_conf.format(jwt_secret=jwt_random_secret,
                                                         updown_secret=updown_random_secret)
                save(self.config_filename, server_conf)

            if not self._loaded:
                self._loaded = True
                # To avoid encoding problems we use our tools.load
                if six.PY3:
                    self.read_string(tools.load(self.config_filename))
                else:
                    self.read(self.config_filename)

            if varname:
                section = dict(self.items(section))
                return section[varname]
            else:
                return self.items(section)
        except NoSectionError:
            raise ConanException("No section '%s' found" % section)
        except Exception as exc:
            logger.debug(exc)
            raise ConanException("Invalid configuration, "
                                 "missing %s: %s" % (section, varname))

    @property
    def ssl_enabled(self):
        try:
            ssl_enabled = self._get_conf_server_string("ssl_enabled").lower()
            return ssl_enabled == "true" or ssl_enabled == "1"
        except ConanException:
            return None

    @property
    def port(self):
        return int(self._get_conf_server_string("port"))

    @property
    def public_port(self):
        try:
            return int(self._get_conf_server_string("public_port"))
        except ConanException:
            return self.port

    @property
    def host_name(self):
        try:
            return self._get_conf_server_string("host_name")
        except ConanException:
            return None

    @property
    def public_url(self):
        host_name = self.host_name
        ssl_enabled = self.ssl_enabled
        protocol_version = "v1"
        if host_name is None and ssl_enabled is None:
            # No hostname and ssl config means that the transfer and the
            # logical endpoint are the same and a relative URL is sufficient
            return protocol_version
        elif host_name is None or ssl_enabled is None:
            raise ConanException("'host_name' and 'ssl_enable' have to be defined together.")
        else:
            protocol = "https" if ssl_enabled else "http"
            port = ":%s" % self.public_port if self.public_port != 80 else ""
            return "%s://%s%s/%s" % (protocol, host_name, port, protocol_version)

    @property
    def disk_storage_path(self):
        """If adapter is disk, means the directory for storage"""
        try:
            ret = conan_expand_user(self._get_conf_server_string("disk_storage_path"))
        except ConanException:
            # If storage_path is not defined, use the current dir
            # So tests use test folder instead of user/.conan_server
            ret = os.path.dirname(self.config_filename)
        ret = os.path.normpath(ret)  # Convert to O.S paths
        mkdir(ret)
        return ret

    @property
    def read_permissions(self):
        if self.env_config["read_permissions"]:
            return self.env_config["read_permissions"]
        else:
            return self._get_file_conf("read_permissions")

    @property
    def write_permissions(self):
        if self.env_config["write_permissions"]:
            return self.env_config["write_permissions"]
        else:
            return self._get_file_conf("write_permissions")

    @property
    def revisions_enabled(self):
        try:
            revisions_enabled = self._get_conf_server_string("revisions").lower()
            ret = revisions_enabled == "true" or revisions_enabled == "1"
            return ret
        except ConanException:
            return None

    @property
    def custom_authenticator(self):
        try:
            return self._get_conf_server_string("custom_authenticator")
        except ConanException:
            return None

    @property
    def users(self):
        def validate_pass_encoding(password):
            try:
                password.encode('ascii')
            except (UnicodeDecodeError, UnicodeEncodeError):
                raise ConanException("Password contains invalid characters. "
                                     "Only ASCII encoding is supported")
            return password

        if self.env_config["users"]:
            pairs = self.env_config["users"].split(",")
            return {pair.split(":")[0]: validate_pass_encoding(pair.split(":")[1]) for pair in pairs}
        else:
            tmp = dict(self._get_file_conf("users"))
            tmp = {key: validate_pass_encoding(value) for key, value in tmp.items()}
            return tmp

    @property
    def jwt_secret(self):
        try:
            return self._get_conf_server_string("jwt_secret")
        except ConanException:
            raise ConanException("'jwt_secret' setting is needed. Please, write a value "
                                 "in server.conf or set CONAN_JWT_SECRET env value.")

    @property
    def updown_secret(self):
        try:
            return self._get_conf_server_string("updown_secret")
        except ConanException:
            raise ConanException("'updown_secret' setting is needed. Please, write a value "
                                 "in server.conf or set CONAN_UPDOWN_SECRET env value.")

    def _get_conf_server_string(self, keyname):
        """ Gets the value of a server config value either from the environment
        or the config file. Values from the environment have priority. If the
        value is not defined or empty an exception is raised.
        """
        if self.env_config[keyname]:
            return self.env_config[keyname]

        value = self._get_file_conf("server", keyname)
        if value == "":
            raise ConanException("no value for 'server.%s' is defined in the config file" % keyname)
        return value

    @property
    def authorize_timeout(self):
        return timedelta(seconds=int(self._get_conf_server_string("authorize_timeout")))

    @property
    def jwt_expire_time(self):
        return timedelta(minutes=float(self._get_conf_server_string("jwt_expire_minutes")))


def get_server_store(disk_storage_path, revisions_enabled, public_url, updown_auth_manager):
    disk_controller_url = "%s/%s" % (public_url, "files")
    if not updown_auth_manager:
        raise Exception("Updown auth manager needed for disk controller (not s3)")
    adapter = ServerDiskAdapter(disk_controller_url, disk_storage_path, updown_auth_manager)
    if revisions_enabled:
        return ServerStoreRevisions(adapter)
    else:
<<<<<<< HEAD
        return ServerStore(adapter)
=======
        return ServerStore(adapter)
>>>>>>> 293bb35c
<|MERGE_RESOLUTION|>--- conflicted
+++ resolved
@@ -233,8 +233,4 @@
     if revisions_enabled:
         return ServerStoreRevisions(adapter)
     else:
-<<<<<<< HEAD
-        return ServerStore(adapter)
-=======
-        return ServerStore(adapter)
->>>>>>> 293bb35c
+        return ServerStore(adapter)