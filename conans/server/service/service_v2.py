import os

from bottle import FileUpload, static_file

from conans.errors import NotFoundException
from conans.server.service.mime import get_mime_type
from conans.server.store.server_store import ServerStore
from conans.util.files import mkdir


class ConanServiceV2(object):

    def __init__(self, authorizer, server_store):
        assert(isinstance(server_store, ServerStore))
        self._authorizer = authorizer
        self._server_store = server_store

    # RECIPE METHODS
    def get_recipe_file_list(self, reference,  auth_user):
        self._authorizer.check_read_conan(auth_user, reference)
        reference = self._server_store.ref_with_rev(reference)
        the_time = self._server_store.get_revision_time(reference)
        file_list = self._server_store.get_recipe_file_list(reference)
        if not file_list:
            raise NotFoundException("conanfile not found")

        # Send speculative metadata (empty) for files (non breaking future changes)
        return {"files": {key: {} for key in file_list},
                "reference": reference.full_repr(),
                "time": the_time}

    def get_conanfile_file(self, reference, filename, auth_user):
        self._authorizer.check_read_conan(auth_user, reference)
        path = self._server_store.get_conanfile_file_path(reference, filename)
        return static_file(os.path.basename(path), root=os.path.dirname(path),
                           mimetype=get_mime_type(path))

    def upload_recipe_file(self, body, headers, reference, filename, auth_user):
        self._authorizer.check_write_conan(auth_user, reference)
        # FIXME: Check that reference contains revision (MANDATORY TO UPLOAD)
        path = self._server_store.get_conanfile_file_path(reference, filename)
        self._upload_to_path(body, headers, path)

        # If the upload was ok, update the pointer to the latest
        self._server_store.update_last_revision(reference)

    def get_recipe_revisions(self, ref, auth_user):
        self._authorizer.check_read_conan(auth_user, ref)
        if not self._server_store.path_exists(self._server_store.conan(ref)):
            raise NotFoundException("Recipe not found: '%s'" % str(ref))
        ret = self._server_store.get_recipe_revisions(ref)
        return ret

    def get_package_revisions(self, pref, auth_user):
        self._authorizer.check_read_conan(auth_user, pref.ref)
        if not self._server_store.path_exists(self._server_store.conan(pref.ref)):
            raise NotFoundException("Recipe not found: '%s'" % pref.ref.full_repr())
        # Will raise if no package is there
        self._server_store.package(pref)
        ret = self._server_store.get_package_revisions(pref)
        return ret

    # PACKAGE METHODS
    def get_package_file_list(self, pref, auth_user):
        self._authorizer.check_read_conan(auth_user, pref.ref)
        file_list = self._server_store.get_package_file_list(pref)
        if not file_list:
            raise NotFoundException("conanfile not found")

        pref = self._server_store.p_ref_with_rev(pref)
        the_time = self._server_store.get_package_revision_time(pref)
        # Send speculative metadata (empty) for files (non breaking future changes)
        return {"files": {key: {} for key in file_list},
                "reference": pref.full_repr(),
                "time": the_time}

    def get_package_file(self, pref, filename, auth_user):
        self._authorizer.check_read_conan(auth_user, pref.ref)
        path = self._server_store.get_package_file_path(pref, filename)
        return static_file(os.path.basename(path), root=os.path.dirname(path),
                           mimetype=get_mime_type(path))

    def upload_package_file(self, body, headers, pref, filename, auth_user):
        self._authorizer.check_write_conan(auth_user, pref.ref)
        # FIXME: Check that reference contains revisions (MANDATORY TO UPLOAD)

        # Check if the recipe exists
        recipe_path = self._server_store.export(pref.ref)
        if not os.path.exists(recipe_path):
<<<<<<< HEAD
            raise NotFoundException("Recipe %s with revision "
                                    "%s doesn't exist in "
                                    "remote" % (str(pref.ref),
                                                str(pref.ref.revision)))
=======
            raise NotFoundException("Recipe %s with revision %s doesn't exist in "
                                    "remote" % (str(pref.ref), str(pref.ref.revision)))
>>>>>>> 33f15dd7
        path = self._server_store.get_package_file_path(pref, filename)
        self._upload_to_path(body, headers, path)

        # If the upload was ok, update the pointer to the latest
        self._server_store.update_last_package_revision(pref)

    # Misc
    @staticmethod
    def _upload_to_path(body, headers, path):
        file_saver = FileUpload(body, None,
                                filename=os.path.basename(path),
                                headers=headers)
        if os.path.exists(path):
            os.unlink(path)
        if not os.path.exists(os.path.dirname(path)):
            mkdir(os.path.dirname(path))
        file_saver.save(os.path.dirname(path))<|MERGE_RESOLUTION|>--- conflicted
+++ resolved
@@ -48,8 +48,7 @@
         self._authorizer.check_read_conan(auth_user, ref)
         if not self._server_store.path_exists(self._server_store.conan(ref)):
             raise NotFoundException("Recipe not found: '%s'" % str(ref))
-        ret = self._server_store.get_recipe_revisions(ref)
-        return ret
+        return self._server_store.get_recipe_revisions(ref)
 
     def get_package_revisions(self, pref, auth_user):
         self._authorizer.check_read_conan(auth_user, pref.ref)
@@ -87,15 +86,8 @@
         # Check if the recipe exists
         recipe_path = self._server_store.export(pref.ref)
         if not os.path.exists(recipe_path):
-<<<<<<< HEAD
-            raise NotFoundException("Recipe %s with revision "
-                                    "%s doesn't exist in "
-                                    "remote" % (str(pref.ref),
-                                                str(pref.ref.revision)))
-=======
             raise NotFoundException("Recipe %s with revision %s doesn't exist in "
                                     "remote" % (str(pref.ref), str(pref.ref.revision)))
->>>>>>> 33f15dd7
         path = self._server_store.get_package_file_path(pref, filename)
         self._upload_to_path(body, headers, path)
 
