--- conflicted
+++ resolved
@@ -273,12 +273,7 @@
 def _get_local_infos_min(paths, ref, look_in_all_rrevs):
 
     result = {}
-
-<<<<<<< HEAD
     rrevs = paths.get_recipe_revisions(ref) if look_in_all_rrevs else [None]
-=======
-    rrevs = paths.get_recipe_revisions(ref) if v2_compatibility_mode else [None]
->>>>>>> b14c49ed
 
     for rrev in rrevs:
         new_ref = ref.copy_with_rev(rrev.revision) if rrev else ref
@@ -296,7 +291,6 @@
                 info = ConanInfo.loads(conan_info_content)
                 conan_vars_info = info.serialize_min()
                 result[package_id] = conan_vars_info
-
             except Exception as exc:  # FIXME: Too wide
                 logger.error("Package %s has no ConanInfo file" % str(pref))
                 if str(exc):
