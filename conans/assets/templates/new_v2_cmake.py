conanfile_sources_v2 = """from conans import ConanFile
from conan.tools.cmake import CMakeToolchain, CMake, cmake_layout


class {package_name}Conan(ConanFile):
    name = "{name}"
    version = "{version}"

    # Optional metadata
    license = "<Put the package license here>"
    author = "<Put your name here> <And your email here>"
    url = "<Package recipe repository url here, for issues about the package>"
    description = "<Description of {package_name} here>"
    topics = ("<Put some tag here>", "<here>", "<and here>")

    # Binary configuration
    settings = "os", "compiler", "build_type", "arch"
    options = {{"shared": [True, False], "fPIC": [True, False]}}
    default_options = {{"shared": False, "fPIC": True}}

    # Sources are located in the same place as this recipe, copy them to the recipe
    exports_sources = "CMakeLists.txt", "src/*", "include/*"

    def config_options(self):
        if self.settings.os == "Windows":
            del self.options.fPIC

    def layout(self):
        cmake_layout(self)

    def generate(self):
        tc = CMakeToolchain(self)
        tc.generate()

    def build(self):
        cmake = CMake(self)
        cmake.configure()
        cmake.build()

    def package(self):
        cmake = CMake(self)
        cmake.install()

    def package_info(self):
        self.cpp_info.libs = ["{name}"]
"""


test_conanfile_v2 = """import os

from conans import ConanFile, tools
from conan.tools.cmake import CMake, cmake_layout


class {package_name}TestConan(ConanFile):
    settings = "os", "compiler", "build_type", "arch"
    # VirtualBuildEnv and VirtualRunEnv can be avoided if "tools.env.virtualenv:auto_use" is defined
    # (it will be defined in Conan 2.0)
    generators = "CMakeDeps", "CMakeToolchain", "VirtualBuildEnv", "VirtualRunEnv"
    apply_env = False

    def build(self):
        cmake = CMake(self)
        cmake.configure()
        cmake.build()

    def layout(self):
        cmake_layout(self)

    def test(self):
        if not tools.cross_building(self):
            cmd = os.path.join(self.cpp.build.bindirs[0], "example")
            self.run(cmd, env="conanrun")
"""


test_cmake_v2 = """cmake_minimum_required(VERSION 3.15)
project(PackageTest CXX)

find_package({name} CONFIG REQUIRED)

add_executable(example src/example.cpp)
target_link_libraries(example {name}::{name})
"""


cmake_v2 = """cmake_minimum_required(VERSION 3.15)
project({name} CXX)

add_library({name} src/{name}.cpp)
target_include_directories({name} PUBLIC include)

<<<<<<< HEAD
set_target_properties({name} PROPERTIES PUBLIC_HEADER "src/{name}.h")
install(TARGETS {name})
=======
set_target_properties({name} PROPERTIES PUBLIC_HEADER "include/{name}.h")
install(TARGETS {name} DESTINATION "."
        PUBLIC_HEADER DESTINATION include
        RUNTIME DESTINATION bin
        ARCHIVE DESTINATION lib
        LIBRARY DESTINATION lib
        )
>>>>>>> 48b15daf
"""


source_h = """#pragma once

#ifdef _WIN32
  #define {name}_EXPORT __declspec(dllexport)
#else
  #define {name}_EXPORT
#endif

{name}_EXPORT void {name}();
"""


source_cpp = r"""#include <iostream>
#include "{name}.h"

void {name}(){{
    #ifdef NDEBUG
    std::cout << "{name}/{version}: Hello World Release!\n";
    #else
    std::cout << "{name}/{version}: Hello World Debug!\n";
    #endif

    // ARCHITECTURES
    #ifdef _M_X64
    std::cout << "  {name}/{version}: _M_X64 defined\n";
    #endif

    #ifdef _M_IX86
    std::cout << "  {name}/{version}: _M_IX86 defined\n";
    #endif

    #if __i386__
    std::cout << "  {name}/{version}: __i386__ defined\n";
    #endif

    #if __x86_64__
    std::cout << "  {name}/{version}: __x86_64__ defined\n";
    #endif

    // Libstdc++
    #if defined _GLIBCXX_USE_CXX11_ABI
    std::cout << "  {name}/{version}: _GLIBCXX_USE_CXX11_ABI "<< _GLIBCXX_USE_CXX11_ABI << "\n";
    #endif

    // COMPILER VERSIONS
    #if _MSC_VER
    std::cout << "  {name}/{version}: _MSC_VER" << _MSC_VER<< "\n";
    #endif

    #if _MSVC_LANG
    std::cout << "  {name}/{version}: _MSVC_LANG" << _MSVC_LANG<< "\n";
    #endif

    #if __cplusplus
    std::cout << "  {name}/{version}: __cplusplus" << __cplusplus<< "\n";
    #endif

    #if __INTEL_COMPILER
    std::cout << "  {name}/{version}: __INTEL_COMPILER" << __INTEL_COMPILER<< "\n";
    #endif

    #if __GNUC__
    std::cout << "  {name}/{version}: __GNUC__" << __GNUC__<< "\n";
    #endif

    #if __GNUC_MINOR__
    std::cout << "  {name}/{version}: __GNUC_MINOR__" << __GNUC_MINOR__<< "\n";
    #endif

    #if __clang_major__
    std::cout << "  {name}/{version}: __clang_major__" << __clang_major__<< "\n";
    #endif

    #if __clang_minor__
    std::cout << "  {name}/{version}: __clang_minor__" << __clang_minor__<< "\n";
    #endif

    #if __apple_build_version__
    std::cout << "  {name}/{version}: __apple_build_version__" << __apple_build_version__<< "\n";
    #endif

    // SUBSYSTEMS

    #if __MSYS__
    std::cout << "  {name}/{version}: __MSYS__" << __MSYS__<< "\n";
    #endif

    #if __MINGW32__
    std::cout << "  {name}/{version}: __MINGW32__" << __MINGW32__<< "\n";
    #endif

    #if __MINGW64__
    std::cout << "  {name}/{version}: __MINGW64__" << __MINGW64__<< "\n";
    #endif

    #if __CYGWIN__
    std::cout << "  {name}/{version}: __CYGWIN__" << __CYGWIN__<< "\n";
    #endif
}}
"""


test_main = """#include "{name}.h"

int main() {{
    {name}();
}}
"""


def get_cmake_lib_files(name, version, package_name="Pkg"):
    files = {"conanfile.py": conanfile_sources_v2.format(name=name, version=version,
                                                         package_name=package_name),
             "src/{}.cpp".format(name): source_cpp.format(name=name, version=version),
             "include/{}.h".format(name): source_h.format(name=name, version=version),
             "CMakeLists.txt": cmake_v2.format(name=name, version=version),
             "test_package/conanfile.py": test_conanfile_v2.format(name=name,
                                                                   version=version,
                                                                   package_name=package_name),
             "test_package/src/example.cpp": test_main.format(name=name),
             "test_package/CMakeLists.txt": test_cmake_v2.format(name=name)}
    return files


conanfile_exe = """from conans import ConanFile
from conan.tools.cmake import CMakeToolchain, CMake, cmake_layout


class {package_name}Conan(ConanFile):
    name = "{name}"
    version = "{version}"

    # Optional metadata
    license = "<Put the package license here>"
    author = "<Put your name here> <And your email here>"
    url = "<Package recipe repository url here, for issues about the package>"
    description = "<Description of {package_name} here>"
    topics = ("<Put some tag here>", "<here>", "<and here>")

    # Binary configuration
    settings = "os", "compiler", "build_type", "arch"

    # Sources are located in the same place as this recipe, copy them to the recipe
    exports_sources = "CMakeLists.txt", "src/*", "include/*"

    def layout(self):
        cmake_layout(self)

    def generate(self):
        tc = CMakeToolchain(self)
        tc.generate()

    def build(self):
        cmake = CMake(self)
        cmake.configure()
        cmake.build()

    def package(self):
        cmake = CMake(self)
        cmake.install()
"""

cmake_exe_v2 = """cmake_minimum_required(VERSION 3.15)
project({name} CXX)

add_executable({name} src/{name}.cpp src/main.cpp)
target_include_directories({name} PUBLIC include)

install(TARGETS {name} DESTINATION "."
        RUNTIME DESTINATION bin
        ARCHIVE DESTINATION lib
        LIBRARY DESTINATION lib
        )
"""

test_conanfile_exe_v2 = """import os
from conans import ConanFile, tools


class {package_name}TestConan(ConanFile):
    settings = "os", "compiler", "build_type", "arch"
    # VirtualRunEnv can be avoided if "tools.env.virtualenv:auto_use" is defined
    # (it will be defined in Conan 2.0)
    generators = "VirtualRunEnv"
    apply_env = False

    def test(self):
        if not tools.cross_building(self):
            self.run("{name}", env="conanrun")
"""


def get_cmake_exe_files(name, version, package_name="Pkg"):
    files = {"conanfile.py": conanfile_exe.format(name=name, version=version,
                                                  package_name=package_name),
             "src/{}.cpp".format(name): source_cpp.format(name=name, version=version),
             "include/{}.h".format(name): source_h.format(name=name, version=version),
             "src/main.cpp": test_main.format(name=name),
             "CMakeLists.txt": cmake_exe_v2.format(name=name, version=version),
             "test_package/conanfile.py": test_conanfile_exe_v2.format(name=name,
                                                                       version=version,
                                                                       package_name=package_name)
             }
    return files<|MERGE_RESOLUTION|>--- conflicted
+++ resolved
@@ -90,18 +90,8 @@
 add_library({name} src/{name}.cpp)
 target_include_directories({name} PUBLIC include)
 
-<<<<<<< HEAD
-set_target_properties({name} PROPERTIES PUBLIC_HEADER "src/{name}.h")
+set_target_properties({name} PROPERTIES PUBLIC_HEADER "include/{name}.h")
 install(TARGETS {name})
-=======
-set_target_properties({name} PROPERTIES PUBLIC_HEADER "include/{name}.h")
-install(TARGETS {name} DESTINATION "."
-        PUBLIC_HEADER DESTINATION include
-        RUNTIME DESTINATION bin
-        ARCHIVE DESTINATION lib
-        LIBRARY DESTINATION lib
-        )
->>>>>>> 48b15daf
 """
 
 
