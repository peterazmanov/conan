--- conflicted
+++ resolved
@@ -8,8 +8,10 @@
     see return_plugin.py
 
 """
+import os
+from contextlib import contextmanager
 
-from contextlib import contextmanager
+from conans.util.env_reader import get_env
 
 
 @contextmanager
@@ -34,34 +36,32 @@
     """
     import sys
     import traceback
+    if get_env("CONAN_VERBOSE_TRACEBACK", False):
+        return traceback.format_exc()
     try:
-        conanfile_reached = 0  # To know if the trace has reached the code from the conanfile
-        content_lines = ["%s: Error in %s() method" % (scope, method)]
+        conanfile_reached = False
         tb = sys.exc_info()[2]
         index = 0
+        content_lines = []
 
         while True:  # If out of index will raise and will be captured later
-<<<<<<< HEAD
             filepath, line, name, contents = traceback.extract_tb(tb, 40)[index]  # 40 levels of nested functions max, get the latest
             if "conanfile.py" not in filepath:  # Avoid show trace from internal conan source code
-                index -= 1
-=======
-            # 40 levels of nested functions max, get the latest
-            filepath, line, name, contents = traceback.extract_tb(tb, 40)[index]
-            if not "conanfile.py" in filepath:  # Avoid show trace from internal conan source code
-                if conanfile_reached:  # The traceback now is into the conan code
+                if conanfile_reached:  # The error goes to internal code, exit print
                     break
->>>>>>> 5f443f45
             else:
-                msg = "%sIn '%s'" % (" " * conanfile_reached, name)
-                msg += " (line %d): %s" % (line, contents) if line else "\n\t%s" % contents
+                if not conanfile_reached:  # First line
+                    msg = "%s: Error in %s() method" % (scope, method)
+                    msg += ", line %d\n\t%s" % (line, contents)
+                else:
+                    msg = "while calling '%s', line %d\n\t%s" % (name, line, contents) if line else "\n\t%s" % contents
                 content_lines.append(msg)
-                conanfile_reached += 1
+                conanfile_reached = True
             index += 1
     except:
         pass
     ret = "\n".join(content_lines)
-    ret += "\n\n%s: %s" % (exception.__class__.__name__, str(exception))
+    ret += "\n\t%s: %s" % (exception.__class__.__name__, str(exception))
     return ret
 
 
