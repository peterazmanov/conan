""" ConanFile user tools, as download, etc
"""
from __future__ import print_function

import logging
import multiprocessing
import os
import platform
<<<<<<< HEAD
import re
import subprocess
import sys

=======
import sys
>>>>>>> d8a41df8
from contextlib import contextmanager

import requests
from patch import fromfile, fromstring

from conans.client.output import ConanOutput
from conans.client.rest.uploader_downloader import Downloader
from conans.client.runner import ConanRunner
from conans.errors import ConanException
from conans.model.version import Version
<<<<<<< HEAD
# noinspection PyUnresolvedReferences
from conans.util.files import _generic_algorithm_sum, load, save
from conans.util.log import logger


def unix_path(path):
    """"Used to translate windows paths to MSYS unix paths like
    c/users/path/to/file"""
    pattern = re.compile(r'([a-z]):\\', re.IGNORECASE)
    return pattern.sub('/\\1/', path).replace('\\', '/').lower()


def escape_windows_cmd(command):
    """ To use in a regular windows cmd.exe
        1. Adds escapes so the argument can be unpacked by CommandLineToArgvW()
        2. Adds escapes for cmd.exe so the argument survives cmd.exe's substitutions.

        Useful to escape commands to be executed in a windows bash (msys2, cygwin etc)
    """
    quoted_arg = subprocess.list2cmdline([command])
    return "".join(["^%s" % arg if arg in r'()%!^"<>&|' else arg for arg in quoted_arg])


def run_in_windows_bash(conanfile, bashcmd, cwd=None):
    """ Will run a unix command inside the msys2 environment
        It requires to have MSYS2 in the path and MinGW
    """
    if platform.system() != "Windows":
        raise ConanException("Command only for Windows operating system")
    # This needs to be set so that msys2 bash profile will set up the environment correctly.
    try:
        arch = conanfile.settings.arch # Maybe arch doesn't exist
    except:
        arch = None
    env_vars = {"MSYSTEM": "MINGW32" if arch == "x86" else "MINGW64",
                "MSYS2_PATH_TYPE": "inherit"}
    with environment_append(env_vars):
        curdir = unix_path(cwd or os.path.abspath(os.path.curdir))
        # Needed to change to that dir inside the bash shell
        to_run = 'cd "%s" && %s ' % (curdir, bashcmd)
        wincmd = 'bash --login -c %s' % escape_windows_cmd(to_run)
        conanfile.output.info('run_in_windows_bash: %s' % wincmd)
        conanfile.run(wincmd)


@contextmanager
def chdir(newdir):
    old_path = os.getcwd()
    os.chdir(newdir)
    try:
        yield
    finally:
        os.chdir(old_path)
=======
from conans.util.files import _generic_algorithm_sum, load
from conans.util.log import logger
>>>>>>> d8a41df8


@contextmanager
def pythonpath(conanfile):
    old_path = sys.path[:]
<<<<<<< HEAD
    python_path = conanfile.env.get("PYTHONPATH", None)
    if python_path:
        if isinstance(python_path, list):
            sys.path.extend(python_path)
        else:
            sys.path.append(python_path)
=======

    simple_vars, multiple_vars = conanfile.env_values_dicts
    python_path = multiple_vars.get("PYTHONPATH", None) or [simple_vars.get("PYTHONPATH", None)]
    if python_path:
        sys.path.extend(python_path)

>>>>>>> d8a41df8
    yield
    sys.path = old_path


@contextmanager
def environment_append(env_vars):
    """
    :param env_vars: List of simple environment vars. {name: value, name2: value2} => e.j: MYVAR=1
                     The values can also be lists of appendable environment vars. {name: [value, value2]}
                      => e.j. PATH=/path/1:/path/2
    :return: None
    """
    old_env = dict(os.environ)
    for name, value in env_vars.items():
        if isinstance(value, list):
            env_vars[name] = os.pathsep.join(value)
            if name in old_env:
                env_vars[name] += os.pathsep + old_env[name]
    os.environ.update(env_vars)
    try:
        yield
    finally:
        os.environ.clear()
        os.environ.update(old_env)


def build_sln_command(settings, sln_path, targets=None, upgrade_project=True):
    """
    Use example:
        build_command = build_sln_command(self.settings, "myfile.sln", targets=["SDL2_image"])
        env = ConfigureEnvironment(self)
        command = "%s && %s" % (env.command_line_env, build_command)
        self.run(command)
    """
    targets = targets or []
    command = "devenv %s /upgrade && " % sln_path if upgrade_project else ""
    command += "msbuild %s /p:Configuration=%s" % (sln_path, settings.build_type)
    if str(settings.arch) in ["x86_64", "x86"]:
        command += ' /p:Platform='
        command += '"x64"' if settings.arch == "x86_64" else '"x86"'
    elif "ARM" in str(settings.arch).upper():
        command += ' /p:Platform="ARM"'

    if targets:
        command += " /target:%s" % ";".join(targets)
    return command


def vcvars_command(settings):
    param = "x86" if settings.arch == "x86" else "amd64"
    existing_version = os.environ.get("VisualStudioVersion")
    if existing_version:
        command = ""
        existing_version = existing_version.split(".")[0]
        if existing_version != settings.compiler.version:
            raise ConanException("Error, Visual environment already set to %s\n"
                                 "Current settings visual version: %s"
                                 % (existing_version, settings.compiler.version))
    else:
        env_var = "vs%s0comntools" % settings.compiler.version
        try:
            vs_path = os.environ[env_var]
        except KeyError:
            raise ConanException("VS '%s' variable not defined. Please install VS or define "
                                 "the variable (VS2017)" % env_var)
        if settings.compiler.version != "15":
            command = ('call "%s../../VC/vcvarsall.bat" %s' % (vs_path, param))
        else:
            command = ('call "%s../../VC/Auxiliary/Build/vcvarsall.bat" %s' % (vs_path, param))
    return command


def cpu_count():
    try:
        return multiprocessing.cpu_count()
    except NotImplementedError:
        print("WARN: multiprocessing.cpu_count() not implemented. Defaulting to 1 cpu")
    return 1  # Safe guess


def human_size(size_bytes):
    """
    format a size in bytes into a 'human' file size, e.g. bytes, KB, MB, GB, TB, PB
    Note that bytes/KB will be reported in whole numbers but MB and above will have
    greater precision.  e.g. 1 byte, 43 bytes, 443 KB, 4.3 MB, 4.43 GB, etc
    """
    if size_bytes == 1:
        return "1 byte"

    suffixes_table = [('bytes', 0), ('KB', 0), ('MB', 1), ('GB', 2), ('TB', 2), ('PB', 2)]

    num = float(size_bytes)
    for suffix, precision in suffixes_table:
        if num < 1024.0:
            break
        num /= 1024.0

    if precision == 0:
        formatted_size = "%d" % num
    else:
        formatted_size = str(round(num, ndigits=precision))

    return "%s %s" % (formatted_size, suffix)


def unzip(filename, destination="."):
    if (filename.endswith(".tar.gz") or filename.endswith(".tgz") or
            filename.endswith(".tbz2") or filename.endswith(".tar.bz2") or
            filename.endswith(".tar")):
        return untargz(filename, destination)
    import zipfile
    full_path = os.path.normpath(os.path.join(os.getcwd(), destination))

    if hasattr(sys.stdout, "isatty") and sys.stdout.isatty():
        def print_progress(extracted_size, uncompress_size):
            txt_msg = "Unzipping %.0f %%\r" % (extracted_size * 100.0 / uncompress_size)
            print(txt_msg, end='')
    else:
        def print_progress(extracted_size, uncompress_size):
            pass

    with zipfile.ZipFile(filename, "r") as z:
        uncompress_size = sum((file_.file_size for file_ in z.infolist()))
        print("Unzipping %s, this can take a while" % human_size(uncompress_size))
        extracted_size = 0
        if platform.system() == "Windows":
            for file_ in z.infolist():
                extracted_size += file_.file_size
                print_progress(extracted_size, uncompress_size)
                try:
                    # Win path limit is 260 chars
                    if len(file_.filename) + len(full_path) >= 260:
                        raise ValueError("Filename too long")
                    z.extract(file_, full_path)
                except Exception as e:
                    print("Error extract %s\n%s" % (file_.filename, str(e)))
        else:  # duplicated for, to avoid a platform check for each zipped file
            for file_ in z.infolist():
                extracted_size += file_.file_size
                print_progress(extracted_size, uncompress_size)
                try:
                    z.extract(file_, full_path)
                except Exception as e:
                    print("Error extract %s\n%s" % (file_.filename, str(e)))


def untargz(filename, destination="."):
    import tarfile
    with tarfile.TarFile.open(filename, 'r:*') as tarredgzippedFile:
        tarredgzippedFile.extractall(destination)


def get(url):
    """ high level downloader + unziper + delete temporary zip
    """
    filename = os.path.basename(url)
    download(url, filename)
    unzip(filename)
    os.unlink(filename)


def download(url, filename, verify=True, out=None, retry=2, retry_wait=5):
    out = out or ConanOutput(sys.stdout, True)
    if verify:
        # We check the certificate using a list of known verifiers
        import conans.client.rest.cacert as cacert
        verify = cacert.file_path
    downloader = Downloader(requests, out, verify=verify)
    downloader.download(url, filename, retry=retry, retry_wait=retry_wait)
    out.writeln("")


#     save(filename, content)


def replace_in_file(file_path, search, replace):
    content = load(file_path)
    content = content.replace(search, replace)
    content = content.encode("utf-8")
    with open(file_path, "wb") as handle:
        handle.write(content)


def check_with_algorithm_sum(algorithm_name, file_path, signature):
    real_signature = _generic_algorithm_sum(file_path, algorithm_name)
    if real_signature != signature:
        raise ConanException("%s signature failed for '%s' file."
                             " Computed signature: %s" % (algorithm_name,
                                                          os.path.basename(file_path),
                                                          real_signature))


def check_sha1(file_path, signature):
    check_with_algorithm_sum("sha1", file_path, signature)


def check_md5(file_path, signature):
    check_with_algorithm_sum("md5", file_path, signature)


def check_sha256(file_path, signature):
    check_with_algorithm_sum("sha256", file_path, signature)


def patch(base_path=None, patch_file=None, patch_string=None, strip=0, output=None):
    """Applies a diff from file (patch_file)  or string (patch_string)
    in base_path directory or current dir if None"""

    class PatchLogHandler(logging.Handler):
        def __init__(self):
            logging.Handler.__init__(self, logging.DEBUG)
            self.output = output or ConanOutput(sys.stdout, True)
            self.patchname = patch_file if patch_file else "patch"

        def emit(self, record):
            logstr = self.format(record)
            if record.levelno == logging.WARN:
                self.output.warn("%s: %s" % (self.patchname, logstr))
            else:
                self.output.info("%s: %s" % (self.patchname, logstr))

    patchlog = logging.getLogger("patch")
    if patchlog:
        patchlog.handlers = []
        patchlog.addHandler(PatchLogHandler())

    if not patch_file and not patch_string:
        return
    if patch_file:
        patchset = fromfile(patch_file)
    else:
        patchset = fromstring(patch_string.encode())

    if not patchset:
        raise ConanException("Failed to parse patch: %s" % (patch_file if patch_file else "string"))

    if not patchset.apply(root=base_path, strip=strip):
        raise ConanException("Failed to apply patch: %s" % patch_file)


# DETECT OS, VERSION AND DISTRIBUTIONS

class OSInfo(object):
    ''' Usage:
        print(os_info.is_linux) # True/False
        print(os_info.is_windows) # True/False
        print(os_info.is_macos) # True/False
        print(os_info.is_freebsd) # True/False
        print(os_info.is_solaris) # True/False

        print(os_info.linux_distro)  # debian, ubuntu, fedora, centos...

        print(os_info.os_version) # 5.1
        print(os_info.os_version_name) # Windows 7, El Capitan

        if os_info.os_version > "10.1":
            pass
        if os_info.os_version == "10.1.0":
            pass
    '''

    def __init__(self):
        self.os_version = None
        self.os_version_name = None
        self.is_linux = platform.system() == "Linux"
        self.linux_distro = None
        self.is_windows = platform.system() == "Windows"
        self.is_macos = platform.system() == "Darwin"
        self.is_freebsd = platform.system() == "FreeBSD"
        self.is_solaris = platform.system() == "SunOS"

        if self.is_linux:
            import distro
            self.linux_distro = distro.id()
            self.os_version = Version(distro.version())
            version_name = distro.codename()
            self.os_version_name = version_name if version_name != "n/a" else ""
            if not self.os_version_name and self.linux_distro == "debian":
                self.os_version_name = self.get_debian_version_name(self.os_version)
        elif self.is_windows:
            self.os_version = self.get_win_os_version()
            self.os_version_name = self.get_win_version_name(self.os_version)
        elif self.is_macos:
            self.os_version = Version(platform.mac_ver()[0])
            self.os_version_name = self.get_osx_version_name(self.os_version)
        elif self.is_freebsd:
            self.os_version = self.get_freebsd_version()
            self.os_version_name = "FreeBSD %s" % self.os_version
        elif self.is_solaris:
            self.os_version = Version(platform.release())
            self.os_version_name = self.get_solaris_version_name(self.os_version)

    @property
    def with_apt(self):
        return self.is_linux and self.linux_distro in \
                                 ("debian", "ubuntu", "knoppix", "linuxmint", "raspbian")

    @property
    def with_yum(self):
        return self.is_linux and self.linux_distro in \
                                 ("centos", "redhat", "fedora", "pidora", "scientific",
                                  "xenserver", "amazon", "oracle")

    def get_win_os_version(self):
        """
        Get's the OS major and minor versions.  Returns a tuple of
        (OS_MAJOR, OS_MINOR).
        """
        import ctypes

        class _OSVERSIONINFOEXW(ctypes.Structure):
            _fields_ = [('dwOSVersionInfoSize', ctypes.c_ulong),
                        ('dwMajorVersion', ctypes.c_ulong),
                        ('dwMinorVersion', ctypes.c_ulong),
                        ('dwBuildNumber', ctypes.c_ulong),
                        ('dwPlatformId', ctypes.c_ulong),
                        ('szCSDVersion', ctypes.c_wchar * 128),
                        ('wServicePackMajor', ctypes.c_ushort),
                        ('wServicePackMinor', ctypes.c_ushort),
                        ('wSuiteMask', ctypes.c_ushort),
                        ('wProductType', ctypes.c_byte),
                        ('wReserved', ctypes.c_byte)]

        os_version = _OSVERSIONINFOEXW()
        os_version.dwOSVersionInfoSize = ctypes.sizeof(os_version)
        retcode = ctypes.windll.Ntdll.RtlGetVersion(ctypes.byref(os_version))
        if retcode != 0:
            return None

        return Version("%d.%d" % (os_version.dwMajorVersion, os_version.dwMinorVersion))

    def get_debian_version_name(self, version):
        if not version:
            return None
        elif version.major() == "8.Y.Z":
            return "jessie"
        elif version.major() == "7.Y.Z":
            return "wheezy"
        elif version.major() == "6.Y.Z":
            return "squeeze"
        elif version.major() == "5.Y.Z":
            return "lenny"
        elif version.major() == "4.Y.Z":
            return "etch"
        elif version.minor() == "3.1.Z":
            return "sarge"
        elif version.minor() == "3.0.Z":
            return "woody"

    def get_win_version_name(self, version):
        if not version:
            return None
        elif version.major() == "5.Y.Z":
            return "Windows XP"
        elif version.minor() == "6.0.Z":
            return "Windows Vista"
        elif version.minor() == "6.1.Z":
            return "Windows 7"
        elif version.minor() == "6.2.Z":
            return "Windows 8"
        elif version.minor() == "6.3.Z":
            return "Windows 8.1"
        elif version.minor() == "10.0.Z":
            return "Windows 10"

    def get_osx_version_name(self, version):
        if not version:
            return None
        elif version.minor() == "10.12.Z":
            return "Sierra"
        elif version.minor() == "10.11.Z":
            return "El Capitan"
        elif version.minor() == "10.10.Z":
            return "Yosemite"
        elif version.minor() == "10.9.Z":
            return "Mavericks"
        elif version.minor() == "10.8.Z":
            return "Mountain Lion"
        elif version.minor() == "10.7.Z":
            return "Lion"
        elif version.minor() == "10.6.Z":
            return "Snow Leopard"
        elif version.minor() == "10.5.Z":
            return "Leopard"
        elif version.minor() == "10.4.Z":
            return "Tiger"
        elif version.minor() == "10.3.Z":
            return "Panther"
        elif version.minor() == "10.2.Z":
            return "Jaguar"
        elif version.minor() == "10.1.Z":
            return "Puma"
        elif version.minor() == "10.0.Z":
            return "Cheetha"

    def get_freebsd_version(self):
        return platform.release().split("-")[0]

    def get_solaris_version_name(self, version):
        if not version:
            return None
        elif version.minor() == "5.10":
            return "Solaris 10"
        elif version.minor() == "5.11":
            return "Solaris 11"


try:
    os_info = OSInfo()
except Exception as exc:
    logger.error(exc)
    print("Error detecting os_info")


class SystemPackageTool(object):

    def __init__(self, runner=None, os_info=None, tool=None):
        env_sudo = os.environ.get("CONAN_SYSREQUIRES_SUDO", None)
        self._sudo = (env_sudo != "False" and env_sudo != "0")
        os_info = os_info or OSInfo()
        self._is_up_to_date = False
        self._tool = tool or self._create_tool(os_info)
        self._tool._sudo_str = "sudo " if self._sudo else ""
        self._tool._runner = runner or ConanRunner()

    def _create_tool(self, os_info):
        if os_info.with_apt:
            return AptTool()
        elif os_info.with_yum:
            return YumTool()
        elif os_info.is_macos:
            return BrewTool()
        else:
            return NullTool()

    def update(self):
        """
            Get the system package tool update command
        """
        self._is_up_to_date = True
        self._tool.update()

    def install(self, packages, update=True, force=False):
        '''
            Get the system package tool install command.
        '''
        packages = [packages] if isinstance(packages, str) else list(packages)
        if not force and self._installed(packages):
            return
        if update and not self._is_up_to_date:
            self.update()
        self._install_any(packages)

    def _installed(self, packages):
        for pkg in packages:
            if self._tool.installed(pkg):
                print("Package already installed: %s" % pkg)
                return True
        return False

    def _install_any(self, packages):
        if len(packages) == 1:
            return self._tool.install(packages[0])
        for pkg in packages:
            try:
                return self._tool.install(pkg)
            except ConanException:
                pass
        raise ConanException("Could not install any of %s" % packages)


class NullTool(object):
    def update(self):
        pass

    def install(self, package_name):
        print("Warn: Only available for linux with apt-get or yum or OSx with brew")

    def installed(self, package_name):
        return False


class AptTool(object):
    def update(self):
        _run(self._runner, "%sapt-get update" % self._sudo_str)

    def install(self, package_name):
        _run(self._runner, "%sapt-get install -y %s" % (self._sudo_str, package_name))

    def installed(self, package_name):
        exit_code = self._runner("dpkg -s %s" % package_name, None)
        return exit_code == 0


class YumTool(object):
    def update(self):
        _run(self._runner, "%syum check-update" % self._sudo_str)

    def install(self, package_name):
        _run(self._runner, "%syum install -y %s" % (self._sudo_str, package_name))

    def installed(self, package_name):
        exit_code = self._runner("rpm -q %s" % package_name, None)
        return exit_code == 0


class BrewTool(object):
    def update(self):
        _run(self._runner, "brew update")

    def install(self, package_name):
        _run(self._runner, "brew install %s" % package_name)

    def installed(self, package_name):
        exit_code = self._runner('test -n "$(brew ls --versions %s)"' % package_name, None)
        return exit_code == 0



def _run(runner, command):
    print("Running: %s" % command)
    if runner(command, True) != 0:
        raise ConanException("Command '%s' failed" % command)
<|MERGE_RESOLUTION|>--- conflicted
+++ resolved
@@ -6,14 +6,11 @@
 import multiprocessing
 import os
 import platform
-<<<<<<< HEAD
 import re
 import subprocess
 import sys
 
-=======
-import sys
->>>>>>> d8a41df8
+
 from contextlib import contextmanager
 
 import requests
@@ -24,7 +21,6 @@
 from conans.client.runner import ConanRunner
 from conans.errors import ConanException
 from conans.model.version import Version
-<<<<<<< HEAD
 # noinspection PyUnresolvedReferences
 from conans.util.files import _generic_algorithm_sum, load, save
 from conans.util.log import logger
@@ -78,30 +74,18 @@
         yield
     finally:
         os.chdir(old_path)
-=======
-from conans.util.files import _generic_algorithm_sum, load
-from conans.util.log import logger
->>>>>>> d8a41df8
 
 
 @contextmanager
 def pythonpath(conanfile):
     old_path = sys.path[:]
-<<<<<<< HEAD
     python_path = conanfile.env.get("PYTHONPATH", None)
     if python_path:
         if isinstance(python_path, list):
             sys.path.extend(python_path)
         else:
             sys.path.append(python_path)
-=======
-
-    simple_vars, multiple_vars = conanfile.env_values_dicts
-    python_path = multiple_vars.get("PYTHONPATH", None) or [simple_vars.get("PYTHONPATH", None)]
-    if python_path:
-        sys.path.extend(python_path)
-
->>>>>>> d8a41df8
+
     yield
     sys.path = old_path
 
@@ -620,7 +604,6 @@
         return exit_code == 0
 
 
-
 def _run(runner, command):
     print("Running: %s" % command)
     if runner(command, True) != 0:
