--- conflicted
+++ resolved
@@ -106,11 +106,8 @@
         self._upload_recipe(conan_reference)
 
         # Get the conans digest
-<<<<<<< HEAD
         _, digest = self.api.get_conan_manifest(conan_reference)
-=======
-        digest = self.api.get_conan_manifest(conan_reference)
->>>>>>> 5ae2f6fb
+
         self.assertEquals(digest.summary_hash, "34b389d4abf03f3b240ee4aa7cd9ac49")
         self.assertEquals(digest.time, 123123123)
 
