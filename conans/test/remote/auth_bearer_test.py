--- conflicted
+++ resolved
@@ -1,4 +1,3 @@
-import os
 import unittest
 from conans.test.utils.tools import TestServer, TestClient
 from bottle import request
@@ -60,20 +59,13 @@
         errors = client.run("upload Hello/0.1@lasote/stable")
         self.assertFalse(errors)
 
-<<<<<<< HEAD
-        if not os.getenv("CONAN_TESTING_SERVER_V2_ENABLED"):
-=======
         if not get_env("CONAN_TESTING_SERVER_V2_ENABLED", False):
->>>>>>> 769a4303
+
             expected_calls = [('ping', None),
                               ('get_conan_manifest_url', None),
                               ('check_credentials', None),
                               ('authenticate', 'Basic'),
-<<<<<<< HEAD
-                              ('get_conanfile_snapshot', 'Bearer'),
-=======
                               ('get_recipe_snapshot', 'Bearer'),
->>>>>>> 769a4303
                               ('get_conanfile_upload_urls', 'Bearer'),
                               ('put', None)]
         else:
@@ -81,11 +73,7 @@
                               ('get_recipe_file', None),
                               ('check_credentials', None),
                               ('authenticate', 'Basic'),
-<<<<<<< HEAD
-                              ('get_conanfile_snapshot', 'Bearer'),
-=======
                               ('get_recipe_file_list', 'Bearer'),
->>>>>>> 769a4303
                               ('upload_recipe_file', 'Bearer')]
 
         self.assertEqual(len(expected_calls), len(auth.auths))
@@ -95,11 +83,7 @@
             if auth_type:
                 self.assertIn(auth_type, real_call[1])
 
-<<<<<<< HEAD
-    @unittest.skipUnless(os.getenv("CONAN_TESTING_SERVER_V2_ENABLED") is None, "ApiV1 test")
-=======
     @unittest.skipIf(get_env("CONAN_TESTING_SERVER_V2_ENABLED", False), "ApiV1 test")
->>>>>>> 769a4303
     def no_signature_test(self):
         auth = AuthorizationHeaderSpy()
         retur = ReturnHandlerPlugin()
