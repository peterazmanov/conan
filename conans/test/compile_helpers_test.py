--- conflicted
+++ resolved
@@ -2,11 +2,6 @@
 import platform
 import unittest
 
-<<<<<<< HEAD
-import sys
-
-=======
->>>>>>> d8a41df8
 from conans.client.configure_environment import ConfigureEnvironment
 from conans.client.gcc import GCC
 from conans.client.runner import ConanRunner
@@ -109,10 +104,7 @@
 
     def __init__(self, settings):
         self.settings = settings
-<<<<<<< HEAD
         self.output = TestBufferConanOutput()
-=======
->>>>>>> d8a41df8
 
     @property
     def deps_cpp_info(self):
@@ -125,13 +117,6 @@
     @property
     def env_values_dicts(self):
         return {}, {}
-<<<<<<< HEAD
-=======
-
-    @property
-    def output(self):
-        return None
->>>>>>> d8a41df8
 
 
 class CompileHelpersTest(unittest.TestCase):
