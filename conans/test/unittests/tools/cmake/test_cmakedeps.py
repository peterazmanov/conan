--- conflicted
+++ resolved
@@ -10,15 +10,8 @@
 from conans.model.settings import Settings
 
 
-<<<<<<< HEAD
-@pytest.mark.xfail(reason="ConanFile.dependencies has changed")
-@pytest.mark.parametrize("using_properties", [True, False])
-def test_cpp_info_name_cmakedeps(using_properties):
-    conanfile = ConanFile(None)
-=======
 def test_cpp_info_name_cmakedeps():
     conanfile = ConanFile(Mock(), None)
->>>>>>> ea672310
     conanfile._conan_node = Mock()
     conanfile._conan_node.context = "host"
     conanfile.settings = "os", "compiler", "build_type", "arch"
@@ -52,15 +45,8 @@
                in files["ComplexFileName1-release-x86-data.cmake"]
 
 
-<<<<<<< HEAD
-@pytest.mark.xfail(reason="ConanFile.dependencies has changed")
-@pytest.mark.parametrize("using_properties", [True, False])
-def test_cpp_info_name_cmakedeps_components(using_properties):
-    conanfile = ConanFile(None)
-=======
 def test_cpp_info_name_cmakedeps_components():
     conanfile = ConanFile(Mock(), None)
->>>>>>> ea672310
     conanfile._conan_node = Mock()
     conanfile._conan_node.context = "host"
     conanfile.settings = "os", "compiler", "build_type", "arch"
@@ -98,7 +84,6 @@
                in files["ComplexFileName1-debug-x64-data.cmake"]
 
 
-@pytest.mark.xfail(reason="ConanFile.dependencies has changed")
 def test_cmake_deps_links_flags():
     # https://github.com/conan-io/conan/issues/8703
     conanfile = ConanFile(None)
