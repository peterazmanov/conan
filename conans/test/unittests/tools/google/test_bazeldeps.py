--- conflicted
+++ resolved
@@ -32,17 +32,11 @@
     save(os.path.join(package_folder, "lib", "liblib1.a"), "")
     conanfile_dep.folders.set_base_package(package_folder)
 
-<<<<<<< HEAD
+    # FIXME: This will run infinite loop if conanfile.dependencies.host.topological_sort.
+    #  Move to integration test
     with mock.patch('conan.ConanFile.dependencies', new_callable=mock.PropertyMock) as mock_deps:
         req = Requirement(RecipeReference.loads("depname/1.0"))
-=======
-    # FIXME: This will run infinite loop if conanfile.dependencies.host.topological_sort.
-    #  Move to integration test
-    with mock.patch('conans.ConanFile.dependencies', new_callable=mock.PropertyMock) as mock_deps:
-        req = Requirement(ConanFileReference.loads("OriginalDepName/1.0"))
->>>>>>> cf5bb2ea
         mock_deps.return_value = ConanFileDependencies({req: ConanFileInterface(conanfile_dep)})
-
         bazeldeps = BazelDeps(conanfile)
 
         for dependency in bazeldeps._conanfile.dependencies.host.values():
@@ -119,15 +113,10 @@
     conanfile_dep.folders.set_base_package(temp_folder())
     conanfile_dep._conan_node.ref = RecipeReference.loads("depname/2.0")
 
-<<<<<<< HEAD
+    # FIXME: This will run infinite loop if conanfile.dependencies.host.topological_sort.
+    #  Move to integration test
     with mock.patch('conan.ConanFile.dependencies', new_callable=mock.PropertyMock) as mock_deps:
         req = Requirement(RecipeReference.loads("depname/1.0"))
-=======
-    # FIXME: This will run infinite loop if conanfile.dependencies.host.topological_sort.
-    #  Move to integration test
-    with mock.patch('conans.ConanFile.dependencies', new_callable=mock.PropertyMock) as mock_deps:
-        req = Requirement(ConanFileReference.loads("OriginalDepName/1.0"))
->>>>>>> cf5bb2ea
         mock_deps.return_value = ConanFileDependencies({req: ConanFileInterface(conanfile_dep)})
 
         bazeldeps = BazelDeps(conanfile)
@@ -157,15 +146,10 @@
     conanfile_dep._conan_node.ref = RecipeReference.loads("depname/1.0")
     conanfile_dep.folders.set_base_package("/path/to/folder_dep")
 
-<<<<<<< HEAD
+    # FIXME: This will run infinite loop if conanfile.dependencies.host.topological_sort.
+    #  Move to integration test
     with mock.patch('conan.ConanFile.dependencies', new_callable=mock.PropertyMock) as mock_deps:
         req = Requirement(RecipeReference.loads("depname/1.0"))
-=======
-    # FIXME: This will run infinite loop if conanfile.dependencies.host.topological_sort.
-    #  Move to integration test
-    with mock.patch('conans.ConanFile.dependencies', new_callable=mock.PropertyMock) as mock_deps:
-        req = Requirement(ConanFileReference.loads("OriginalDepName/1.0"))
->>>>>>> cf5bb2ea
         mock_deps.return_value = ConanFileDependencies({req: ConanFileInterface(conanfile_dep)})
 
         bazeldeps = BazelDeps(conanfile)
@@ -190,15 +174,10 @@
     conanfile_dep._conan_node.ref = RecipeReference.loads("depname/1.0")
     conanfile_dep.folders.set_base_package("/path/to/folder_dep")
 
-<<<<<<< HEAD
+    # FIXME: This will run infinite loop if conanfile.dependencies.host.topological_sort.
+    #  Move to integration test
     with mock.patch('conan.ConanFile.dependencies', new_callable=mock.PropertyMock) as mock_deps:
         req = Requirement(RecipeReference.loads("depname/1.0"), build=True)
-=======
-    # FIXME: This will run infinite loop if conanfile.dependencies.host.topological_sort.
-    #  Move to integration test
-    with mock.patch('conans.ConanFile.dependencies', new_callable=mock.PropertyMock) as mock_deps:
-        req = Requirement(ConanFileReference.loads("OriginalDepName/1.0"), build=True)
->>>>>>> cf5bb2ea
         mock_deps.return_value = ConanFileDependencies({req: ConanFileInterface(conanfile_dep)})
 
         bazeldeps = BazelDeps(conanfile)
