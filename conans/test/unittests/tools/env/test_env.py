--- conflicted
+++ resolved
@@ -8,11 +8,7 @@
 from conan.tools.env import Environment
 from conan.tools.env.environment import ProfileEnvironment
 from conan.tools.microsoft.subsystems import WINDOWS
-<<<<<<< HEAD
-from conans.client.tools import chdir
 from conans.model.recipe_ref import RecipeReference
-=======
->>>>>>> 406c5baf
 from conans.test.utils.mocks import ConanFileMock, MockSettings
 from conans.test.utils.test_files import temp_folder
 from conans.util.env import environment_update
@@ -164,7 +160,7 @@
         """)
 
     profile_env = ProfileEnvironment.loads(myprofile)
-    env = profile_env.get_profile_env(RecipeReference.loads("*/*"))
+    env = profile_env.get_profile_env("", is_consumer=True)
     env = env.vars(ConanFileMock())
     with environment_update({"MyVar1": "$MyVar1",
                              "MyVar2": "$MyVar2",
