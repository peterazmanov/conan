--- conflicted
+++ resolved
@@ -224,10 +224,6 @@
         info = self.search_service.search(pattern="Assimp*", ignorecase=False)
         self.assertEqual(info, [ref3.copy_clear_rev()])
 
-<<<<<<< HEAD
-        ref2 = ref2.copy_with_rev(DEFAULT_REVISION_V1)
-=======
->>>>>>> d51bb723
         info = self.search_service.search_packages(ref2, None)
         self.assertEqual(info, {'12345587754': {'full_requires': [],
                                                 'options': {'use_Qt': 'False'},
