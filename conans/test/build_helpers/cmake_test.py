--- conflicted
+++ resolved
@@ -773,7 +773,7 @@
         cmake = CMake(conan_file)
         self.assertIn('-T "v140"', cmake.command_line)
 
-<<<<<<< HEAD
+
     def test_missing_settings(self):
         def instance_with_os_build(os_build):
             settings = Settings.loads(default_settings_yml)
@@ -795,7 +795,7 @@
         with tools.environment_append({"CONAN_CMAKE_GENERATOR": "MyCoolGenerator"}):
             cmake = instance_with_os_build("Windows")
             self.assertEquals(cmake.generator, "MyCoolGenerator")
-=======
+
     def test_cmake_system_version_android(self):
         with tools.environment_append({"CONAN_CMAKE_SYSTEM_NAME": "SomeSystem",
                                        "CONAN_CMAKE_GENERATOR": "SomeGenerator"}):
@@ -816,7 +816,6 @@
             conan_file.settings = settings
             cmake = CMake(conan_file)
             self.assertEquals(cmake.definitions["CMAKE_SYSTEM_VERSION"], "32")
->>>>>>> ed6f652b
 
     @staticmethod
     def scape(args):
