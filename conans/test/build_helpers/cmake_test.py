--- conflicted
+++ resolved
@@ -876,10 +876,7 @@
         self.should_build = True
         self.should_install = True
         self.generators = []
-<<<<<<< HEAD
-=======
         self.captured_env = {}
->>>>>>> 3da3392d
 
     def run(self, command):
         self.command = command
