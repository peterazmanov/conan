import platform
import unittest

from nose.plugins.attrib import attr

from conans import tools
from conans.client.build.msbuild import MSBuild
from conans.paths import CONANFILE
from conans.test.utils.conanfile import MockSettings, MockConanfile
from conans.test.utils.tools import TestClient
from conans.test.utils.visual_project_files import get_vs_project_files


class MSBuildTest(unittest.TestCase):

    def dont_mess_with_build_type_test(self):
        settings = MockSettings({"build_type": "Debug",
                                 "compiler": "Visual Studio",
                                 "arch": "x86_64",
                                 "compiler.runtime": "MDd"})
        conanfile = MockConanfile(settings)
        msbuild = MSBuild(conanfile)
        self.assertEquals(msbuild.build_env.flags, ["-Zi", "-Ob0", "-Od"])
        template = msbuild._get_props_file_contents()

        self.assertIn("-Ob0", template)
        self.assertIn("-Od", template)

        msbuild.build_env.flags = ["-Zi"]
        template = msbuild._get_props_file_contents()

        self.assertNotIn("-Ob0", template)
        self.assertNotIn("-Od", template)
        self.assertIn("<RuntimeLibrary>MultiThreadedDebugDLL</RuntimeLibrary>", template)

    def without_runtime_test(self):
        settings = MockSettings({"build_type": "Debug",
                                 "compiler": "Visual Studio",
                                 "arch": "x86_64"})
        conanfile = MockConanfile(settings)
        msbuild = MSBuild(conanfile)
        template = msbuild._get_props_file_contents()
        self.assertNotIn("<RuntimeLibrary>", template)

    @attr('slow')
    @unittest.skipUnless(platform.system() == "Windows", "Requires MSBuild")
    def build_vs_project_test(self):
        conan_build_vs = """
from conans import ConanFile, MSBuild

class HelloConan(ConanFile):
    name = "Hello"
    version = "1.2.1"
    exports = "*"
    settings = "os", "build_type", "arch", "compiler", "cppstd"

    def build(self):
        msbuild = MSBuild(self)
        msbuild.build("MyProject.sln")

    def package(self):
        self.copy(pattern="*.exe")

"""
        client = TestClient()

        # Test cpp standard stuff

        files = get_vs_project_files(std="cpp17_2015")
        files[CONANFILE] = conan_build_vs

        client.save(files)
        error = client.run('create . Hello/1.2.1@lasote/stable -s cppstd=11 -s '
                           'compiler="Visual Studio" -s compiler.version=14', ignore_error=True)
        self.assertTrue(error)
        client.run('create . Hello/1.2.1@lasote/stable -s cppstd=17 '
                   '-s compiler="Visual Studio" -s compiler.version=14')
        self.assertIn("Copied 1 '.exe' file: MyProject.exe", client.user_io.out)

        files = get_vs_project_files()
        files[CONANFILE] = conan_build_vs

        # Try to not update the project
        client.client_cache._conan_config = None  # Invalidate cached config
        tools.replace_in_file(client.client_cache.conan_conf_path, "[general]",
                              "[general]\nskip_vs_projects_upgrade = True")
        client.save(files, clean_first=True)
        client.run("create . Hello/1.2.1@lasote/stable --build")
        self.assertNotIn("devenv", client.user_io.out)
        self.assertIn("Skipped sln project upgrade", client.user_io.out)

        # Try with x86_64
        client.save(files)
        client.run("export . lasote/stable")
        client.run("install Hello/1.2.1@lasote/stable --build -s arch=x86_64")
        self.assertIn("Release|x64", client.user_io.out)
        self.assertIn("Copied 1 '.exe' file: MyProject.exe", client.user_io.out)

        # Try with x86
        client.save(files, clean_first=True)
        client.run("export . lasote/stable")
        client.run("install Hello/1.2.1@lasote/stable --build -s arch=x86")
        self.assertIn("Release|x86", client.user_io.out)
        self.assertIn("Copied 1 '.exe' file: MyProject.exe", client.user_io.out)

        # Try with x86 debug
        client.save(files, clean_first=True)
        client.run("export . lasote/stable")
        client.run("install Hello/1.2.1@lasote/stable --build -s arch=x86 -s build_type=Debug")
        self.assertIn("Debug|x86", client.user_io.out)
        self.assertIn("Copied 1 '.exe' file: MyProject.exe", client.user_io.out)

<<<<<<< HEAD
    def custom_properties_test(self):
        settings = MockSettings({"build_type": "Debug",
                                 "compiler": "Visual Studio",
                                 "arch": "x86_64"})
        conanfile = MockConanfile(settings)
        msbuild = MSBuild(conanfile)
        command = msbuild.get_command("project_file.sln", properties={"MyProp1": "MyValue1", "MyProp2": "MyValue2"})
        self.assertIn(' /p:MyProp1="MyValue1" /p:MyProp2="MyValue2"', command)

=======
    @unittest.skipUnless(platform.system() == "Windows", "Requires MSBuild")
>>>>>>> 061e2153
    def reuse_msbuild_object_test(self):
        # https://github.com/conan-io/conan/issues/2865
        conan_build_vs = """
from conans import ConanFile, MSBuild

class HelloConan(ConanFile):
    name = "Hello"
    version = "1.2.1"
    exports = "*"
    settings = "os", "build_type", "arch", "compiler", "cppstd"

    def configure(self):
        del self.settings.compiler.runtime
        del self.settings.build_type

    def build(self):
        msbuild = MSBuild(self)
        msbuild.build("MyProject.sln", build_type="Release")
        msbuild.build("MyProject.sln", build_type="Debug")
        self.output.info("build() completed")
"""
        client = TestClient()
        files = get_vs_project_files()
        files[CONANFILE] = conan_build_vs

        client.save(files)
        client.run("create . danimtb/testing")
        self.assertIn("build() completed", client.out)<|MERGE_RESOLUTION|>--- conflicted
+++ resolved
@@ -110,7 +110,6 @@
         self.assertIn("Debug|x86", client.user_io.out)
         self.assertIn("Copied 1 '.exe' file: MyProject.exe", client.user_io.out)
 
-<<<<<<< HEAD
     def custom_properties_test(self):
         settings = MockSettings({"build_type": "Debug",
                                  "compiler": "Visual Studio",
@@ -120,9 +119,7 @@
         command = msbuild.get_command("project_file.sln", properties={"MyProp1": "MyValue1", "MyProp2": "MyValue2"})
         self.assertIn(' /p:MyProp1="MyValue1" /p:MyProp2="MyValue2"', command)
 
-=======
     @unittest.skipUnless(platform.system() == "Windows", "Requires MSBuild")
->>>>>>> 061e2153
     def reuse_msbuild_object_test(self):
         # https://github.com/conan-io/conan/issues/2865
         conan_build_vs = """
