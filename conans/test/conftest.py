import os
import platform
import textwrap
import uuid

import pytest


from conans.client.tools import which

"""
To override these locations with your own in your dev machine:
1. Create a conftest_user.py just besides this conftest.py file
2. This file is .gitignored, it will not be committed
3. Override the tools_locations, you can completely disabled some tools, tests will be skipped
4. Empty dicts, without specifying the path, means the tool is already in the system
   path


tools_locations = {
    'svn': {"disabled": True},
    'cmake': {
        "default": "3.19",
        "3.15": {},
        "3.16": {"disabled": True},
        "3.17": {"disabled": True},
        "3.19": {"path": {"Windows": "C:/ws/cmake/cmake-3.19.7-win64-x64/bin"}},
    },
    'ninja': {
        "1.10.2": {}
    },
    'meson': {"disabled": True},
    'bazel':  {
        "system": {"path": {'Windows': 'C:/ws/bazel/4.2.0'}},
    }
}
"""


tools_locations = {
    "clang": {"disabled": True},
    'visual_studio': {"default": "15",
                      "15": {},
                      "16": {"disabled": True},
                      "17": {"disabled": True}},
    'pkg_config': {
        "exe": "pkg-config",
        "default": "0.28",
        "0.28": {
            "path": {
                # Using chocolatey in Windows -> choco install --reference=pkgconfiglite --version 0.28
                'Windows': "C:/ProgramData/chocolatey/lib/pkgconfiglite/tools/pkg-config-lite-0.28-1/bin"
            }
        }},
    'autotools': {"exe": "autoconf"},
    'cmake': {
        "default": "3.15",
        "3.15": {
            "path": {'Windows': 'C:/cmake/cmake-3.15.7-win64-x64/bin',
                     'Darwin': '/Users/jenkins/cmake/cmake-3.15.7/bin',
                     'Linux': '/usr/share/cmake-3.15.7/bin'}
        },
        "3.16": {
            "path": {'Windows': 'C:/cmake/cmake-3.16.9-win64-x64/bin',
                     'Darwin': '/Users/jenkins/cmake/cmake-3.16.9/bin',
                     'Linux': '/usr/share/cmake-3.16.9/bin'}
        },
        "3.17": {
            "path": {'Windows': 'C:/cmake/cmake-3.17.5-win64-x64/bin',
                     'Darwin': '/Users/jenkins/cmake/cmake-3.17.5/bin',
                     'Linux': '/usr/share/cmake-3.17.5/bin'}
        },
        "3.19": {
            "path": {'Windows': 'C:/cmake/cmake-3.19.7-win64-x64/bin',
                     'Darwin': '/Users/jenkins/cmake/cmake-3.19.7/bin',
                     'Linux': '/usr/share/cmake-3.19.7/bin'}
        }
    },
    'ninja': {
        "default": "1.10.2",
        "1.10.2": {
            "path": {'Windows': 'C:/Tools/ninja/1.10.2'}
        }
    },
    'mingw32': {
        "platform": "Windows",
        "default": "system",
        "exe": "mingw32-make",
        "system": {"path": {'Windows': "C:/msys64/mingw32/bin"}},
    },
    'mingw64': {
        "platform": "Windows",
        "default": "system",
        "exe": "mingw32-make",
        "system": {"path": {'Windows': "C:/msys64/mingw64/bin"}},
    },
    'msys2': {
        "platform": "Windows",
        "default": "system",
        "exe": "make",
        "system": {"path": {'Windows': "C:/msys64/usr/bin"}},
    },
    'cygwin': {
        "platform": "Windows",
        "default": "system",
        "exe": "make",
        "system": {"path": {'Windows': "C:/cygwin64/bin"}},
    },
    'bazel': {
        "default": "system",
        "system": {"path": {'Windows': 'C:/bazel/bin',
                            "Darwin": '/Users/jenkins/bin'}},
    },
    'premake': {},
    'apt_get': { "exe": "apt-get"},
    'brew': {},
    # TODO: Intel oneAPI is not installed in CI yet. Uncomment this line whenever it's done.
    # "intel_oneapi": {
    #     "default": "2021.3",
    #     "exe": "dpcpp",
    #     "2021.3": {"path": {"Linux": "/opt/intel/oneapi/compiler/2021.3.0/linux/bin"}}
    # }
}


# TODO: Make this match the default tools (compilers) above automatically
default_profiles = {
    "Windows": textwrap.dedent("""\
        [settings]
        os=Windows
        arch=x86_64
        compiler=Visual Studio
        compiler.version=15
        build_type=Release
        """),
    "Linux": textwrap.dedent("""\
        [settings]
        os=Linux
        arch=x86_64
        compiler=gcc
        compiler.version=8
        compiler.libcxx=libstdc++11
        build_type=Release
        """),
    "Darwin": textwrap.dedent("""\
        [settings]
        os=Macos
        arch=x86_64
        compiler=apple-clang
        compiler.version=12.0
        compiler.libcxx=libc++
        build_type=Release
        """)
}

try:
    from conans.test.conftest_user import tools_locations as user_tool_locations

    def update(d, u):
        for k, v in u.items():
            if isinstance(v, dict):
                d[k] = update(d.get(k, {}), v)
            else:
                d[k] = v
        return d

    update(tools_locations, user_tool_locations)
except ImportError as e:
    user_tool_locations = None

try:
    from conans.test.conftest_user import default_profiles as user_default_profiles
    default_profiles.update(user_default_profiles)
except ImportError as e:
    user_default_profiles = None


tools_environments = {
    'mingw32': {'Windows': {'MSYSTEM': 'MINGW32'}},
    'mingw64': {'Windows': {'MSYSTEM': 'MINGW64'}}
}


_cached_tools = {}


def _get_tool(name, version):
    # None: not cached yet
    # False = tool not available, legally skipped
    # True = tool not available, test error
    # (path, env) = tool available
    cached = _cached_tools.setdefault(name, {}).get(version)
    if cached is None:
        tool = tools_locations.get(name, {})
        if tool.get("disabled"):
            _cached_tools[name][version] = False
            return False

        tool_platform = platform.system()
        if tool.get("platform", tool_platform) != tool_platform:
            _cached_tools[name][version] = None, None
            return None, None

        exe = tool.get("exe", name)
        version = version or tool.get("default")
        tool_version = tool.get(version)
        if tool_version is not None:
            assert isinstance(tool_version, dict)
            if tool_version.get("disabled"):
                _cached_tools[name][version] = False
                return False
            tool_path = tool_version.get("path", {}).get(tool_platform)
        else:
            if version is not None:  # if the version is specified, it should be in the conf
                _cached_tools[name][version] = True
                return True
            tool_path = None

        try:
            tool_env = tools_environments[name][tool_platform]
        except KeyError:
            tool_env = None

        cached = tool_path, tool_env

        # Check this particular tool is installed
        if name == "visual_studio":
            from conans.client.conf.detect_vs import vswhere
            if not vswhere():  # TODO: Missing version detection
                cached = True
        else:  # which based detection
            old_environ = None
            if tool_path is not None:
                old_environ = dict(os.environ)
                os.environ["PATH"] = tool_path + os.pathsep + os.environ["PATH"]
            if not which(exe):  # TODO: This which doesn't detect version either
                cached = True
            if old_environ is not None:
                os.environ.clear()
                os.environ.update(old_environ)

        _cached_tools[name][version] = cached

    return cached


def pytest_configure(config):
    # register an additional marker
    config.addinivalue_line(
        "markers", "tool(name, version): mark test to require a tool by name"
    )


def pytest_runtest_teardown(item):
<<<<<<< HEAD
    os.environ.clear()
    os.environ.update(item.old_environ)


def pytest_runtest_setup(item):
    tools_paths = []
    tools_env_vars = dict()

    tools_params = [mark.args for mark in item.iter_markers(name="tool")]
    for tool_params in tools_params:
        if len(tool_params) == 1:
            tool_name = tool_params[0]
            tool_version = None
        elif len(tool_params) == 2:
            tool_name, tool_version = tool_params
        else:
            raise Exception("Invalid arguments for mark.tool: {}".format(tool_params))

        result = _get_tool(tool_name, tool_version)
        if result is True:
            version_msg = "Any" if tool_version is None else tool_version
            pytest.fail("Required '{}' tool version '{}' is not available".format(tool_name,
                                                                                  version_msg))
        if result is False:
            version_msg = "Any" if tool_version is None else tool_version
            pytest.skip("Required '{}' tool version '{}' is not available".format(tool_name,
                                                                                  version_msg))

        tool_path, tool_env = result
        if tool_path:
            tools_paths.append(tool_path)
        if tool_env:
            tools_env_vars.update(tool_env)
        # Fix random failures CI because of this: https://issues.jenkins.io/browse/JENKINS-9104
        if tool_name == "visual_studio":
            tools_env_vars['_MSPDBSRV_ENDPOINT_'] = str(uuid.uuid4())

    if tools_paths or tools_env_vars:
        item.old_environ = dict(os.environ)
        tools_env_vars['PATH'] = os.pathsep.join(tools_paths + [os.environ["PATH"]])
        os.environ.update(tools_env_vars)



@pytest.fixture(autouse=True)
def add_tool(request):
=======
    if hasattr(item, "old_environ"):
        os.environ.clear()
        os.environ.update(item.old_environ)


def pytest_runtest_setup(item):
>>>>>>> a5eda2e9
    tools_paths = []
    tools_env_vars = dict()

    tools_params = [mark.args for mark in item.iter_markers(name="tool")]
    for tool_params in tools_params:
        if len(tool_params) == 1:
            tool_name = tool_params[0]
            tool_version = None
        elif len(tool_params) == 2:
            tool_name, tool_version = tool_params
        else:
            raise Exception("Invalid arguments for mark.tool: {}".format(tool_params))

        result = _get_tool(tool_name, tool_version)
        if result is True:
            version_msg = "Any" if tool_version is None else tool_version
            pytest.fail("Required '{}' tool version '{}' is not available".format(tool_name,
                                                                                  version_msg))
        if result is False:
            version_msg = "Any" if tool_version is None else tool_version
            pytest.skip("Required '{}' tool version '{}' is not available".format(tool_name,
                                                                                  version_msg))

        tool_path, tool_env = result
        if tool_path:
            tools_paths.append(tool_path)
        if tool_env:
            tools_env_vars.update(tool_env)
        # Fix random failures CI because of this: https://issues.jenkins.io/browse/JENKINS-9104
        if tool_name == "visual_studio":
            tools_env_vars['_MSPDBSRV_ENDPOINT_'] = str(uuid.uuid4())

    if tools_paths or tools_env_vars:
        item.old_environ = dict(os.environ)
        tools_env_vars['PATH'] = os.pathsep.join(tools_paths + [os.environ["PATH"]])
        os.environ.update(tools_env_vars)<|MERGE_RESOLUTION|>--- conflicted
+++ resolved
@@ -252,9 +252,9 @@
 
 
 def pytest_runtest_teardown(item):
-<<<<<<< HEAD
-    os.environ.clear()
-    os.environ.update(item.old_environ)
+    if hasattr(item, "old_environ"):
+        os.environ.clear()
+        os.environ.update(item.old_environ)
 
 
 def pytest_runtest_setup(item):
@@ -293,53 +293,4 @@
     if tools_paths or tools_env_vars:
         item.old_environ = dict(os.environ)
         tools_env_vars['PATH'] = os.pathsep.join(tools_paths + [os.environ["PATH"]])
-        os.environ.update(tools_env_vars)
-
-
-
-@pytest.fixture(autouse=True)
-def add_tool(request):
-=======
-    if hasattr(item, "old_environ"):
-        os.environ.clear()
-        os.environ.update(item.old_environ)
-
-
-def pytest_runtest_setup(item):
->>>>>>> a5eda2e9
-    tools_paths = []
-    tools_env_vars = dict()
-
-    tools_params = [mark.args for mark in item.iter_markers(name="tool")]
-    for tool_params in tools_params:
-        if len(tool_params) == 1:
-            tool_name = tool_params[0]
-            tool_version = None
-        elif len(tool_params) == 2:
-            tool_name, tool_version = tool_params
-        else:
-            raise Exception("Invalid arguments for mark.tool: {}".format(tool_params))
-
-        result = _get_tool(tool_name, tool_version)
-        if result is True:
-            version_msg = "Any" if tool_version is None else tool_version
-            pytest.fail("Required '{}' tool version '{}' is not available".format(tool_name,
-                                                                                  version_msg))
-        if result is False:
-            version_msg = "Any" if tool_version is None else tool_version
-            pytest.skip("Required '{}' tool version '{}' is not available".format(tool_name,
-                                                                                  version_msg))
-
-        tool_path, tool_env = result
-        if tool_path:
-            tools_paths.append(tool_path)
-        if tool_env:
-            tools_env_vars.update(tool_env)
-        # Fix random failures CI because of this: https://issues.jenkins.io/browse/JENKINS-9104
-        if tool_name == "visual_studio":
-            tools_env_vars['_MSPDBSRV_ENDPOINT_'] = str(uuid.uuid4())
-
-    if tools_paths or tools_env_vars:
-        item.old_environ = dict(os.environ)
-        tools_env_vars['PATH'] = os.pathsep.join(tools_paths + [os.environ["PATH"]])
         os.environ.update(tools_env_vars)