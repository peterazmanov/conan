--- conflicted
+++ resolved
@@ -40,19 +40,11 @@
         self.client.run('remote list_ref')
         self.assertIn("%s: remote1" % ref, self.client.out)
 
-<<<<<<< HEAD
         # Upload again to remote2 and remove from remote1, the ref shouldn't be removed
         self.client.run('upload "*" -c -r remote2')
         self.client.run('remove "lib/1.0@lasote/channel" -f -r remote1')
         self.client.run('remote list_ref')
         self.assertIn("%s: remote1" % ref, self.client.out)
-=======
-        # Upload again to remote2 and remove from remote1, the ref shouldm't be removed
-        self.client.run('upload "*" -c -r remote2')
-        self.client.run('remove "lib/1.0@lasote/channel" -f -r remote1')
-        self.client.run('remote list_ref')
-        self.assertIn("lib/1.0@lasote/channel: remote1", self.client.out)
->>>>>>> 90f97296
 
         # Test the packages references now
         self.client.run('upload "*" -c -r remote1 --all')
@@ -73,12 +65,8 @@
         self.client.run('remote list_ref')
         self.assertIn("%s: remote1" % ref, self.client.out)
         self.client.run('remote list_pref lib/1.0@lasote/channel')
-<<<<<<< HEAD
         self.assertIn("%s: remote1" % pref, self.client.out)
-=======
-        self.assertIn("lib/1.0@lasote/channel:5ab84d6acfe1f23c4fae0ab88f26e3a396351ac9: remote1",
-                         self.client.out)
->>>>>>> 90f97296
+
 
         # Remove package locally
         self.client.run('upload "*" -c -r remote1 --all')
