--- conflicted
+++ resolved
@@ -1,11 +1,11 @@
 import json
 import unittest
-<<<<<<< HEAD
+
 
 from conans.test.utils.tools import TestClient, TestServer
-=======
+
 from conans.test.utils.tools import TestClient, TestServer, NO_SETTINGS_PACKAGE_ID
->>>>>>> 7bf230cd
+
 from collections import OrderedDict
 from conans.util.files import load
 import re
@@ -36,7 +36,7 @@
 
         self.client.run('remote list_ref')
         ref = "lib/1.0@lasote/channel"
-        pref = "%s:5ab84d6acfe1f23c4fae0ab88f26e3a396351ac9" % ref
+        pref = "%s:%s" % (ref, NO_SETTINGS_PACKAGE_ID)
         self.assertIn("%s: remote1" % ref, self.client.out)
 
         # Remove from remote2, the reference should be kept there
@@ -54,23 +54,15 @@
         self.client.run('upload "*" -c -r remote1 --all')
         self.client.run('upload "*" -c -r remote2 --all')
         self.client.run('remote list_pref lib/1.0@lasote/channel')
-<<<<<<< HEAD
         self.assertIn("%s: remote1" % pref, self.client.out)
-=======
-        self.assertIn("lib/1.0@lasote/channel:%s: remote1" % NO_SETTINGS_PACKAGE_ID,
-                      self.client.out)
->>>>>>> 7bf230cd
+
 
         # Remove from remote2, the reference should be kept there
         self.client.run('remove "lib/1.0@lasote/channel" '
                         '-p %s -f -r remote2' % NO_SETTINGS_PACKAGE_ID)
         self.client.run('remote list_pref lib/1.0@lasote/channel')
-<<<<<<< HEAD
         self.assertIn("%s: remote1" % pref, self.client.out)
-=======
-        self.assertIn("lib/1.0@lasote/channel:%s: remote1" % NO_SETTINGS_PACKAGE_ID,
-                      self.client.out)
->>>>>>> 7bf230cd
+
 
         # Upload again to remote2 and remove from remote1, the ref shouldn't be removed
         self.client.run('upload "*" -c -r remote2 --all')
@@ -79,32 +71,17 @@
         self.client.run('remote list_ref')
         self.assertIn("%s: remote1" % ref, self.client.out)
         self.client.run('remote list_pref lib/1.0@lasote/channel')
-<<<<<<< HEAD
         self.assertIn("%s: remote1" % pref, self.client.out)
 
-=======
-        self.assertIn("lib/1.0@lasote/channel:%s: remote1" % NO_SETTINGS_PACKAGE_ID,
-                         self.client.out)
->>>>>>> 7bf230cd
 
         # Remove package locally
         self.client.run('upload "*" -c -r remote1 --all')
         self.client.run('remote list_pref lib/1.0@lasote/channel')
-<<<<<<< HEAD
         self.assertIn("%s: remote1" % pref, self.client.out)
-=======
-        self.assertIn("lib/1.0@lasote/channel:%s: remote1" % NO_SETTINGS_PACKAGE_ID,
-                      self.client.out)
->>>>>>> 7bf230cd
         self.client.run('remove "lib/1.0@lasote/channel" '
                         '-p %s -f' % NO_SETTINGS_PACKAGE_ID)
         self.client.run('remote list_pref lib/1.0@lasote/channel')
-<<<<<<< HEAD
         self.assertNotIn("%s: remote1" % pref, self.client.out)
-=======
-        self.assertNotIn("lib/1.0@lasote/channel:%s: remote1" % NO_SETTINGS_PACKAGE_ID,
-                         self.client.out)
->>>>>>> 7bf230cd
 
         # If I remove all in local, I also remove packages
         self.client.run("create . lib/1.0@lasote/channel")
