<<<<<<< HEAD
import unittest

from conans.model.ref import ConanFileReference
from conans.test.utils.tools import TestClient, TestBufferConanOutput
=======
>>>>>>> d6b32097
import os
import unittest
import zipfile

import shutil
from mock import patch

from conans import tools
from conans.client.conf import ConanClientConfigParser
from conans.client.conf.config_installer import _hide_password
from conans.client.remote_registry import RemoteRegistry, Remote
from conans.client.rest.uploader_downloader import Downloader
from conans.test.utils.test_files import temp_folder
from conans.test.utils.tools import TestClient, TestBufferConanOutput
from conans.util.files import load, save_files, save, mkdir

win_profile = """[settings]
    os: Windows
"""

linux_profile = """[settings]
    os: Linux
"""

remotes = """myrepo1 https://myrepourl.net False
my-repo-2 https://myrepo2.com True
"""

registry = """myrepo1 https://myrepourl.net False

Pkg/1.0@user/channel myrepo1
"""

settings_yml = """os:
    Windows:
    Linux:
arch: [x86, x86_64]
"""

conan_conf = """
[log]
run_to_output = False       # environment CONAN_LOG_RUN_TO_OUTPUT
level = 10                  # environment CONAN_LOGGING_LEVEL

[general]
compression_level = 6                 # environment CONAN_COMPRESSION_LEVEL
cpu_count = 1             # environment CONAN_CPU_COUNT

[proxies]
# Empty section will try to use system proxies.
# If don't want proxy at all, remove section [proxies]
# As documented in http://docs.python-requests.org/en/latest/user/advanced/#proxies
http = http://user:pass@10.10.1.10:3128/
no_proxy = mylocalhost
https = None
# http = http://10.10.1.10:3128
# https = http://10.10.1.10:1080
"""

myfuncpy = """def mycooladd(a, b):
    return a + b
"""


def zipdir(path, zipfilename):
    with zipfile.ZipFile(zipfilename, 'w', zipfile.ZIP_DEFLATED) as z:
        for root, _, files in os.walk(path):
            for f in files:
                file_path = os.path.join(root, f)
                if file_path == zipfilename:
                    continue
                relpath = os.path.relpath(file_path, path)
                z.write(file_path, relpath)


class ConfigInstallTest(unittest.TestCase):

    def setUp(self):
        self.client = TestClient()
        # Save to the old registry, it has to be migrated
        registry_path = self.client.client_cache.registry

        save(registry_path, """
{
 "remotes": [
  {
   "url": "https://myrepo2.com", 
   "verify_ssl": true, 
   "name": "my-repo-2"
  }, 
  {
   "url": "https://conan-center.com", 
   "verify_ssl": true, 
   "name": "conan-center"
  }
 ], 
 "references": {
  "MyPkg/0.1@user/channel": "my-repo-2", 
  "Other/1.2@user/channel": "conan-center"
 }
}        
""")
        save(os.path.join(self.client.client_cache.profiles_path, "default"),
             "#default profile empty")
        save(os.path.join(self.client.client_cache.profiles_path, "linux"), "#empty linux profile")

        self.old_env = dict(os.environ)

    def tearDown(self):
        os.environ.clear()
        os.environ.update(self.old_env)

    def _create_profile_folder(self, folder=None):
        folder = folder or temp_folder(path_with_spaces=False)
        save_files(folder, {"settings.yml": settings_yml,
                            "remotes.txt": remotes,
                            "profiles/linux": linux_profile,
                            "profiles/windows": win_profile,
                            "config/conan.conf": conan_conf,
                            "pylintrc": "#Custom pylint",
                            "python/myfuncs.py": myfuncpy,
                            "python/__init__.py": ""})
        return folder

    def _create_zip(self, zippath=None):
        folder = self._create_profile_folder()
        zippath = zippath or os.path.join(folder, "myconfig.zip")
        zipdir(folder, zippath)
        return zippath

    def _check(self, install_path):
        settings_path = self.client.client_cache.settings_path
        self.assertEqual(load(settings_path).splitlines(), settings_yml.splitlines())
        registry_path = self.client.client_cache.registry
        registry = RemoteRegistry(registry_path, TestBufferConanOutput())
        self.assertEqual(registry.remotes.list,
                         [Remote("myrepo1", "https://myrepourl.net", False),
                          Remote("my-repo-2", "https://myrepo2.com", True),
                          ])
<<<<<<< HEAD
        self.assertEqual(registry.refs, {ConanFileReference.loads("MyPkg/0.1@user/channel"):
                                             "my-repo-2"})
=======
        self.assertEqual(registry.refs.list, {"MyPkg/0.1@user/channel": "my-repo-2"})
>>>>>>> d6b32097
        self.assertEqual(sorted(os.listdir(self.client.client_cache.profiles_path)),
                         sorted(["default", "linux", "windows"]))
        self.assertEqual(load(os.path.join(self.client.client_cache.profiles_path, "linux")).splitlines(),
                         linux_profile.splitlines())
        self.assertEqual(load(os.path.join(self.client.client_cache.profiles_path, "windows")).splitlines(),
                         win_profile.splitlines())
        conan_conf = ConanClientConfigParser(self.client.client_cache.conan_conf_path)
        self.assertEqual(conan_conf.get_item("log.run_to_output"), "False")
        self.assertEqual(conan_conf.get_item("log.run_to_file"), "False")
        self.assertEqual(conan_conf.get_item("log.level"), "10")
        self.assertEqual(conan_conf.get_item("general.compression_level"), "6")
        self.assertEqual(conan_conf.get_item("general.sysrequires_sudo"), "True")
        self.assertEqual(conan_conf.get_item("general.cpu_count"), "1")
        self.assertEqual(conan_conf.get_item("general.config_install"), install_path)
        self.assertEqual(conan_conf.get_item("proxies.no_proxy"), "mylocalhost")
        self.assertEqual(conan_conf.get_item("proxies.https"), "None")
        self.assertEqual(conan_conf.get_item("proxies.http"), "http://user:pass@10.10.1.10:3128/")
        self.assertEqual("#Custom pylint",
                         load(os.path.join(self.client.client_cache.conan_folder, "pylintrc")))
        self.assertEqual("",
                         load(os.path.join(self.client.client_cache.conan_folder, "python",
                                           "__init__.py")))

    def reuse_python_test(self):
        zippath = self._create_zip()
        self.client.run('config install "%s"' % zippath)
        conanfile = """from conans import ConanFile
from myfuncs import mycooladd
a = mycooladd(1, 2)
assert a == 3
class Pkg(ConanFile):
    def build(self):
        self.output.info("A is %s" % a)
"""
        self.client.save({"conanfile.py": conanfile})
        self.client.run("create . Pkg/0.1@user/testing")
        self.assertIn("A is 3", self.client.out)

    def install_file_test(self):
        """ should install from a file in current dir
        """
        zippath = self._create_zip()
        self.client.run('config install "%s"' % zippath)
        self._check(zippath)
        self.assertTrue(os.path.exists(zippath))

    def install_dir_test(self):
        """ should install from a dir in current dir
        """
        folder = self._create_profile_folder()
        self.assertTrue(os.path.isdir(folder))
        self.client.run('config install "%s"' % folder)
        self._check(folder)

    def test_without_profile_folder(self):
        shutil.rmtree(self.client.client_cache.profiles_path)
        zippath = self._create_zip()
        self.client.run('config install "%s"' % zippath)
        self.assertEqual(sorted(os.listdir(self.client.client_cache.profiles_path)),
                         sorted(["linux", "windows"]))
        self.assertEqual(load(os.path.join(self.client.client_cache.profiles_path, "linux")).splitlines(),
                         linux_profile.splitlines())

    def install_url_test(self):
        """ should install from a URL
        """

        def my_download(obj, url, filename, **kwargs):  # @UnusedVariable
            self._create_zip(filename)

        with patch.object(Downloader, 'download', new=my_download):
            self.client.run("config install http://myfakeurl.com/myconf.zip")
            self._check("http://myfakeurl.com/myconf.zip")

            # repeat the process to check
            self.client.run("config install http://myfakeurl.com/myconf.zip")
            self._check("http://myfakeurl.com/myconf.zip")

    def failed_install_repo_test(self):
        """ should install from a git repo
        """
        error = self.client.run('config install notexistingrepo.git', ignore_error=True)
        self.assertTrue(error)
        self.assertIn("ERROR: config install error. Can't clone repo", self.client.out)

    def failed_install_http_test(self):
        """ should install from a http zip
        """
        error = self.client.run('config install httpnonexisting', ignore_error=True)
        self.assertTrue(error)
        self.assertIn("ERROR: Error while installing config from httpnonexisting",
                      self.client.out)

    def install_repo_test(self):
        """ should install from a git repo
        """

        folder = self._create_profile_folder()
        with tools.chdir(folder):
            self.client.runner('git init .')
            self.client.runner('git add .')
            self.client.runner('git config user.name myname')
            self.client.runner('git config user.email myname@mycompany.com')
            self.client.runner('git commit -m "mymsg"')

        self.client.run('config install "%s/.git"' % folder)
        self._check("%s/.git" % folder)

    def install_repo_relative_test(self):
        relative_folder = "./config"
        absolute_folder = os.path.join(self.client.current_folder, "config")
        mkdir(absolute_folder)
        folder = self._create_profile_folder(absolute_folder)
        with tools.chdir(folder):
            self.client.runner('git init .')
            self.client.runner('git add .')
            self.client.runner('git config user.name myname')
            self.client.runner('git config user.email myname@mycompany.com')
            self.client.runner('git commit -m "mymsg"')

        self.client.run('config install "%s/.git"' % relative_folder)
        self._check(os.path.join("%s" % folder, ".git"))

    def install_custom_args_test(self):
        """ should install from a git repo
        """

        folder = self._create_profile_folder()
        with tools.chdir(folder):
            self.client.runner('git init .')
            self.client.runner('git add .')
            self.client.runner('git config user.name myname')
            self.client.runner('git config user.email myname@mycompany.com')
            self.client.runner('git commit -m "mymsg"')

        self.client.run('config install "%s/.git" --args="-c init.templateDir=\"\""' % folder)
        self._check("%s/.git" % folder)

    def force_git_type_test(self):
        client = TestClient()
        error = client.run('config install httpnonexisting --type=git', ignore_error=True)
        self.assertTrue(error)
        self.assertIn("Can't clone repo", client.out)

    def reinstall_test(self):
        """ should use configured URL in conan.conf
        """
        zippath = self._create_zip()
        self.client.run('config set general.config_install="%s"' % zippath)
        self.client.run("config install")
        self._check(zippath)

    def reinstall_error_test(self):
        """ should use configured URL in conan.conf
        """
        error = self.client.run("config install", ignore_error=True)
        self.assertTrue(error)
        self.assertIn("Called config install without arguments", self.client.out)

    def removed_credentials_from_url_unit_test(self):
        """
        Unit tests to remove credentials in netloc from url when using basic auth
        # https://github.com/conan-io/conan/issues/2324
        """
        url_without_credentials = r"https://server.com/resource.zip"
        url_with_credentials = r"https://test_username:test_password_123@server.com/resource.zip"
        url_hidden_password = r"https://test_username:<hidden>@server.com/resource.zip"

        # Check url is the same when not using credentials
        self.assertEqual(_hide_password(url_without_credentials), url_without_credentials)

        # Check password is hidden using url with credentials
        self.assertEqual(_hide_password(url_with_credentials), url_hidden_password)

        # Check that it works with other protocols ftp
        ftp_with_credentials = r"ftp://test_username_ftp:test_password_321@server.com/resurce.zip"
        ftp_hidden_password = r"ftp://test_username_ftp:<hidden>@server.com/resurce.zip"
        self.assertEqual(_hide_password(ftp_with_credentials), ftp_hidden_password)

        # Check function also works for file paths *unix/windows
        unix_file_path = r"/tmp/test"
        self.assertEqual(_hide_password(unix_file_path), unix_file_path)
        windows_file_path = r"c:\windows\test"
        self.assertEqual(_hide_password(windows_file_path), windows_file_path)

        # Check works with empty string
        self.assertEqual(_hide_password(''), '')

    def remove_credentials_config_installer_test(self):
        """ Functional test to check credentials are not displayed in output but are still present
        in conan configuration
        # https://github.com/conan-io/conan/issues/2324
        """
        fake_url_with_credentials = "http://test_user:test_password@myfakeurl.com/myconf.zip"
        fake_url_hidden_password = "http://test_user:<hidden>@myfakeurl.com/myconf.zip"

        def my_download(obj, url, filename, **kwargs):  # @UnusedVariable
            self.assertEqual(url, fake_url_with_credentials)
            self._create_zip(filename)

        with patch.object(Downloader, 'download', new=my_download):
            self.client.run("config install %s" % (fake_url_with_credentials,))

            # Check credentials are not displayed in output
            self.assertNotIn(fake_url_with_credentials, self.client.out)
            self.assertIn(fake_url_hidden_password, self.client.out)

            # Check credentials still stored in configuration
            self._check(fake_url_with_credentials)

    def ssl_verify_test(self):
        fake_url = "https://fakeurl.com/myconf.zip"

        def download_verify_false(obj, url, filename, **kwargs):  # @UnusedVariable
            self.assertFalse(obj.verify)
            self._create_zip(filename)

        def download_verify_true(obj, url, filename, **kwargs):  # @UnusedVariable
            self.assertTrue(obj.verify)
            self._create_zip(filename)

        with patch.object(Downloader, 'download', new=download_verify_false):
            self.client.run("config install %s --verify-ssl=False" % fake_url)

        with patch.object(Downloader, 'download', new=download_verify_true):
            self.client.run("config install %s --verify-ssl=True" % fake_url)<|MERGE_RESOLUTION|>--- conflicted
+++ resolved
@@ -1,17 +1,7 @@
-<<<<<<< HEAD
-import unittest
-
-from conans.model.ref import ConanFileReference
-from conans.test.utils.tools import TestClient, TestBufferConanOutput
-=======
->>>>>>> d6b32097
 import os
+import shutil
 import unittest
 import zipfile
-
-import shutil
-from mock import patch
-
 from conans import tools
 from conans.client.conf import ConanClientConfigParser
 from conans.client.conf.config_installer import _hide_password
@@ -20,6 +10,7 @@
 from conans.test.utils.test_files import temp_folder
 from conans.test.utils.tools import TestClient, TestBufferConanOutput
 from conans.util.files import load, save_files, save, mkdir
+from mock import patch
 
 win_profile = """[settings]
     os: Windows
@@ -144,12 +135,8 @@
                          [Remote("myrepo1", "https://myrepourl.net", False),
                           Remote("my-repo-2", "https://myrepo2.com", True),
                           ])
-<<<<<<< HEAD
-        self.assertEqual(registry.refs, {ConanFileReference.loads("MyPkg/0.1@user/channel"):
-                                             "my-repo-2"})
-=======
         self.assertEqual(registry.refs.list, {"MyPkg/0.1@user/channel": "my-repo-2"})
->>>>>>> d6b32097
+
         self.assertEqual(sorted(os.listdir(self.client.client_cache.profiles_path)),
                          sorted(["default", "linux", "windows"]))
         self.assertEqual(load(os.path.join(self.client.client_cache.profiles_path, "linux")).splitlines(),
