--- conflicted
+++ resolved
@@ -35,13 +35,11 @@
         self.runner = runner
         self.options = options or MockOptions({})
         self.generators = []
-<<<<<<< HEAD
         self.output = TestBufferConanOutput()
-=======
+
         self.should_configure = True
         self.should_build = True
         self.should_install = True
->>>>>>> 8151c4c3
 
     def run(self, *args, **kwargs):
         if self.runner:
