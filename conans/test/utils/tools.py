--- conflicted
+++ resolved
@@ -562,12 +562,9 @@
                                                             self.requester, self.client_cache,
                                                             self.user_io, self.client_version,
                                                             self.min_server_compatible_version,
-<<<<<<< HEAD
-                                                            self.plugin_manager)
+                                                            self.hook_manager)
             self.rest_api_client.block_v2 = self.block_v2
-=======
-                                                            self.hook_manager)
->>>>>>> 2339378c
+
             set_global_instances(output, self.requester)
 
     def init_dynamic_vars(self, user_io=None):
