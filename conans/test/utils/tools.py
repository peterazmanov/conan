--- conflicted
+++ resolved
@@ -467,7 +467,6 @@
         self.requester_class = requester_class
         self.conan_runner = runner
 
-<<<<<<< HEAD
         if self.revisions:
             # Generate base file
             self.client_cache.conan_config
@@ -475,14 +474,13 @@
                             "revisions_enabled = False", "revisions_enabled = True", strict=False)
             # Invalidate the cached config
             self.client_cache.invalidate()
-=======
+
         if servers and len(servers) > 1 and not isinstance(servers, OrderedDict):
             raise Exception("""Testing framework error: Servers should be an OrderedDict. e.g: 
 servers = OrderedDict()
 servers["r1"] = server
 servers["r2"] = TestServer()
 """)
->>>>>>> 7bf230cd
 
         self.servers = servers or {}
         if servers is not False:  # Do not mess with registry remotes
