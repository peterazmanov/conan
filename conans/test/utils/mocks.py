import os
<<<<<<< HEAD
from collections import namedtuple
=======
from collections import Counter, namedtuple
>>>>>>> cdd0ca52
from io import StringIO
from conans.util.log import logger

<<<<<<< HEAD
from conans import ConanFile, Options
=======
from conans import ConanFile
from conans.client.userio import UserInput
>>>>>>> cdd0ca52
from conans.model.conf import ConfDefinition
from conans.model.layout import Folders
from conans.model.options import PackageOptions, Options


class LocalDBMock(object):

    def __init__(self, user=None, access_token=None, refresh_token=None):
        self.user = user
        self.access_token = access_token
        self.refresh_token = refresh_token

    def get_login(self, _):
        return self.user, self.access_token, self.refresh_token

    def get_username(self, _):
        return self.user

    def store(self, user, access_token, refresh_token, _):
        self.user = user
        self.access_token = access_token
        self.refresh_token = refresh_token


class RedirectedInputStream:
    """
    Mock for testing. If get_username or get_password is requested will raise
    an exception except we have a value to return.
    """

    def __init__(self, answers: list):
        self.answers = answers

    def readline(self):
        if not self.answers:
            raise Exception("\n\n**********\n\nClass MockedInputStream: "
                            "There are no more inputs to be returned.\n"
                            "CHECK THE 'inputs=[]' ARGUMENT OF THE TESTCLIENT\n**********+*\n\n\n")
        ret = self.answers.pop(0)
        logger.info("Testing: Reading fake input={}".format(ret))
        return ret


class MockSettings(object):

    def __init__(self, values):
        self.values = values

    def get_safe(self, value):
        return self.values.get(value, None)


class MockCppInfo(object):
    def __init__(self):
        self.bin_paths = []
        self.lib_paths = []
        self.include_paths = []
        self.libs = []
        self.cflags = []
        self.cxxflags = []
        self.defines = []
        self.frameworks = []
        self.framework_paths = []


class MockConanfile(ConanFile):

    def __init__(self, settings, options=None, runner=None):
        self.display_name = ""
        self._conan_node = None
        self.folders = Folders()
        self.settings = settings
        self.settings_build = settings
        self.runner = runner
        self.options = options or MockOptions({})
        self.generators = []

        self.package_folder = None

    def run(self, *args, **kwargs):
        if self.runner:
            kwargs["output"] = None
            self.runner(*args, **kwargs)


class ConanFileMock(ConanFile):

    def __init__(self, shared=None, options=None, options_values=None):
        options = options or ""
        self.display_name = ""
        self._conan_node = None
        self.command = None
        self.path = None
        self.settings = None
        self.settings_build = MockSettings({})
        self.options = Options(PackageOptions.loads(options))
        if options_values:
            for var, value in options_values.items():
                self.options._data[var] = value
        self.in_local_cache = False
        if shared is not None:
            self.options = namedtuple("options", "shared")(shared)
        self.generators = []
        self.captured_env = {}
        self.folders = Folders()
        self.folders.set_base_source(".")
        self.folders.set_base_build(".")
        self.folders.set_base_install("myinstallfolder")
        self.folders.set_base_generators(".")
        self._conan_user = None
        self._conan_channel = None
        self.env_scripts = {}
        self.win_bash = None
        self.conf = ConfDefinition().get_conanfile_conf(None)

    def run(self, command, win_bash=False, subsystem=None, env=None):
        assert win_bash is False
        assert subsystem is None
        self.command = command
        self.path = os.environ["PATH"]
        self.captured_env = {key: value for key, value in os.environ.items()}


MockOptions = MockSettings


class RedirectedTestOutput(StringIO):
    def __init__(self):
        # Chage to super() for Py3
        StringIO.__init__(self)

    def clear(self):
        self.seek(0)
        self.truncate(0)

    def __repr__(self):
        return self.getvalue()

    def __str__(self, *args, **kwargs):
        return self.__repr__()

    def __eq__(self, value):
        return self.__repr__() == value

    def __ne__(self, value):
        return not self.__eq__(value)

    def __contains__(self, value):
        return value in self.__repr__()<|MERGE_RESOLUTION|>--- conflicted
+++ resolved
@@ -1,21 +1,12 @@
 import os
-<<<<<<< HEAD
 from collections import namedtuple
-=======
-from collections import Counter, namedtuple
->>>>>>> cdd0ca52
 from io import StringIO
-from conans.util.log import logger
 
-<<<<<<< HEAD
-from conans import ConanFile, Options
-=======
 from conans import ConanFile
-from conans.client.userio import UserInput
->>>>>>> cdd0ca52
 from conans.model.conf import ConfDefinition
 from conans.model.layout import Folders
 from conans.model.options import PackageOptions, Options
+from conans.util.log import logger
 
 
 class LocalDBMock(object):
