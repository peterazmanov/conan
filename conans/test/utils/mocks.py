import os
import sys
from collections import Counter, defaultdict, namedtuple


import six
from six import StringIO

from conans import ConanFile, Options
from conans.client.output import ConanOutput
from conans.client.userio import UserIO
from conans.model.env_info import DepsEnvInfo, EnvInfo, EnvValues
from conans.model.folders import Folders
from conans.model.options import PackageOptions
from conans.model.user_info import DepsUserInfo


class LocalDBMock(object):

    def __init__(self, user=None, access_token=None, refresh_token=None):
        self.user = user
        self.access_token = access_token
        self.refresh_token = refresh_token

    def get_login(self, _):
        return self.user, self.access_token, self.refresh_token

    def get_username(self, _):
        return self.user

    def store(self, user, access_token, refresh_token, _):
        self.user = user
        self.access_token = access_token
        self.refresh_token = refresh_token


class MockedUserIO(UserIO):
    """
    Mock for testing. If get_username or get_password is requested will raise
    an exception except we have a value to return.
    """

    def __init__(self, logins, ins=sys.stdin, out=None):
        """
        logins is a dict of {remote: list(user, password)}
        will return sequentially
        """
        assert isinstance(logins, dict)
        self.logins = logins
        self.login_index = Counter()
        UserIO.__init__(self, ins, out)

    def get_username(self, remote_name):
        username_env = self._get_env_username(remote_name)
        if username_env:
            return username_env

        self._raise_if_non_interactive()
        sub_dict = self.logins[remote_name]
        index = self.login_index[remote_name]
        if len(sub_dict) - 1 < index:
            raise Exception("Bad user/password in testing framework, "
                            "provide more tuples or input the right ones")
        return sub_dict[index][0]

    def get_password(self, remote_name):
        """Overridable for testing purpose"""
        password_env = self._get_env_password(remote_name)
        if password_env:
            return password_env

        self._raise_if_non_interactive()
        sub_dict = self.logins[remote_name]
        index = self.login_index[remote_name]
        tmp = sub_dict[index][1]
        self.login_index.update([remote_name])
        return tmp


class MockSettings(object):

    def __init__(self, values):
        self.values = values

    def get_safe(self, value):
        return self.values.get(value, None)


class MockCppInfo(object):
    def __init__(self):
        self.bin_paths = []
        self.lib_paths = []
        self.include_paths = []
        self.libs = []
        self.cflags = []
        self.cppflags = []
        self.defines = []
        self.frameworks = []
        self.framework_paths = []


class MockDepsCppInfo(defaultdict):

    def __init__(self):
        super(MockDepsCppInfo, self).__init__(MockCppInfo)
        self.include_paths = []
        self.lib_paths = []
        self.libs = []
        self.defines = []
        self.cflags = []
        self.cxxflags = []
        self.sharedlinkflags = []
        self.exelinkflags = []
        self.sysroot = ""
        self.frameworks = []
        self.framework_paths = []
        self.system_libs = []

    @property
    def deps(self):
        return self.keys()


class MockConanfile(ConanFile):

    def __init__(self, settings, options=None, runner=None):
        self.folders = Folders()
        self.deps_cpp_info = MockDepsCppInfo()
        self.settings = settings
        self.runner = runner
        self.options = options or MockOptions({})
        self.generators = []
        self.output = TestBufferConanOutput()

        self.should_configure = True
        self.should_build = True
        self.should_install = True
        self.should_test = True

        self.package_folder = None

    def run(self, *args, **kwargs):
        if self.runner:
            kwargs["output"] = None
            self.runner(*args, **kwargs)


class ConanFileMock(ConanFile):

    def __init__(self, shared=None, options=None, options_values=None):
        options = options or ""
        self.command = None
        self.path = None
        self.settings = None
        self.options = Options(PackageOptions.loads(options))
        if options_values:
            for var, value in options_values.items():
                self.options._data[var] = value
        self.deps_cpp_info = MockDepsCppInfo()  # ("deps_cpp_info", "sysroot")("/path/to/sysroot")
        self.deps_cpp_info.sysroot = "/path/to/sysroot"
        self.output = TestBufferConanOutput()
        self.in_local_cache = False
        if shared is not None:
            self.options = namedtuple("options", "shared")(shared)
        self.should_configure = True
        self.should_build = True
        self.should_install = True
        self.should_test = True
        self.generators = []
        self.captured_env = {}
        self.deps_env_info = DepsEnvInfo()
        self.env_info = EnvInfo()
        self.deps_user_info = DepsUserInfo()
        self._conan_env_values = EnvValues()
<<<<<<< HEAD
        self.folders = Folders()
        self.folders.set_base_source(".")
        self.folders.set_base_build(".")
        self.folders.set_base_install("myinstallfolder")
        self.folders.set_base_generators(".")
=======
        self.layout = Layout()
        self.layout.set_base_source_folder(".")
        self.layout.set_base_build_folder(".")
        self.layout.set_base_install_folder("myinstallfolder")
        self._conan_user = None
        self._conan_channel = None
>>>>>>> 4dc6c8e9

    def run(self, command, win_bash=False, subsystem=None, env=None):
        assert win_bash is False
        assert subsystem is None
        self.command = command
        self.path = os.environ["PATH"]
        self.captured_env = {key: value for key, value in os.environ.items()}


MockOptions = MockSettings


class TestBufferConanOutput(ConanOutput):
    """ wraps the normal output of the application, captures it into an stream
    and gives it operators similar to string, so it can be compared in tests
    """

    def __init__(self):
        ConanOutput.__init__(self, StringIO(), color=False)

    def __repr__(self):
        # FIXME: I'm sure there is a better approach. Look at six docs.
        if six.PY2:
            return str(self._stream.getvalue().encode("ascii", "ignore"))
        else:
            return self._stream.getvalue()

    def __str__(self, *args, **kwargs):
        return self.__repr__()

    def __eq__(self, value):
        return self.__repr__() == value

    def __ne__(self, value):
        return not self.__eq__(value)

    def __contains__(self, value):
        return value in self.__repr__()


class RedirectedTestOutput(StringIO):
    def __init__(self):
        # Chage to super() for Py3
        StringIO.__init__(self)

    def __repr__(self):
        return self.getvalue()

    def __str__(self, *args, **kwargs):
        return self.__repr__()

    def __eq__(self, value):
        return self.__repr__() == value

    def __ne__(self, value):
        return not self.__eq__(value)

    def __contains__(self, value):
        return value in self.__repr__()<|MERGE_RESOLUTION|>--- conflicted
+++ resolved
@@ -172,20 +172,13 @@
         self.env_info = EnvInfo()
         self.deps_user_info = DepsUserInfo()
         self._conan_env_values = EnvValues()
-<<<<<<< HEAD
         self.folders = Folders()
         self.folders.set_base_source(".")
         self.folders.set_base_build(".")
         self.folders.set_base_install("myinstallfolder")
         self.folders.set_base_generators(".")
-=======
-        self.layout = Layout()
-        self.layout.set_base_source_folder(".")
-        self.layout.set_base_build_folder(".")
-        self.layout.set_base_install_folder("myinstallfolder")
         self._conan_user = None
         self._conan_channel = None
->>>>>>> 4dc6c8e9
 
     def run(self, command, win_bash=False, subsystem=None, env=None):
         assert win_bash is False
