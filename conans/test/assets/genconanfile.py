from conans.model.ref import ConanFileReference


class GenConanfile(object):
    """
    USAGE:

    x = GenConanfile().with_import("import os").\
        with_setting("os").\
        with_option("shared", [True, False]).\
        with_default_option("shared", True).\
        with_build_msg("holaaa").\
        with_build_msg("adiooos").\
        with_package_file("file.txt", "hola").\
        with_package_file("file2.txt", "hola")
    """

    def __init__(self, name=None, version=None):
        self._imports = ["from conans import ConanFile"]
        self._name = name
        self._version = version
        self._settings = None
        self._options = None
        self._generators = None
        self._default_options = None
        self._provides = None
        self._deprecated = None
<<<<<<< HEAD
        self._package_lines = []
        self._package_files = {}
        self._package_files_env = {}
        self._package_files_link = {}
        self._build_messages = []
        self._scm = {}
        self._requires = []
        self._requirements = []
        self._build_requires = []
        self._build_requirements = []
        self._test_requires = []
=======
        self._package_lines = None
        self._package_files = None
        self._package_files_env = None
        self._package_files_link = None
        self._build_messages = None
        self._scm = None
        self._requires = None
        self._requirements = None
        self._build_requires = None
        self._build_requirements = None
>>>>>>> f62cf37e
        self._revision_mode = None
        self._package_info = None
        self._package_id_lines = None
        self._test_lines = None
        self._short_paths = None
        self._exports_sources = None
        self._exports = None

    def with_short_paths(self, value):
        self._short_paths = value
        return self

    def with_name(self, name):
        self._name = name
        return self

    def with_version(self, version):
        self._version = version
        return self

    def with_provides(self, provides):
        self._provides = self._provides or []
        self._provides.append(provides)
        return self

    def with_deprecated(self, deprecated):
        self._deprecated = deprecated
        return self

    def with_revision_mode(self, revision_mode):
        self._revision_mode = revision_mode
        return self

    def with_scm(self, scm):
        self._scm = scm
        return self

    def with_generator(self, generator):
        self._generators = self._generators or []
        self._generators.append(generator)
        return self

    def with_exports_sources(self, *exports):
        self._exports_sources = self._exports_sources or []
        for export in exports:
            self._exports_sources.append(export)
        return self

    def with_exports(self, *exports):
        self._exports = self._exports or []
        for export in exports:
            self._exports.append(export)
        return self

    def with_require(self, ref, private=False, override=False):
        self._requires = self._requires or []
        ref_str = ref.full_str() if isinstance(ref, ConanFileReference) else ref
        self._requires.append((ref_str, private, override))
        return self

    def with_requires(self, *refs):
        for ref in refs:
            self.with_require(ref)
        return self

<<<<<<< HEAD
    def with_requirement(self, ref, **kwargs):
=======
    def with_requirement(self, ref, private=False, override=False):
        self._requirements = self._requirements or []
>>>>>>> f62cf37e
        ref_str = ref.full_str() if isinstance(ref, ConanFileReference) else ref
        self._requirements.append((ref_str, kwargs))
        return self

    def with_build_requires(self, *refs):
        self._build_requires = self._build_requires or []
        for ref in refs:
            ref_str = ref.full_str() if isinstance(ref, ConanFileReference) else ref
            self._build_requires.append(ref_str)
        return self

    def with_test_requires(self, *refs):
        for ref in refs:
            ref_str = ref.full_str() if isinstance(ref, ConanFileReference) else ref
            self._test_requires.append(ref_str)
        return self

    def with_build_requirement(self, ref, force_host_context=False):
        self._build_requirements = self._build_requirements or []
        ref_str = ref.full_str() if isinstance(ref, ConanFileReference) else ref
        self._build_requirements.append((ref_str, force_host_context))
        return self

    def with_import(self, i):
        if i not in self._imports:
            self._imports.append(i)
        return self

    def with_setting(self, setting):
        self._settings = self._settings or []
        self._settings.append(setting)
        return self

    def with_settings(self, *settings):
        self._settings = self._settings or []
        self._settings.extend(settings)
        return self

    def with_option(self, option_name, values):
        self._options = self._options or {}
        self._options[option_name] = values
        return self

    def with_default_option(self, option_name, value):
        self._default_options = self._default_options or {}
        self._default_options[option_name] = value
        return self

    def with_shared_option(self, default=False):
        return self.with_option("shared", [True, False]).with_default_option("shared", default)

    def with_package_file(self, file_name, contents=None, env_var=None, link=None):
        if not contents and not env_var:
            raise Exception("Specify contents or env_var")
        self._package_files = self._package_files or {}
        self._package_files_link = self._package_files_link or {}
        self._package_files_env = self._package_files_env or {}
        self.with_import("import os")
        self.with_import("from conans import tools")
        if contents:
            self._package_files[file_name] = contents
        if link:
            self._package_files_link[file_name] = link
        if env_var:
            self._package_files_env[file_name] = env_var
        return self

    def with_package(self, *lines):
        self._package_lines = self._package_lines or []
        for line in lines:
            self._package_lines.append(line)
        return self

    def with_build_msg(self, msg):
        self._build_messages = self._build_messages or []
        self._build_messages.append(msg)
        return self

    def with_package_info(self, cpp_info=None, env_info=None):
        assert isinstance(cpp_info, dict), "cpp_info ({}) expects dict".format(type(cpp_info))
        assert isinstance(env_info, dict), "env_info ({}) expects dict".format(type(env_info))
        self._package_info = self._package_info or {}
        if cpp_info:
            self._package_info["cpp_info"] = cpp_info
        if env_info:
            self._package_info["env_info"] = env_info
        return self

    def with_package_id(self, line):
        self._package_id_lines = self._package_id_lines or []
        self._package_id_lines.append(line)
        return self

    def with_test(self, line):
        self._test_lines = self._test_lines or []
        self._test_lines.append(line)
        return self

    @property
    def _name_render(self):
        return "name = '{}'".format(self._name)

    @property
    def _version_render(self):
        return "version = '{}'".format(self._version)

    @property
    def _provides_render(self):
        line = ", ".join('"{}"'.format(provide) for provide in self._provides)
        return "provides = {}".format(line)

    @property
    def _deprecated_render(self):
        return "deprecated = {}".format(self._deprecated)

    @property
    def _scm_render(self):
        line = ", ".join('"%s": "%s"' % (k, v) for k, v in self._scm.items())
        return "scm = {%s}" % line

    @property
    def _generators_render(self):
        line = ", ".join('"{}"'.format(generator) for generator in self._generators)
        return "generators = {}".format(line)

    @property
    def _revision_mode_render(self):
        line = "revision_mode=\"{}\"".format(self._revision_mode)
        return line

    @property
    def _settings_render(self):
        line = ", ".join('"%s"' % s for s in self._settings)
        return "settings = {}".format(line)

    @property
    def _options_render(self):
        line = ", ".join('"%s": %s' % (k, v) for k, v in self._options.items())
        tmp = "options = {%s}" % line
        return tmp

    @property
    def _default_options_render(self):
        line = ", ".join('"%s": %s' % (k, v) for k, v in self._default_options.items())
        tmp = "default_options = {%s}" % line
        return tmp

    @property
    def _build_requirements_render(self):
        lines = []
        for ref, force_host_context in self._build_requirements:
            force_host = ", force_host_context=True" if force_host_context else ""
            lines.append('        self.build_requires("{}"{})'.format(ref, force_host))
        return "def build_requirements(self):\n{}\n".format("\n".join(lines))

    @property
    def _build_requires_render(self):
        line = ", ".join(['"{}"'.format(r) for r in self._build_requires])
        tmp = "build_requires = %s" % line
        return tmp

    @property
<<<<<<< HEAD
    def _test_requires_line(self):
        if not self._test_requires:
            return ""
        line = ", ".join(['"{}"'.format(r) for r in self._test_requires])
        tmp = "test_requires = {}".format(line)
        return tmp

    @property
    def _requires_line(self):
        if not self._requires:
            return ""
=======
    def _requires_render(self):
>>>>>>> f62cf37e
        items = []
        for ref, private, override in self._requires:
            if private or override:
                private_str = ", 'private'" if private else ""
                override_str = ", 'override'" if override else ""
                items.append('("{}"{}{})'.format(ref, private_str, override_str))
            else:
                items.append('"{}"'.format(ref))
        tmp = "requires = ({}, )".format(", ".join(items))
        return tmp

    @property
<<<<<<< HEAD
    def _requirements_method(self):
        if not self._requirements:
            return ""

        lines = ["", "    def requirements(self):"]
        for ref, kwargs in self._requirements:
            args = ", ".join("{}={}".format(k, v) for k, v in kwargs.items())
            lines.append('        self.requires("{}", {})'.format(ref, args))
=======
    def _requirements_render(self):
        lines = []
        for ref, private, override in self._requirements:
            private_str = ", private=True" if private else ""
            override_str = ", override=True" if override else ""
            lines.append('        self.requires("{}"{}{})'.format(ref, private_str, override_str))
>>>>>>> f62cf37e

        return "\n".join(lines)

    @property
    def _package_method(self):
        return (self._package_lines or self._package_files or self._package_files_env or
                self._package_files_link)

    @property
    def _package_method_render(self):
        lines = []
        if self._package_lines:
            lines.extend("        {}".format(line) for line in self._package_lines)
        if self._package_files:
            lines = ['        tools.save(os.path.join(self.package_folder, "{}"), "{}")'
                     ''.format(key, value)
                     for key, value in self._package_files.items()]

        if self._package_files_env:
            lines.extend(['        tools.save(os.path.join(self.package_folder, "{}"), '
                          'os.getenv("{}"))'.format(key, value)
                          for key, value in self._package_files_env.items()])
        if self._package_files_link:
            lines.extend(['        with tools.chdir(os.path.dirname('
                          'os.path.join(self.package_folder, "{}"))):\n'
                          '            os.symlink(os.path.basename("{}"), '
                          'os.path.join(self.package_folder, "{}"))'.format(key, key, value)
                          for key, value in self._package_files_link.items()])

        if not lines:
            return ""
        return """
    def package(self):
{}
    """.format("\n".join(lines))

    @property
    def _build_messages_render(self):
        if not self._build_messages:
            return ""
        lines = ['        self.output.warn("{}")'.format(m) for m in self._build_messages]
        return """
    def build(self):
{}
    """.format("\n".join(lines))

    @property
    def _package_info_render(self):
        lines = []
        if "cpp_info" in self._package_info:
            for k, v in self._package_info["cpp_info"].items():
                if k == "components":
                    for comp_name, comp in v.items():
                        for comp_attr_name, comp_attr_value in comp.items():
                            lines.append('        self.cpp_info.components["{}"].{} = {}'.format(
                                comp_name, comp_attr_name, str(comp_attr_value)))
                else:
                    lines.append('        self.cpp_info.{} = {}'.format(k, str(v)))
        if "env_info" in self._package_info:
            for k, v in self._package_info["env_info"].items():
                lines.append('        self.env_info.{} = {}'.format(k, str(v)))

        return """
    def package_info(self):
{}
        """.format("\n".join(lines))

    @property
    def _package_id_lines_render(self):
        lines = ['        {}'.format(line) for line in self._package_id_lines]
        return """
    def package_id(self):
{}
        """.format("\n".join(lines))

    @property
    def _test_lines_render(self):
        if not self._test_lines:
            return ""
        lines = ['', '    def test(self):'] + ['        %s' % m for m in self._test_lines]
        return "\n".join(lines)

    @property
    def _short_paths_render(self):
        return "short_paths = {}".format(str(self._short_paths))

    @property
    def _exports_sources_render(self):
        line = ", ".join('"{}"'.format(e) for e in self._exports_sources)
        return "exports_sources = {}".format(line)

    @property
    def _exports_render(self):
        line = ", ".join('"{}"'.format(e) for e in self._exports)
        return "exports = {}".format(line)

    def __repr__(self):
        ret = []
        ret.extend(self._imports)
        ret.append("class HelloConan(ConanFile):")
<<<<<<< HEAD
        if self._name_line:
            ret.append("    {}".format(self._name_line))
        if self._version_line:
            ret.append("    {}".format(self._version_line))
        if self._provides_line:
            ret.append("    {}".format(self._provides_line))
        if self._deprecated_line:
            ret.append("    {}".format(self._deprecated_line))
        if self._short_path is not None:
            ret.append("    short_paths = {}".format(str(self._short_path)))
        if self._exports_sources:
            line = ", ".join('"{}"'.format(e) for e in self._exports_sources)
            ret.append("    exports_sources = {}".format(line))
        if self._exports:
            line = ", ".join('"{}"'.format(e) for e in self._exports)
            ret.append("    exports = {}".format(line))
        if self._generators_line:
            ret.append("    {}".format(self._generators_line))
        if self._requires_line:
            ret.append("    {}".format(self._requires_line))
        if self._build_requires_line:
            ret.append("    {}".format(self._build_requires_line))
        if self._test_requires_line:
            ret.append("    {}".format(self._test_requires_line))
        if self._requirements_method:
            ret.append("    {}".format(self._requirements_method))
        if self._build_requirements_method:
            ret.append("    {}".format(self._build_requirements_method))
        if self._scm:
            ret.append("    {}".format(self._scm_line))
        if self._revision_mode_line:
            ret.append("    {}".format(self._revision_mode_line))
        if self._settings_line:
            ret.append("    {}".format(self._settings_line))
        if self._options_line:
            ret.append("    {}".format(self._options_line))
        if self._default_options_line:
            ret.append("    {}".format(self._default_options_line))
        if self._build_method:
            ret.append("    {}".format(self._build_method))
        if self._package_method:
            ret.append("    {}".format(self._package_method))
        if self._package_info_method:
            ret.append("    {}".format(self._package_info_method))
        if self._package_id_lines:
            ret.append("    {}".format(self._package_id_method))
        if self._test_method:
            ret.append("    {}".format(self._test_method))
=======

        for member in ("name", "version", "provides", "deprecated", "short_paths", "exports_sources",
                       "exports", "generators", "requires", "build_requires", "requirements",
                       "build_requirements", "scm", "revision_mode", "settings", "options",
                       "default_options", "build_messages", "package_method", "package_info",
                       "package_id_lines", "test_lines"
                       ):
            v = getattr(self, "_{}".format(member), None)
            if v is not None:
                ret.append("    {}".format(getattr(self, "_{}_render".format(member))))

>>>>>>> f62cf37e
        if ret[-1] == "class HelloConan(ConanFile):":
            ret.append("    pass")
        return "\n".join(ret)<|MERGE_RESOLUTION|>--- conflicted
+++ resolved
@@ -25,19 +25,6 @@
         self._default_options = None
         self._provides = None
         self._deprecated = None
-<<<<<<< HEAD
-        self._package_lines = []
-        self._package_files = {}
-        self._package_files_env = {}
-        self._package_files_link = {}
-        self._build_messages = []
-        self._scm = {}
-        self._requires = []
-        self._requirements = []
-        self._build_requires = []
-        self._build_requirements = []
-        self._test_requires = []
-=======
         self._package_lines = None
         self._package_files = None
         self._package_files_env = None
@@ -48,7 +35,7 @@
         self._requirements = None
         self._build_requires = None
         self._build_requirements = None
->>>>>>> f62cf37e
+        self._test_requires = None
         self._revision_mode = None
         self._package_info = None
         self._package_id_lines = None
@@ -114,12 +101,9 @@
             self.with_require(ref)
         return self
 
-<<<<<<< HEAD
     def with_requirement(self, ref, **kwargs):
-=======
-    def with_requirement(self, ref, private=False, override=False):
         self._requirements = self._requirements or []
->>>>>>> f62cf37e
+
         ref_str = ref.full_str() if isinstance(ref, ConanFileReference) else ref
         self._requirements.append((ref_str, kwargs))
         return self
@@ -132,6 +116,7 @@
         return self
 
     def with_test_requires(self, *refs):
+        self._test_requires = self._test_requires or []
         for ref in refs:
             ref_str = ref.full_str() if isinstance(ref, ConanFileReference) else ref
             self._test_requires.append(ref_str)
@@ -282,21 +267,7 @@
         return tmp
 
     @property
-<<<<<<< HEAD
-    def _test_requires_line(self):
-        if not self._test_requires:
-            return ""
-        line = ", ".join(['"{}"'.format(r) for r in self._test_requires])
-        tmp = "test_requires = {}".format(line)
-        return tmp
-
-    @property
-    def _requires_line(self):
-        if not self._requires:
-            return ""
-=======
     def _requires_render(self):
->>>>>>> f62cf37e
         items = []
         for ref, private, override in self._requires:
             if private or override:
@@ -305,28 +276,20 @@
                 items.append('("{}"{}{})'.format(ref, private_str, override_str))
             else:
                 items.append('"{}"'.format(ref))
-        tmp = "requires = ({}, )".format(", ".join(items))
+        return "requires = ({}, )".format(", ".join(items))
+
+    @property
+    def _test_requires_render(self):
+        line = ", ".join(['"{}"'.format(r) for r in self._test_requires])
+        tmp = "test_requires = {}".format(line)
         return tmp
 
     @property
-<<<<<<< HEAD
-    def _requirements_method(self):
-        if not self._requirements:
-            return ""
-
+    def _requirements_render(self):
         lines = ["", "    def requirements(self):"]
         for ref, kwargs in self._requirements:
             args = ", ".join("{}={}".format(k, v) for k, v in kwargs.items())
             lines.append('        self.requires("{}", {})'.format(ref, args))
-=======
-    def _requirements_render(self):
-        lines = []
-        for ref, private, override in self._requirements:
-            private_str = ", private=True" if private else ""
-            override_str = ", override=True" if override else ""
-            lines.append('        self.requires("{}"{}{})'.format(ref, private_str, override_str))
->>>>>>> f62cf37e
-
         return "\n".join(lines)
 
     @property
@@ -426,68 +389,17 @@
         ret = []
         ret.extend(self._imports)
         ret.append("class HelloConan(ConanFile):")
-<<<<<<< HEAD
-        if self._name_line:
-            ret.append("    {}".format(self._name_line))
-        if self._version_line:
-            ret.append("    {}".format(self._version_line))
-        if self._provides_line:
-            ret.append("    {}".format(self._provides_line))
-        if self._deprecated_line:
-            ret.append("    {}".format(self._deprecated_line))
-        if self._short_path is not None:
-            ret.append("    short_paths = {}".format(str(self._short_path)))
-        if self._exports_sources:
-            line = ", ".join('"{}"'.format(e) for e in self._exports_sources)
-            ret.append("    exports_sources = {}".format(line))
-        if self._exports:
-            line = ", ".join('"{}"'.format(e) for e in self._exports)
-            ret.append("    exports = {}".format(line))
-        if self._generators_line:
-            ret.append("    {}".format(self._generators_line))
-        if self._requires_line:
-            ret.append("    {}".format(self._requires_line))
-        if self._build_requires_line:
-            ret.append("    {}".format(self._build_requires_line))
-        if self._test_requires_line:
-            ret.append("    {}".format(self._test_requires_line))
-        if self._requirements_method:
-            ret.append("    {}".format(self._requirements_method))
-        if self._build_requirements_method:
-            ret.append("    {}".format(self._build_requirements_method))
-        if self._scm:
-            ret.append("    {}".format(self._scm_line))
-        if self._revision_mode_line:
-            ret.append("    {}".format(self._revision_mode_line))
-        if self._settings_line:
-            ret.append("    {}".format(self._settings_line))
-        if self._options_line:
-            ret.append("    {}".format(self._options_line))
-        if self._default_options_line:
-            ret.append("    {}".format(self._default_options_line))
-        if self._build_method:
-            ret.append("    {}".format(self._build_method))
-        if self._package_method:
-            ret.append("    {}".format(self._package_method))
-        if self._package_info_method:
-            ret.append("    {}".format(self._package_info_method))
-        if self._package_id_lines:
-            ret.append("    {}".format(self._package_id_method))
-        if self._test_method:
-            ret.append("    {}".format(self._test_method))
-=======
 
         for member in ("name", "version", "provides", "deprecated", "short_paths", "exports_sources",
-                       "exports", "generators", "requires", "build_requires", "requirements",
-                       "build_requirements", "scm", "revision_mode", "settings", "options",
-                       "default_options", "build_messages", "package_method", "package_info",
-                       "package_id_lines", "test_lines"
+                       "exports", "generators", "requires", "build_requires", "test_requires",
+                       "requirements", "build_requirements", "scm", "revision_mode", "settings",
+                       "options", "default_options", "build_messages", "package_method",
+                       "package_info", "package_id_lines", "test_lines"
                        ):
             v = getattr(self, "_{}".format(member), None)
             if v is not None:
                 ret.append("    {}".format(getattr(self, "_{}_render".format(member))))
 
->>>>>>> f62cf37e
         if ret[-1] == "class HelloConan(ConanFile):":
             ret.append("    pass")
         return "\n".join(ret)