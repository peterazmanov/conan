import pytest

from conans.errors import ConanException
from conans.test.integration.graph.core.graph_manager_base import GraphManagerTest


<<<<<<< HEAD
class TestAlias(GraphManagerTest):

    def test_basic(self):
        # app -> liba/latest -(alias)-> liba/0.1
        self.recipe_cache("liba/0.1")
        self.alias_cache("liba/latest", "liba/0.1")

        consumer = self.recipe_consumer("app/0.1", ["liba/latest"])
        deps_graph = self.build_consumer(consumer)

        self.assertEqual(2, len(deps_graph.nodes))
        app = deps_graph.root
        liba = app.dependencies[0].dst

        self._check_node(liba, "liba/0.1#123", dependents=[app])
        self._check_node(app, "app/0.1", deps=[liba])


class AliasBuildRequiresTest(GraphManagerTest):
=======
@pytest.mark.xfail(reason="The new build_requires scope make alias not conflict")
class AliasTest(GraphManagerTest):
>>>>>>> db0ce58f

    def test_non_conflicting_alias(self):
        # https://github.com/conan-io/conan/issues/5468
        # libc ----> libb -------------> liba/0.1
        #   \-(build)-> liba/latest -(alias)-/
        self.recipe_cache("liba/0.1")
        self.alias_cache("liba/latest", "liba/0.1")
        self.recipe_cache("libb/0.1", ["liba/0.1"])
        consumer = self.recipe_consumer("app/0.1", ["libb/0.1"], build_requires=["liba/latest"])

        deps_graph = self.build_consumer(consumer)

        self.assertEqual(3, len(deps_graph.nodes))
        app = deps_graph.root
        libb = app.dependencies[0].dst
        liba = libb.dependencies[0].dst

        self._check_node(liba, "liba/0.1#123", dependents=[libb, app])
        self._check_node(libb, "libb/0.1#123", deps=[liba], dependents=[app], closure=[liba])
        self._check_node(app, "app/0.1", deps=[libb], build_deps=[liba], closure=[libb, liba])

    def test_conflicting_alias(self):
        # https://github.com/conan-io/conan/issues/5468
        # libc ----> libb -------------> liba/0.1
        #   \-(build)-> liba/latest -(alias)-> liba/0.2 (CONFLICT)
        self.recipe_cache("liba/0.1")
        self.recipe_cache("liba/0.2")
        self.alias_cache("liba/latest", "liba/0.2")
        self.recipe_cache("libb/0.1", ["liba/0.1"])
        consumer = self.recipe_consumer("app/0.1", ["libb/0.1"], build_requires=["liba/latest"])

        with self.assertRaisesRegex(ConanException,
                                   "Conflict in app/0.1:\n"
                                   "    'app/0.1' requires 'liba/0.2' while 'libb/0.1' requires 'liba/0.1'.\n"
                                   "    To fix this conflict you need to override the package 'liba' in your root package."):
            self.build_consumer(consumer)

    def test_conflicting_not_alias(self):
        # https://github.com/conan-io/conan/issues/5468
        # libc ----> libb -------------> liba/0.1
        #   \-(build)-> liba/0.2 (CONFLICT)
        self.recipe_cache("liba/0.1")
        self.recipe_cache("liba/0.2")
        self.recipe_cache("libb/0.1", ["liba/0.1"])
        consumer = self.recipe_consumer("app/0.1", ["libb/0.1"], build_requires=["liba/0.2"])

        with self.assertRaisesRegex(ConanException,
                                   "Conflict in app/0.1:\n"
                                   "    'app/0.1' requires 'liba/0.2' while 'libb/0.1' requires 'liba/0.1'.\n"
                                   "    To fix this conflict you need to override the package 'liba' in your root package."):
            self.build_consumer(consumer)<|MERGE_RESOLUTION|>--- conflicted
+++ resolved
@@ -4,7 +4,6 @@
 from conans.test.integration.graph.core.graph_manager_base import GraphManagerTest
 
 
-<<<<<<< HEAD
 class TestAlias(GraphManagerTest):
 
     def test_basic(self):
@@ -23,11 +22,8 @@
         self._check_node(app, "app/0.1", deps=[liba])
 
 
+@pytest.mark.xfail(reason="The new build_requires scope make alias not conflict")
 class AliasBuildRequiresTest(GraphManagerTest):
-=======
-@pytest.mark.xfail(reason="The new build_requires scope make alias not conflict")
-class AliasTest(GraphManagerTest):
->>>>>>> db0ce58f
 
     def test_non_conflicting_alias(self):
         # https://github.com/conan-io/conan/issues/5468
