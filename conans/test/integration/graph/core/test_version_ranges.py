from collections import OrderedDict

import pytest

from conans.cli.api.model import Remote
from conans.client.graph.graph_error import GraphError
from conans.test.assets.genconanfile import GenConanfile
from conans.test.integration.graph.core.graph_manager_base import GraphManagerTest
from conans.test.utils.tools import TestClient, TestServer, NO_SETTINGS_PACKAGE_ID
from conans.util.files import save


class TestVersionRanges(GraphManagerTest):

    def test_transitive(self):
        # app -> libb[>0.1]
        self.recipe_cache("libb/0.1")
        self.recipe_cache("libb/0.2")
        consumer = self.recipe_consumer("app/0.1", ["libb/[>=0.0]"])
        deps_graph = self.build_consumer(consumer)

        self.assertEqual(2, len(deps_graph.nodes))
        app = deps_graph.root
        libb = app.dependencies[0].dst

        self._check_node(libb, "libb/0.2#123", dependents=[app])
        self._check_node(app, "app/0.1", deps=[libb])

    def test_transitive_local_conditions(self):
        for v in ["0.1", "0.2", "0.3", "1.1", "1.1.2", "1.2.1", "2.1", "2.2.1"]:
            self.recipe_cache(f"libb/{v}")

        for expr, solution in [(">0.0", "2.2.1"),
                               (">0.1 <1", "0.3"),
                               (">0.1 <1||2.1", "2.1"),
                               ("", "2.2.1"),
                               ("~0", "0.3"),
                               ("~1", "1.2.1"),
                               ("~1.1", "1.1.2"),
                               ("~2", "2.2.1"),
                               ("~2.1", "2.1"),
                               ]:
            consumer = self.recipe_consumer("app/0.1", [f"libb/[{expr}]"])
            deps_graph = self.build_consumer(consumer)
            self.assertEqual(2, len(deps_graph.nodes))
            app = deps_graph.root
            libb = app.dependencies[0].dst

            self._check_node(libb, f"libb/{solution}#123", dependents=[app])
            self._check_node(app, "app/0.1", deps=[libb])

    def test_missing(self):
        # app -> libb[>0.1] (missing)
        consumer = self.recipe_consumer("app/0.1", ["libb/[>=0.0]"])

        deps_graph = self.build_consumer(consumer, install=False)

        assert deps_graph.error.kind == GraphError.MISSING_RECIPE

        self.assertEqual(1, len(deps_graph.nodes))
        app = deps_graph.root
        self._check_node(app, "app/0.1", deps=[])

    def test_userchannel_no_match(self):
        # app -> libb[>0.1] (missing)
        self.recipe_cache("libb/0.1@user/channel")
        consumer = self.recipe_consumer("app/0.1", ["libb/[>=0.0]"])

        deps_graph = self.build_consumer(consumer, install=False)

        assert deps_graph.error.kind == GraphError.MISSING_RECIPE

        self.assertEqual(1, len(deps_graph.nodes))
        app = deps_graph.root

        self._check_node(app, "app/0.1", deps=[])

    def test_required_userchannel_no_match(self):
        # app -> libb[>0.1] (missing)
        self.recipe_cache("libb/0.1")
        consumer = self.recipe_consumer("app/0.1", ["libb/[>=0.0]@user/channel"])

        deps_graph = self.build_consumer(consumer, install=False)

        assert deps_graph.error.kind == GraphError.MISSING_RECIPE

        self.assertEqual(1, len(deps_graph.nodes))
        app = deps_graph.root

        self._check_node(app, "app/0.1", deps=[])

    def test_transitive_out_range(self):
        # app -> libb[>0.1] (missing)
        self.recipe_cache("libb/0.1")
        consumer = self.recipe_consumer("app/0.1", ["libb/[>1.0]"])

        deps_graph = self.build_consumer(consumer, install=False)

        assert deps_graph.error.kind == GraphError.MISSING_RECIPE

        self.assertEqual(1, len(deps_graph.nodes))
        app = deps_graph.root

        self._check_node(app, "app/0.1", deps=[])


class TestVersionRangesDiamond(GraphManagerTest):
    def test_transitive(self):
        # app -> libb/0.1 -(range >0)-> liba/0.2
        #   \ -> libc/0.1 -(range <1)---/
        self.recipe_cache("liba/0.1")
        self.recipe_cache("liba/0.2")
        self.recipe_cache("libb/0.1", ["liba/[>=0.0]"])
        self.recipe_cache("libc/0.1", ["liba/[<1.0]"])
        consumer = self.recipe_consumer("app/0.1", ["libb/0.1", "libc/0.1"])
        deps_graph = self.build_consumer(consumer)

        self.assertEqual(4, len(deps_graph.nodes))
        app = deps_graph.root
        libb = app.dependencies[0].dst
        libc = app.dependencies[1].dst
        liba = libb.dependencies[0].dst

        self._check_node(liba, "liba/0.2#123", dependents=[libb, libc], deps=[])
        self._check_node(libb, "libb/0.1#123", dependents=[app], deps=[liba])
        self._check_node(libc, "libc/0.1#123", dependents=[app], deps=[liba])
        self._check_node(app, "app/0.1", deps=[libb, libc])

    def test_transitive_interval(self):
        # app -> libb/0.1 -(range >0 <0.3)-> liba/0.2
        #   \ -> libc/0.1 -(range <1)--------/
        self.recipe_cache("liba/0.1")
        self.recipe_cache("liba/0.2")
        self.recipe_cache("liba/0.3")
        self.recipe_cache("libb/0.1", ["liba/[>=0.0 <0.3]"])
        self.recipe_cache("libc/0.1", ["liba/[<1.0]"])
        consumer = self.recipe_consumer("app/0.1", ["libb/0.1", "libc/0.1"])
        deps_graph = self.build_consumer(consumer)

        self.assertEqual(4, len(deps_graph.nodes))
        app = deps_graph.root
        libb = app.dependencies[0].dst
        libc = app.dependencies[1].dst
        liba = libb.dependencies[0].dst

        self._check_node(liba, "liba/0.2#123", dependents=[libb, libc], deps=[])
        self._check_node(libb, "libb/0.1#123", dependents=[app], deps=[liba])
        self._check_node(libc, "libc/0.1#123", dependents=[app], deps=[liba])
        self._check_node(app, "app/0.1", deps=[libb, libc])

    def test_transitive_fixed(self):
        # app -> libb/0.1 --------> liba/0.1
        #   \ -> libc/0.1 -(range <1)---/
        self.recipe_cache("liba/0.1")
        self.recipe_cache("liba/0.2")
        self.recipe_cache("libb/0.1", ["liba/0.1"])
        self.recipe_cache("libc/0.1", ["liba/[<1.0]"])
        consumer = self.recipe_consumer("app/0.1", ["libb/0.1", "libc/0.1"])
        deps_graph = self.build_consumer(consumer)

        self.assertEqual(4, len(deps_graph.nodes))
        app = deps_graph.root
        libb = app.dependencies[0].dst
        libc = app.dependencies[1].dst
        liba = libb.dependencies[0].dst

        self._check_node(liba, "liba/0.1#123", dependents=[libb, libc], deps=[])
        self._check_node(libb, "libb/0.1#123", dependents=[app], deps=[liba])
        self._check_node(libc, "libc/0.1#123", dependents=[app], deps=[liba])
        self._check_node(app, "app/0.1", deps=[libb, libc])

    def test_transitive_conflict(self):
        # app -> libb/0.1 -(range >0)-> liba/0.2
        #   \ -> libc/0.1 -(range >1)---/
        self.recipe_cache("liba/0.2")
        self.recipe_cache("libb/0.1", ["liba/[>=0.0]"])
        self.recipe_cache("libc/0.1", ["liba/[>1.0]"])
        consumer = self.recipe_consumer("app/0.1", ["libb/0.1", "libc/0.1"])
        deps_graph = self.build_consumer(consumer, install=False)

        assert deps_graph.error.kind == GraphError.VERSION_CONFLICT

        self.assertEqual(4, len(deps_graph.nodes))
        app = deps_graph.root
        app.enabled_remotes = [Remote("foo", None)]
        libb = app.dependencies[0].dst
        libc = app.dependencies[1].dst
        liba = libb.dependencies[0].dst

        self._check_node(libb, "libb/0.1#123", dependents=[app], deps=[liba])
        self._check_node(libb, "libb/0.1#123", dependents=[app], deps=[liba])
        self._check_node(libc, "libc/0.1#123", dependents=[app], deps=[])
        self._check_node(app, "app/0.1", deps=[libb, libc])

    def test_transitive_fixed_conflict(self):
        # app -> libb/0.1 ---------> liba/0.2
        #   \ -> libc/0.1 -(range >1)---/
        self.recipe_cache("liba/0.2")
        self.recipe_cache("libb/0.1", ["liba/[>=0.0]"])
        self.recipe_cache("libc/0.1", ["liba/[>1.0]"])
        consumer = self.recipe_consumer("app/0.1", ["libb/0.1", "libc/0.1"])
        deps_graph = self.build_consumer(consumer, install=False)

        assert deps_graph.error.kind == GraphError.VERSION_CONFLICT

        self.assertEqual(4, len(deps_graph.nodes))
        app = deps_graph.root
        libb = app.dependencies[0].dst
        libc = app.dependencies[1].dst
        liba = libb.dependencies[0].dst

        self._check_node(libb, "libb/0.1#123", dependents=[app], deps=[liba])
        self._check_node(libb, "libb/0.1#123", dependents=[app], deps=[liba])
        self._check_node(libc, "libc/0.1#123", dependents=[app], deps=[])
        self._check_node(app, "app/0.1", deps=[libb, libc])


class TestVersionRangesOverridesDiamond(GraphManagerTest):
    def test_transitive(self):
        # app -> libb/0.1 -(range >0)-> liba/0.2
        #   \ ---------------------------/
        self.recipe_cache("liba/0.1")
        self.recipe_cache("liba/0.2")
        self.recipe_cache("libb/0.1", ["liba/[>=0.0]"])
        consumer = self.recipe_consumer("app/0.1", ["libb/0.1", "liba/0.2"])
        deps_graph = self.build_consumer(consumer)

        self.assertEqual(3, len(deps_graph.nodes))
        app = deps_graph.root
        libb = app.dependencies[0].dst
        liba = libb.dependencies[0].dst

        self._check_node(liba, "liba/0.2#123", dependents=[libb, app], deps=[])
        self._check_node(libb, "libb/0.1#123", dependents=[app], deps=[liba])
        self._check_node(app, "app/0.1", deps=[libb, liba])

    def test_transitive_overriden(self):
        # app -> libb/0.1 -(range >0)-> liba/0.1
        #   \ ---------liba/0.1-------------/
        self.recipe_cache("liba/0.1")
        self.recipe_cache("liba/0.2")
        self.recipe_cache("libb/0.1", ["liba/[>=0.0]"])
        consumer = self.recipe_consumer("app/0.1", ["libb/0.1", "liba/0.1"])
        deps_graph = self.build_consumer(consumer)

        self.assertEqual(3, len(deps_graph.nodes))
        app = deps_graph.root
        libb = app.dependencies[0].dst
        liba = libb.dependencies[0].dst

        self._check_node(liba, "liba/0.1#123", dependents=[libb, app], deps=[])
        self._check_node(libb, "libb/0.1#123", dependents=[app], deps=[liba])
        self._check_node(app, "app/0.1", deps=[libb, liba])

    def test_transitive_fixed(self):
        # app ---> libb/0.1 -----------> liba/0.1
        #   \ --------(range<1)----------/
        self.recipe_cache("liba/0.1")
        self.recipe_cache("liba/0.2")
        self.recipe_cache("libb/0.1", ["liba/0.1"])
        consumer = self.recipe_consumer("app/0.1", ["libb/0.1", "liba/[<1.0]"])
        deps_graph = self.build_consumer(consumer)

        self.assertEqual(3, len(deps_graph.nodes))
        app = deps_graph.root
        libb = app.dependencies[0].dst
        liba = libb.dependencies[0].dst

        self._check_node(liba, "liba/0.1#123", dependents=[libb, app], deps=[])
        self._check_node(libb, "libb/0.1#123", dependents=[app], deps=[liba])
        self._check_node(app, "app/0.1", deps=[libb, liba])

    def test_transitive_fixed_conflict(self):
        # app ---> libb/0.1 -----------> liba/0.1
        #   \ --------(range>1)----------/
        self.recipe_cache("liba/0.1")
        self.recipe_cache("liba/1.2")
        self.recipe_cache("libb/0.1", ["liba/0.1"])
        consumer = self.recipe_consumer("app/0.1", ["libb/0.1", "liba/[>1.0]"])
        deps_graph = self.build_consumer(consumer, install=False)

        assert deps_graph.error.kind == GraphError.VERSION_CONFLICT

        self.assertEqual(2, len(deps_graph.nodes))
        app = deps_graph.root
        libb = app.dependencies[0].dst

    def test_transitive_fixed_conflict_forced(self):
        # app ---> libb/0.1 -----------> liba/1.2
        #   \ --------(range>1)----------/
        self.recipe_cache("liba/0.1")
        self.recipe_cache("liba/1.2")
        self.recipe_cache("libb/0.1", ["liba/0.1"])
        consumer = self.consumer_conanfile(GenConanfile("app", "0.1").with_require("libb/0.1")
                                           .with_requirement("liba/[>1.0]", force=True))
        deps_graph = self.build_consumer(consumer, install=False)

        self.assertEqual(3, len(deps_graph.nodes))
        app = deps_graph.root
        libb = app.dependencies[0].dst
        liba = libb.dependencies[0].dst

        self._check_node(liba, "liba/1.2#123", dependents=[libb, app], deps=[])
        self._check_node(libb, "libb/0.1#123", dependents=[app], deps=[liba])
        self._check_node(app, "app/0.1", deps=[libb, liba])

    def test_two_ranges_overriden(self):
        # app -> libb/0.1 -(range >0)-> liba/0.1
        #   \ ---------liba/[<0.3>]-------------/
        self.recipe_cache("liba/0.1")
        self.recipe_cache("liba/0.2")
        self.recipe_cache("liba/0.3")
        self.recipe_cache("libb/0.1", ["liba/[>=0.0]"])
        consumer = self.consumer_conanfile(GenConanfile("app", "0.1").with_require("libb/0.1")
                                           .with_requirement("liba/[<0.4]"))
        deps_graph = self.build_consumer(consumer)

        self.assertEqual(3, len(deps_graph.nodes))
        app = deps_graph.root
        libb = app.dependencies[0].dst
        liba = libb.dependencies[0].dst

        self._check_node(liba, "liba/0.3#123", dependents=[libb, app], deps=[])
        self._check_node(libb, "libb/0.1#123", dependents=[app], deps=[liba])
        self._check_node(app, "app/0.1", deps=[libb, liba])

    def test_two_ranges_overriden_conflict(self):
        # app -> libb/0.1 -(range >0)-> liba/0.1
        #   \ ---------liba/[<0.3>]-------------/
        self.recipe_cache("liba/0.1")
        self.recipe_cache("liba/0.2")
        self.recipe_cache("liba/0.3")
        self.recipe_cache("libb/0.1", ["liba/[>=0.0]"])
        consumer = self.consumer_conanfile(GenConanfile("app", "0.1").with_require("libb/0.1")
                                           .with_requirement("liba/[<0.3]"))
        deps_graph = self.build_consumer(consumer, install=False)

        assert deps_graph.error.kind == GraphError.VERSION_CONFLICT

        self.assertEqual(3, len(deps_graph.nodes))
        app = deps_graph.root
        libb = app.dependencies[0].dst
        liba = libb.dependencies[0].dst

        self._check_node(liba, "liba/0.3#123", dependents=[libb], deps=[])
        self._check_node(libb, "libb/0.1#123", dependents=[app], deps=[liba])
        self._check_node(app, "app/0.1", deps=[libb])


def test_mixed_user_channel():
    # https://github.com/conan-io/conan/issues/7846
    t = TestClient(default_server_user=True)
    t.save({"conanfile.py": GenConanfile()})
<<<<<<< HEAD
    t.run("create . pkg/1.0@")
    t.run("create . pkg/1.1@")
    t.run("create . pkg/2.0@")
    t.run("create . pkg/1.0@user/testing")
    t.run("create . pkg/1.1@user/testing")
    t.run("create . pkg/2.0@user/testing")
    t.run("upload * --confirm -r default")
=======
    t.run("create . --name=pkg --version=1.0")
    t.run("create . --name=pkg --version=1.1")
    t.run("create . --name=pkg --version=2.0")
    t.run("create . --name=pkg --version=1.0 --user=user --channel=testing")
    t.run("create . --name=pkg --version=1.1 --user=user --channel=testing")
    t.run("create . --name=pkg --version=2.0 --user=user --channel=testing")
    t.run("upload * --all --confirm -r default")
>>>>>>> 63a329c6
    t.run("remove * -f")

    t.run('install --reference="pkg/[>0 <2]@"')
    t.assert_listed_require({"pkg/1.1": "Downloaded (default)"})
    t.run('install --reference="pkg/[>0 <2]@user/testing"')
    t.assert_listed_require({"pkg/1.1@user/testing": "Downloaded (default)"})


def test_remote_version_ranges():
    t = TestClient(default_server_user=True)
    save(t.cache.default_profile_path, "")
    save(t.cache.settings_path, "")
    t.save({"conanfile.py": GenConanfile()})
    for v in ["0.1", "0.2", "0.3", "1.1", "1.1.2", "1.2.1", "2.1", "2.2.1"]:
<<<<<<< HEAD
        t.run(f"create . dep/{v}@")
    t.run("upload * --confirm -r default")
=======
        t.run(f"create . --name=dep --version={v}")
    t.run("upload * --all --confirm -r default")
>>>>>>> 63a329c6
    # TODO: Deprecate the comma separator for expressions
    for expr, solution in [(">0.0", "2.2.1"),
                           (">0.1 <1", "0.3"),
                           (">0.1 <1||2.1", "2.1"),
                           ("", "2.2.1"),
                           ("~0", "0.3"),
                           ("~1", "1.2.1"),
                           ("~1.1", "1.1.2"),
                           ("~2", "2.2.1"),
                           ("~2.1", "2.1"),
                           ]:
        t.run("remove * -f")
        t.save({"conanfile.py": GenConanfile().with_requires(f"dep/[{expr}]")})
        t.run("install .")
        assert str(t.out).count("Not found in local cache, looking in remotes") == 1
        t.assert_listed_binary({f"dep/{solution}": ("357add7d387f11a959f3ee7d4fc9c2487dbaa604",
                                                    "Download (default)")})


@pytest.mark.skip(reason="TODO: Test that the server is only hit once for dep/*@user/channel")
def test_remote_version_ranges_optimized():
    t = TestClient(default_server_user=True)
    save(t.cache.default_profile_path, "")
    save(t.cache.settings_path, "")


def test_different_user_channel_resolved_correctly():
    server1 = TestServer()
    server2 = TestServer()
    servers = OrderedDict([("server1", server1), ("server2", server2)])

    client = TestClient(servers=servers, inputs=2*["admin", "password"])
    save(client.cache.default_profile_path, "")
    save(client.cache.settings_path, "")
    client.save({"conanfile.py": GenConanfile()})
<<<<<<< HEAD
    client.run("create . lib/1.0@conan/stable")
    client.run("create . lib/1.0@conan/testing")
    client.run("upload lib/1.0@conan/stable -r=server1")
    client.run("upload lib/1.0@conan/testing -r=server2")
=======
    client.run("create . --name=lib --version=1.0 --user=conan --channel=stable")
    client.run("create . --name=lib --version=1.0 --user=conan --channel=testing")
    client.run("upload lib/1.0@conan/stable -r=server1 --all")
    client.run("upload lib/1.0@conan/testing -r=server2 --all")
>>>>>>> 63a329c6

    client2 = TestClient(servers=servers)
    client2.run("install --reference=lib/[>=1.0]@conan/testing")
    assert f"lib/1.0@conan/testing: Retrieving package {NO_SETTINGS_PACKAGE_ID} " \
           f"from remote 'server2' " in client2.out<|MERGE_RESOLUTION|>--- conflicted
+++ resolved
@@ -351,23 +351,13 @@
     # https://github.com/conan-io/conan/issues/7846
     t = TestClient(default_server_user=True)
     t.save({"conanfile.py": GenConanfile()})
-<<<<<<< HEAD
-    t.run("create . pkg/1.0@")
-    t.run("create . pkg/1.1@")
-    t.run("create . pkg/2.0@")
-    t.run("create . pkg/1.0@user/testing")
-    t.run("create . pkg/1.1@user/testing")
-    t.run("create . pkg/2.0@user/testing")
-    t.run("upload * --confirm -r default")
-=======
     t.run("create . --name=pkg --version=1.0")
     t.run("create . --name=pkg --version=1.1")
     t.run("create . --name=pkg --version=2.0")
     t.run("create . --name=pkg --version=1.0 --user=user --channel=testing")
     t.run("create . --name=pkg --version=1.1 --user=user --channel=testing")
     t.run("create . --name=pkg --version=2.0 --user=user --channel=testing")
-    t.run("upload * --all --confirm -r default")
->>>>>>> 63a329c6
+    t.run("upload * --confirm -r default")
     t.run("remove * -f")
 
     t.run('install --reference="pkg/[>0 <2]@"')
@@ -382,13 +372,8 @@
     save(t.cache.settings_path, "")
     t.save({"conanfile.py": GenConanfile()})
     for v in ["0.1", "0.2", "0.3", "1.1", "1.1.2", "1.2.1", "2.1", "2.2.1"]:
-<<<<<<< HEAD
-        t.run(f"create . dep/{v}@")
+        t.run(f"create . --name=dep --version={v}")
     t.run("upload * --confirm -r default")
-=======
-        t.run(f"create . --name=dep --version={v}")
-    t.run("upload * --all --confirm -r default")
->>>>>>> 63a329c6
     # TODO: Deprecate the comma separator for expressions
     for expr, solution in [(">0.0", "2.2.1"),
                            (">0.1 <1", "0.3"),
@@ -424,17 +409,10 @@
     save(client.cache.default_profile_path, "")
     save(client.cache.settings_path, "")
     client.save({"conanfile.py": GenConanfile()})
-<<<<<<< HEAD
-    client.run("create . lib/1.0@conan/stable")
-    client.run("create . lib/1.0@conan/testing")
+    client.run("create . --name=lib --version=1.0 --user=conan --channel=stable")
+    client.run("create . --name=lib --version=1.0 --user=conan --channel=testing")
     client.run("upload lib/1.0@conan/stable -r=server1")
     client.run("upload lib/1.0@conan/testing -r=server2")
-=======
-    client.run("create . --name=lib --version=1.0 --user=conan --channel=stable")
-    client.run("create . --name=lib --version=1.0 --user=conan --channel=testing")
-    client.run("upload lib/1.0@conan/stable -r=server1 --all")
-    client.run("upload lib/1.0@conan/testing -r=server2 --all")
->>>>>>> 63a329c6
 
     client2 = TestClient(servers=servers)
     client2.run("install --reference=lib/[>=1.0]@conan/testing")
