--- conflicted
+++ resolved
@@ -27,13 +27,8 @@
             """)
         client.save({"conanfile.py": conanfile,
                      "header.h": "header"})
-<<<<<<< HEAD
-        client.run("create . mypkg/0.1@user/testing")
+        client.run("create . --name=mypkg --version=0.1 --user=user --channel=testing")
         client.run("upload * --confirm -r default")
-=======
-        client.run("create . --name=mypkg --version=0.1 --user=user --channel=testing")
-        client.run("upload * --all --confirm -r default")
->>>>>>> 63a329c6
         cache_folder = temp_folder()
         conan_conf = textwrap.dedent("""
             [storage]
@@ -85,13 +80,8 @@
         client.save({"conan.conf": conan_conf}, path=client.cache.cache_folder)
 
         client.save({"conanfile.py": GenConanfile().with_package_file("file.txt", "content")})
-<<<<<<< HEAD
-        client.run("create . pkg/0.1@")
+        client.run("create . --name=pkg --version=0.1")
         client.run("upload * -c -r default")
-=======
-        client.run("create . --name=pkg --version=0.1")
-        client.run("upload * --all -c -r default")
->>>>>>> 63a329c6
         client.run("remove * -f")
         client.run("install --reference=pkg/0.1@")
         for f in os.listdir(cache_folder):
@@ -195,13 +185,8 @@
             """)
         client.save({"conanfile.py": conanfile,
                      "header.h": "header"})
-<<<<<<< HEAD
-        client.run("create . mypkg/0.1@user/testing")
+        client.run("create . --name=mypkg --version=0.1 --user=user --channel=testing")
         client.run("upload * --confirm -r default")
-=======
-        client.run("create . --name=mypkg --version=0.1 --user=user --channel=testing")
-        client.run("upload * --all --confirm -r default")
->>>>>>> 63a329c6
 
         client2 = TestClient(servers=client.servers)
         cache_folder = temp_folder()
@@ -220,13 +205,9 @@
         # modify non-revisioned pkg
         client.save({"conanfile.py": conanfile,
                      "header.h": "header2"})
-<<<<<<< HEAD
-        client.run("create . mypkg/0.1@user/testing")
+
+        client.run("create . --name=mypkg --version=0.1 --user=user --channel=testing")
         client.run("upload * --confirm -r default")
-=======
-        client.run("create . --name=mypkg --version=0.1 --user=user --channel=testing")
-        client.run("upload * --all --confirm -r default")
->>>>>>> 63a329c6
 
         client2.run("remove * -f")
         client2.run("install --reference=mypkg/0.1@user/testing")
