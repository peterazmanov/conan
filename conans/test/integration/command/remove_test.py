import os
import unittest

import pytest

from conans.cli.api.conan_api import ConanAPIV2
from conans.errors import NotFoundException
from conans.model.package_ref import PkgReference
from conans.model.recipe_ref import RecipeReference
from conans.test.utils.tools import NO_SETTINGS_PACKAGE_ID, TestClient, TestServer, GenConanfile
from conans.util.env import environment_update


class RemoveOutdatedTest(unittest.TestCase):

    @pytest.mark.xfail(reason="Tests using the Search command are temporarely disabled")
    def test_remove_query(self):
        test_server = TestServer(users={"admin": "password"})  # exported users and passwords
        servers = {"default": test_server}
        client = TestClient(servers=servers, inputs=["admin", "password"])
        conanfile = """from conans import ConanFile
class Test(ConanFile):
    settings = "os"
    """
        client.save({"conanfile.py": conanfile})
        client.run("create . --name=Test --version=0.1 --user=lasote --channel=testing -s os=Windows")
        client.run("create . --name=Test --version=0.1 --user=lasote --channel=testing -s os=Linux")
        client.save({"conanfile.py": conanfile.replace("settings", "pass #")})
<<<<<<< HEAD
        client.run("create . Test2/0.1@lasote/testing")
        client.run("upload * --confirm -r default --only-recipe")
=======
        client.run("create . --name=Test2 --version=0.1 --user=lasote --channel=testing")
        client.run("upload * --all --confirm -r default")
>>>>>>> 63a329c6
        for remote in ("", "-r=default"):
            client.run("remove Test/0.1@lasote/testing -q=os=Windows -f %s" % remote)
            client.run("search Test/0.1@lasote/testing %s" % remote)
            self.assertNotIn("os: Windows", client.out)
            self.assertIn("os: Linux", client.out)

            client.run("remove Test2/0.1@lasote/testing -q=os=Windows -f %s" % remote)
            client.run("search Test2/0.1@lasote/testing %s" % remote)
            self.assertIn("Package_ID: %s" % NO_SETTINGS_PACKAGE_ID, client.out)
            client.run("remove Test2/0.1@lasote/testing -q=os=None -f %s" % remote)
            client.run("search Test2/0.1@lasote/testing %s" % remote)
            self.assertNotIn("Package_ID: %s" % NO_SETTINGS_PACKAGE_ID, client.out)
            self.assertIn("There are no packages", client.out)


conaninfo = '''
[settings]
    arch=x64
    os=Windows
    compiler=Visual Studio
    compiler.version=8.%s
[options]
    use_Qt=True
[full_requires]
  hello2/0.1@lasote/stable:11111
  OpenSSL/2.10@lasote/testing:2222
  HelloInfo1/0.45@myuser/testing:33333
[recipe_revision]
'''


class RemoveWithoutUserChannel(unittest.TestCase):

    def setUp(self):
        self.test_server = TestServer(users={"lasote": "password"},
                                      write_permissions=[("lib/1.0@*/*", "lasote")])
        servers = {"default": self.test_server}
        self.client = TestClient(servers=servers, inputs=["lasote", "password"])

    def test_local(self):
        self.client.save({"conanfile.py": GenConanfile()})
        self.client.run("create . --name=lib --version=1.0")
        latest_rrev = self.client.cache.get_latest_recipe_reference(RecipeReference.loads("lib/1.0"))
        ref_layout = self.client.cache.ref_layout(latest_rrev)
        pkg_ids = self.client.cache.get_package_references(latest_rrev)
        latest_prev = self.client.cache.get_latest_package_reference(pkg_ids[0])
        pkg_layout = self.client.cache.pkg_layout(latest_prev)
        self.client.run("remove lib/1.0 -f")
        self.assertFalse(os.path.exists(ref_layout.base_folder))
        self.assertFalse(os.path.exists(pkg_layout.base_folder))

    def test_remote(self):
        self.client.save({"conanfile.py": GenConanfile()})
<<<<<<< HEAD
        self.client.run("create . lib/1.0@")
        self.client.run("upload lib/1.0 -r default -c")
=======
        self.client.run("create . --name=lib --version=1.0")
        self.client.run("upload lib/1.0 -r default -c --all")
>>>>>>> 63a329c6
        self.client.run("remove lib/1.0 -f")
        # we can still install it
        self.client.run("install --reference=lib/1.0@")
        self.assertIn("lib/1.0: Retrieving package", self.client.out)
        self.client.run("remove lib/1.0 -f")

        # Now remove remotely
        self.client.run("remove lib/1.0 -f -r default")
        self.client.run("install --reference=lib/1.0@", assert_error=True)

        self.assertIn("Unable to find 'lib/1.0' in remotes", self.client.out)


class RemovePackageRevisionsTest(unittest.TestCase):

    NO_SETTINGS_RREF = "f3367e0e7d170aa12abccb175fee5f97"

    def setUp(self):
        self.test_server = TestServer(users={"user": "password"},
                                      write_permissions=[("foobar/0.1@*/*", "user")])
        servers = {"default": self.test_server}
        self.client = TestClient(servers=servers, inputs=["user", "password"])
        ref = RecipeReference.loads(f"foobar/0.1@user/testing#{self.NO_SETTINGS_RREF}")
        self.pref = PkgReference(ref, NO_SETTINGS_PACKAGE_ID, "a397cb03d51fb3b129c78d2968e2676f")

    def test_remove_local_package_id_argument(self):
        """ Remove package ID based on recipe revision. The package must be deleted, but
            the recipe must be preserved
            Package ID is a separated argument: <package>#<rref> -p <pkgid>
        """
        self.client.save({"conanfile.py": GenConanfile()})
        self.client.run("create . --name=foobar --version=0.1 --user=user --channel=testing")
        assert self.client.package_exists(self.pref)

        self.client.run("remove -f foobar/0.1@user/testing#{}:{}"
                        .format(self.NO_SETTINGS_RREF, NO_SETTINGS_PACKAGE_ID))
        assert not self.client.package_exists(self.pref)

    def test_remove_local_package_id_reference(self):
        """ Remove package ID based on recipe revision. The package must be deleted, but
            the recipe must be preserved.
            Package ID is part of package reference: <package>#<rref>:<pkgid>
        """
        self.client.save({"conanfile.py": GenConanfile()})
        self.client.run("create . --name=foobar --version=0.1 --user=user --channel=testing")
        assert self.client.package_exists(self.pref)

        self.client.run("remove -f foobar/0.1@user/testing#{}:{}"
                        .format(self.NO_SETTINGS_RREF, NO_SETTINGS_PACKAGE_ID))
        assert not self.client.package_exists(self.pref)

    def test_remove_remote_package_id_reference(self):
        """ Remove remote package ID based on recipe revision. The package must be deleted, but
            the recipe must be preserved.
            Package ID is part of package reference: <package>#<rref>:<pkgid>
        """
        self.client.save({"conanfile.py": GenConanfile()})
<<<<<<< HEAD
        self.client.run("create . foobar/0.1@user/testing")
        self.client.run("upload foobar/0.1@user/testing -r default -c")
=======
        self.client.run("create . --name=foobar --version=0.1 --user=user --channel=testing")
        self.client.run("upload foobar/0.1@user/testing -r default -c --all")
>>>>>>> 63a329c6
        self.client.run("remove -f foobar/0.1@user/testing#{}:{}"
                        .format(self.NO_SETTINGS_RREF, NO_SETTINGS_PACKAGE_ID))
        assert not self.client.package_exists(self.pref)
        self.client.run("remove -f foobar/0.1@user/testing#{}:{} -r default"
                        .format(self.NO_SETTINGS_RREF, NO_SETTINGS_PACKAGE_ID))
        assert not self.client.package_exists(self.pref)

    def test_remove_all_packages_but_the_recipe_at_remote(self):
        """ Remove all the packages but not the recipe in a remote
        """
<<<<<<< HEAD
        self.client.save({"conanfile.py": GenConanfile().with_settings("arch")})
        self.client.run("create . foobar/0.1@user/testing")
        self.client.run("create . foobar/0.1@user/testing -s arch=x86")
        self.client.run("upload foobar/0.1@user/testing -r default -c")
=======
        self.client.save({"conanfile.py": GenConanfile("foobar", "0.1").with_settings("arch")})
        self.client.run("create . --user=user --channel=testing")
        self.client.run("create . --user=user --channel=testing -s arch=x86")
        self.client.run("upload foobar/0.1@user/testing -r default -c --all")
>>>>>>> 63a329c6
        ref = self.client.cache.get_latest_recipe_reference(
               RecipeReference.loads("foobar/0.1@user/testing"))
        self.client.run("list packages foobar/0.1@user/testing#{} -r default".format(ref.revision))
        self.assertIn("arch=x86_64", self.client.out)
        self.assertIn("arch=x86", self.client.out)

        self.client.run("remove -f foobar/0.1@user/testing -p -r default")
        self.client.run("search foobar/0.1@user/testing -r default")
        self.assertNotIn("arch=x86_64", self.client.out)
        self.assertNotIn("arch=x86", self.client.out)


# populated packages of bar
bar_rrev = "bar/1.1#54ebd2321a1375c524eb7174c272927b"
bar_rrev2 = "bar/1.1#b305dca03567ef3ebaeddc22f7f45376"
bar_rrev2_debug = '{}:040ce2bd0189e377b2d15eb7246a4274d1c63317'.format(bar_rrev2)
bar_rrev2_release = '{}:e53d55fd33066c49eb97a4ede6cb50cd8036fe8b'.format(bar_rrev2)

bar_rrev2_release_prev1 = "{}#61ceea29651eaf24b902e4ccdd49cc44".format(bar_rrev2_release)
bar_rrev2_release_prev2 = "{}#c1c8d8ef1f9f9278d7963f6e35527bc7".format(bar_rrev2_release)


@pytest.fixture()
def populated_client():
    """
    foo/1.0@ (one revision) no packages
    foo/1.0@user/channel (one revision)  no packages
    fbar/1.1@ (one revision)  no packages

    bar/1.0@ (two revision) => Debug, Release => (two package revision each)
    """
    # To generate different package revisions
    package_lines = 'save(self, os.path.join(self.package_folder, "foo.txt"), ' \
                    'os.getenv("foo_test", "Na"))'
    client = TestClient(default_server_user=True)
    conanfile = str(GenConanfile().with_settings("build_type")
                                  .with_package(package_lines)
                                  .with_import("from conan.tools.files import save")
                                  .with_import("import os")
                                  .with_import("import time"))
    client.save({"conanfile.py": conanfile})
    client.run("export . --name foo --version 1.0")
    client.run("export . --name foo --version 1.0 --user user --channel channel")
    client.run("export . --name fbar --version 1.1")

    # Two package revisions for bar/1.1 (Release)
    for _i in range(2):
        with environment_update({'foo_test': str(_i)}):
            client.run("create . --name=bar --version=1.1 -s build_type=Release")
    client.run("create . --name=bar --version=1.1 -s build_type=Debug")

    prefs = _get_revisions_packages(client, bar_rrev2_release, False)
    assert set(prefs) == {bar_rrev2_release_prev1, bar_rrev2_release_prev2}

    # Two recipe revisions for bar/1.1
    client.save({"conanfile.py": conanfile + "\n # THIS IS ANOTHER RECIPE REVISION"})
    client.run("create . --name=bar --version=1.1 -s build_type=Debug")

    client.run("upload '*' -c -r default")
    # By default only the latest is uploaded, we want all of them
    client.run("upload {} -c -r default".format(bar_rrev))
    client.run("upload {} -c -r default".format(bar_rrev2))
    client.run("upload {} -c -r default".format(bar_rrev2_release_prev1))
    client.run("upload {} -c -r default".format(bar_rrev2_release_prev2))

    return client


@pytest.mark.parametrize("with_remote", [True, False])
@pytest.mark.parametrize("data", [
    {"remove": "foo*", "recipes": ['bar/1.1', 'fbar/1.1']},
    {"remove": "foo/*", "recipes": ['bar/1.1', 'fbar/1.1']},
    {"remove": "*", "recipes": []},
    {"remove": "*/*", "recipes": []},
    {"remove": "*/*#*", "recipes": []},
    {"remove": "*/*#z*", "recipes": ['foo/1.0@user/channel', 'foo/1.0', 'bar/1.1', 'fbar/1.1']},
    {"remove": "f*", "recipes": ["bar/1.1"]},
    {"remove": "*/1.1", "recipes": ["foo/1.0", "foo/1.0@user/channel"]},
    {"remove": "*/*@user/*", "recipes": ["foo/1.0", "fbar/1.1", "bar/1.1"]},
    {"remove": "*/*@*", "recipes": ['foo/1.0', 'fbar/1.1', 'bar/1.1']},
    {"remove": "*/*#*:*", "recipes": ['bar/1.1', 'foo/1.0@user/channel', 'foo/1.0', 'fbar/1.1']},
    {"remove": "foo/1.0@user/channel -p", "recipes": ['bar/1.1', 'foo/1.0@user/channel', 'foo/1.0',
                                                      'fbar/1.1']},
    # These are errors
    {"remove": "foo", "error": True,
     "error_msg": 'ERROR: Invalid expression, specify a version or a wildcard. e.g: foo*\n'},
    {"remove": "*/*@", "error": True},
    {"remove": "*#", "error": True},
    {"remove": "*/*#", "error": True},
])
def test_new_remove_recipes_expressions(populated_client, with_remote, data):

    with populated_client.mocked_servers():
        r = "-r default" if with_remote else ""
        error = data.get("error", False)
        populated_client.run("remove {} -f {}".format(data["remove"], r), assert_error=error)
        if not error:
            assert _get_all_recipes(populated_client, with_remote) == set(data["recipes"])
        elif data.get("error_msg"):
            assert data.get("error_msg") in populated_client.out


@pytest.mark.parametrize("with_remote", [True, False])
@pytest.mark.parametrize("data", [
    {"remove": "bar/*#*", "rrevs": []},
    {"remove": "bar/1.1#z*", "rrevs": [bar_rrev, bar_rrev2]},
    {"remove": "bar/1.1#*3*", "rrevs": []},
    {"remove": "bar/1.1#*76", "rrevs": [bar_rrev]},
    {"remove": "bar*#*50", "error": True, "error_msg": "Invalid expression, specify version"},
])
def test_new_remove_recipe_revisions_expressions(populated_client, with_remote, data):

    with populated_client.mocked_servers():
        r = "-r default" if with_remote else ""
        error = data.get("error", False)
        populated_client.run("remove {} -f {}".format(data["remove"], r), assert_error=error)
        if not error:
            rrevs = _get_revisions_recipes(populated_client, "bar/1.1", with_remote)
            assert rrevs == set(data["rrevs"])


@pytest.mark.parametrize("with_remote", [True, False])
@pytest.mark.parametrize("data", [
    {"remove": "bar/1.1#*:*", "prefs": []},
    {"remove": "bar/1.1#*:*#*", "prefs": []},
    {"remove": "bar/1.1#z*:*", "prefs": [bar_rrev2_debug, bar_rrev2_release]},
    {"remove": "bar/1.1#*:*#kk*", "prefs": [bar_rrev2_debug, bar_rrev2_release]},
    {"remove": "bar/1.1#*:e53d55fd33066c49eb97a4ede6cb50cd8036fe8b", "prefs": [bar_rrev2_debug]},
    {"remove": "bar/1.1#*:*cb50cd8036fe8b", "prefs": [bar_rrev2_debug]},
    {"remove": "{}:*bd0189e377b2d15e*".format(bar_rrev2), "prefs": [bar_rrev2_release]},
    {"remove": "*/*#*:*bd0189e377b2d15eb72*", "prefs": [bar_rrev2_release]},
    {"remove": '*/*#*:* -p build_type="fake"', "prefs": [bar_rrev2_release, bar_rrev2_debug]},
    {"remove": '*/*#*:* -p build_type="Release"', "prefs": [bar_rrev2_debug]},
    {"remove": '*/*#*:* -p build_type="Debug"', "prefs": [bar_rrev2_release]},
    # Errors
    {"remove": '*/*#*:*#* -p', "error": True,
     "error_msg": "The -p argument cannot be used with a package reference"},
    {"remove": "bar/1.1#*:", "error": True, "error_msg": 'Specify a package ID value'},
    {"remove": "bar/1.1#*:234234#", "error": True, "error_msg": 'Specify a package revision'},
    {"remove": "bar/1.1:234234", "error": True,
     "error_msg": 'ERROR: Specify a recipe revision or a wildcard. e.g: bar/1.1#*\n'},
    {"remove": "bar/1.1 -p os=Windows", "error": True,
     "error_msg": 'ERROR: Specify a recipe revision or a wildcard. e.g: bar/1.1#*\n'},
])
def test_new_remove_package_expressions(populated_client, with_remote, data):
    # Remove the ones we are not testing here
    r = "-r default" if with_remote else ""
    populated_client.run("remove f/* -f {}".format(r))

    pids = _get_all_packages(populated_client, bar_rrev2, with_remote)
    assert pids == {bar_rrev2_debug, bar_rrev2_release}

    with populated_client.mocked_servers():
        error = data.get("error", False)
        populated_client.run("remove {} -f {}".format(data["remove"], r), assert_error=error)
        if not error:
            pids = _get_all_packages(populated_client, bar_rrev2, with_remote)
            assert pids == set(data["prefs"])
        elif data.get("error_msg"):
            assert data.get("error_msg") in populated_client.out


@pytest.mark.parametrize("with_remote", [True, False])
@pytest.mark.parametrize("data", [
    {"remove": '{}#*kk*'.format(bar_rrev2_release), "prevs": [bar_rrev2_release_prev1,
                                                              bar_rrev2_release_prev2]},
    {"remove": '{}#*'.format(bar_rrev2_release), "prevs": []},
    {"remove": '{}#c1c* -p "build_type=Debug"'.format(bar_rrev2_release),
     "prevs": [bar_rrev2_release_prev1, bar_rrev2_release_prev2]},
    {"remove": '{}#c1c* -p "build_type=Release"'.format(bar_rrev2_release),
     "prevs": [bar_rrev2_release_prev1]},
    {"remove": '{}#* -p "build_type=Release"'.format(bar_rrev2_release), "prevs": []},
    {"remove": '{}#* -p "build_type=Debug"'.format(bar_rrev2_release),
     "prevs": [bar_rrev2_release_prev1, bar_rrev2_release_prev2]},
    # Errors
    {"remove": '{}#'.format(bar_rrev2_release), "error": True,
     "error_msg": "Specify a package revision"},
])
def test_new_remove_package_revisions_expressions(populated_client, with_remote, data):
    # Remove the ones we are not testing here
    r = "-r default" if with_remote else ""
    populated_client.run("remove f/* -f {}".format(r))

    prefs = _get_revisions_packages(populated_client, bar_rrev2_release, with_remote)
    assert set(prefs) == {bar_rrev2_release_prev1, bar_rrev2_release_prev2}

    with populated_client.mocked_servers():
        error = data.get("error", False)
        populated_client.run("remove {} -f {}".format(data["remove"], r), assert_error=error)
        if not error:
            prefs = _get_revisions_packages(populated_client, bar_rrev2_release, with_remote)
            assert set(prefs) == set(data["prevs"])
        elif data.get("error_msg"):
            assert data.get("error_msg") in populated_client.out


def _get_all_recipes(client, with_remote):
    api = ConanAPIV2(client.cache_folder)
    remote = api.remotes.get("default") if with_remote else None
    with client.mocked_servers():
        return set([r.repr_notime() for r in api.search.recipes("*", remote=remote)])


def _get_all_packages(client, ref, with_remote):
    ref = RecipeReference.loads(ref)
    api = ConanAPIV2(client.cache_folder)
    remote = api.remotes.get("default") if with_remote else None
    with client.mocked_servers():
        try:
            return set([r.repr_notime() for r in api.list.packages_configurations(ref, remote=remote)])
        except NotFoundException:
            return set()


def _get_revisions_recipes(client, ref, with_remote):
    ref = RecipeReference.loads(ref)
    api = ConanAPIV2(client.cache_folder)
    remote = api.remotes.get("default") if with_remote else None
    with client.mocked_servers():
        try:
            return set([r.repr_notime() for r in api.list.recipe_revisions(ref, remote=remote)])
        except NotFoundException:
            return set()


def _get_revisions_packages(client, pref, with_remote):
    pref = PkgReference.loads(pref)
    api = ConanAPIV2(client.cache_folder)
    remote = api.remotes.get("default") if with_remote else None
    with client.mocked_servers():
        try:
            return set([r.repr_notime() for r in api.list.package_revisions(pref, remote=remote)])
        except NotFoundException:
            return set()
<|MERGE_RESOLUTION|>--- conflicted
+++ resolved
@@ -26,13 +26,9 @@
         client.run("create . --name=Test --version=0.1 --user=lasote --channel=testing -s os=Windows")
         client.run("create . --name=Test --version=0.1 --user=lasote --channel=testing -s os=Linux")
         client.save({"conanfile.py": conanfile.replace("settings", "pass #")})
-<<<<<<< HEAD
-        client.run("create . Test2/0.1@lasote/testing")
-        client.run("upload * --confirm -r default --only-recipe")
-=======
         client.run("create . --name=Test2 --version=0.1 --user=lasote --channel=testing")
-        client.run("upload * --all --confirm -r default")
->>>>>>> 63a329c6
+        client.run("upload * --confirm -r default")
+
         for remote in ("", "-r=default"):
             client.run("remove Test/0.1@lasote/testing -q=os=Windows -f %s" % remote)
             client.run("search Test/0.1@lasote/testing %s" % remote)
@@ -86,13 +82,8 @@
 
     def test_remote(self):
         self.client.save({"conanfile.py": GenConanfile()})
-<<<<<<< HEAD
-        self.client.run("create . lib/1.0@")
+        self.client.run("create . --name=lib --version=1.0")
         self.client.run("upload lib/1.0 -r default -c")
-=======
-        self.client.run("create . --name=lib --version=1.0")
-        self.client.run("upload lib/1.0 -r default -c --all")
->>>>>>> 63a329c6
         self.client.run("remove lib/1.0 -f")
         # we can still install it
         self.client.run("install --reference=lib/1.0@")
@@ -150,13 +141,8 @@
             Package ID is part of package reference: <package>#<rref>:<pkgid>
         """
         self.client.save({"conanfile.py": GenConanfile()})
-<<<<<<< HEAD
-        self.client.run("create . foobar/0.1@user/testing")
+        self.client.run("create . --name=foobar --version=0.1 --user=user --channel=testing")
         self.client.run("upload foobar/0.1@user/testing -r default -c")
-=======
-        self.client.run("create . --name=foobar --version=0.1 --user=user --channel=testing")
-        self.client.run("upload foobar/0.1@user/testing -r default -c --all")
->>>>>>> 63a329c6
         self.client.run("remove -f foobar/0.1@user/testing#{}:{}"
                         .format(self.NO_SETTINGS_RREF, NO_SETTINGS_PACKAGE_ID))
         assert not self.client.package_exists(self.pref)
@@ -167,17 +153,10 @@
     def test_remove_all_packages_but_the_recipe_at_remote(self):
         """ Remove all the packages but not the recipe in a remote
         """
-<<<<<<< HEAD
-        self.client.save({"conanfile.py": GenConanfile().with_settings("arch")})
-        self.client.run("create . foobar/0.1@user/testing")
-        self.client.run("create . foobar/0.1@user/testing -s arch=x86")
-        self.client.run("upload foobar/0.1@user/testing -r default -c")
-=======
         self.client.save({"conanfile.py": GenConanfile("foobar", "0.1").with_settings("arch")})
         self.client.run("create . --user=user --channel=testing")
         self.client.run("create . --user=user --channel=testing -s arch=x86")
-        self.client.run("upload foobar/0.1@user/testing -r default -c --all")
->>>>>>> 63a329c6
+        self.client.run("upload foobar/0.1@user/testing -r default -c")
         ref = self.client.cache.get_latest_recipe_reference(
                RecipeReference.loads("foobar/0.1@user/testing"))
         self.client.run("list packages foobar/0.1@user/testing#{} -r default".format(ref.revision))
