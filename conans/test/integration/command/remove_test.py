import os
import sys
import unittest

import pytest
from mock import patch

from conans.model.manifest import FileTreeManifest
from conans.model.ref import ConanFileReference, PackageReference
from conans.paths import BUILD_FOLDER, CONANINFO, CONAN_MANIFEST, EXPORT_FOLDER, \
    PACKAGES_FOLDER, SRC_FOLDER
from conans.server.store.server_store import ServerStore
from conans.test.utils.test_files import temp_folder
from conans.test.utils.tools import NO_SETTINGS_PACKAGE_ID, TestClient, TestServer, GenConanfile
from conans.util.files import load


@pytest.mark.xfail(reason="cache2.0: TODO: FIX for new locking system")
class RemoveLocksTest(unittest.TestCase):
    def test_remove_locks(self):
        client = TestClient()
        client.save({"conanfile.py": GenConanfile().with_name("Hello").with_version("0.1")})
        client.run("create . lasote/testing")
        self.assertNotIn('does not contain a number!', client.out)
        ref = ConanFileReference.loads("Hello/0.1@lasote/testing")
        conan_folder = client.get_latest_ref_layout(ref).base_folder()
        self.assertIn("locks", os.listdir(conan_folder))
        self.assertTrue(os.path.exists(conan_folder + ".count"))
        self.assertTrue(os.path.exists(conan_folder + ".count.lock"))
        client.run("remove * --locks", assert_error=True)
        self.assertIn("ERROR: Specifying a pattern is not supported", client.out)
        client.run("remove", assert_error=True)
        self.assertIn('ERROR: Please specify a pattern to be removed ("*" for all)', client.out)
        client.run("remove --locks")
        self.assertNotIn("locks", os.listdir(conan_folder))
        self.assertFalse(os.path.exists(conan_folder + ".count"))
        self.assertFalse(os.path.exists(conan_folder + ".count.lock"))


<<<<<<< HEAD
class RemoveRegistryTest(unittest.TestCase):

    def test_remove_registry(self):
        test_server = TestServer(users={"lasote": "password"})  # exported users and passwords
        servers = {"default": test_server}
        client = TestClient(servers=servers, inputs=["lasote", "password"])
        client.save({"conanfile.py": GenConanfile()})
        client.run("create . Test/0.1@lasote/testing")
        client.run("upload * --all --confirm")
        client.run('remove "*" -f')
        client.run("remote list_pref Test/0.1@lasote/testing")
        self.assertNotIn("Test/0.1@lasote/testing", client.out)
        registry_content = load(client.cache.remotes_path)
        self.assertNotIn("Test/0.1@lasote/testing", registry_content)


=======
>>>>>>> cdd0ca52
class RemoveOutdatedTest(unittest.TestCase):

    @pytest.mark.xfail(reason="Tests using the Search command are temporarely disabled")
    def test_remove_query(self):
        test_server = TestServer(users={"admin": "password"})  # exported users and passwords
        servers = {"default": test_server}
        client = TestClient(servers=servers, inputs=["admin", "password"])
        conanfile = """from conans import ConanFile
class Test(ConanFile):
    settings = "os"
    """
        client.save({"conanfile.py": conanfile})
        client.run("create . Test/0.1@lasote/testing -s os=Windows")
        client.run("create . Test/0.1@lasote/testing -s os=Linux")
        client.save({"conanfile.py": conanfile.replace("settings", "pass #")})
        client.run("create . Test2/0.1@lasote/testing")
        client.run("upload * --all --confirm -r default")
        for remote in ("", "-r=default"):
            client.run("remove Test/0.1@lasote/testing -q=os=Windows -f %s" % remote)
            client.run("search Test/0.1@lasote/testing %s" % remote)
            self.assertNotIn("os: Windows", client.out)
            self.assertIn("os: Linux", client.out)

            client.run("remove Test2/0.1@lasote/testing -q=os=Windows -f %s" % remote)
            client.run("search Test2/0.1@lasote/testing %s" % remote)
            self.assertIn("Package_ID: %s" % NO_SETTINGS_PACKAGE_ID, client.out)
            client.run("remove Test2/0.1@lasote/testing -q=os=None -f %s" % remote)
            client.run("search Test2/0.1@lasote/testing %s" % remote)
            self.assertNotIn("Package_ID: %s" % NO_SETTINGS_PACKAGE_ID, client.out)
            self.assertIn("There are no packages", client.out)


conaninfo = '''
[settings]
    arch=x64
    os=Windows
    compiler=Visual Studio
    compiler.version=8.%s
[options]
    use_Qt=True
[full_requires]
  Hello2/0.1@lasote/stable:11111
  OpenSSL/2.10@lasote/testing:2222
  HelloInfo1/0.45@myuser/testing:33333
[recipe_revision]
'''


@pytest.mark.xfail(reason="cache2.0: TODO: Write new tests for 2.0")
class RemoveTest(unittest.TestCase):

    def setUp(self):
        test_conanfile_contents = str(GenConanfile("Hello", "0.1"))
        hello_files = {"conanfile.py": test_conanfile_contents}

        self.server_folder = temp_folder()
        test_server = TestServer(users={"myuser": "mypass"},
                                 base_path=self.server_folder)  # exported users and passwords
        self.server = test_server
        servers = {"default": test_server}
        client = TestClient(servers=servers, inputs=["myuser", "mypass"])

        # Conans with and without packages created
        self.root_folder = {"H1": 'Hello/1.4.10@myuser/testing',
                            "H2": 'Hello/2.4.11@myuser/testing',
                            "B": 'Bye/0.14@myuser/testing',
                            "O": 'Other/1.2@myuser/testing'}

        files = {}
        prefs = []
        for key, folder in self.root_folder.items():
            ref = ConanFileReference.loads(folder)
            folder = folder.replace("@", "/")
            files["%s/%s/conanfile.py" % (folder, EXPORT_FOLDER)] = test_conanfile_contents
            files["%s/%s/conanmanifest.txt" % (folder, EXPORT_FOLDER)] = \
                "123\nconanfile.py: 234234234"
            files["%s/%s/conans.txt" % (folder, SRC_FOLDER)] = ""
            for pack_id in (1, 2):
                i = pack_id
                pack_id = "%s_%s" % (pack_id, key)
                prefs.append(PackageReference(ref, str(pack_id)))
                files["%s/%s/%s/conans.txt" % (folder, BUILD_FOLDER, pack_id)] = ""
                files["%s/%s/%s/conans.txt" % (folder, PACKAGES_FOLDER, pack_id)] = ""
                files[
                    "%s/%s/%s/%s" % (folder, PACKAGES_FOLDER, pack_id, CONANINFO)] = conaninfo % str(
                    i) + "905eefe3570dd09a8453b30b9272bb44"
                files["%s/%s/%s/%s" % (folder, PACKAGES_FOLDER, pack_id, CONAN_MANIFEST)] = ""
            exports_sources_dir = client.get_latest_ref_layout(ref).export_sources()
            os.makedirs(exports_sources_dir)

        client.save(files, client.cache.store)

        # Create the manifests to be able to upload
        for pref in prefs:
            pkg_folder = client.get_latest_pkg_layout(pref).package()
            expected_manifest = FileTreeManifest.create(pkg_folder)
            files["%s/%s/%s/%s" % (pref.ref.dir_repr(),
                                   PACKAGES_FOLDER,
                                   pref.id,
                                   CONAN_MANIFEST)] = repr(expected_manifest)

        client.save(files, client.cache.store)

        self.client = client

        for folder in self.root_folder.values():
            client.run("upload %s --all -r default" % folder)

        self.assert_folders({"H1": [1, 2], "H2": [1, 2], "B": [1, 2], "O": [1, 2]},
                            {"H1": [1, 2], "H2": [1, 2], "B": [1, 2], "O": [1, 2]},
                            {"H1": [1, 2], "H2": [1, 2], "B": [1, 2], "O": [1, 2]},
                            {"H1": True, "H2": True, "B": True, "O": True})

    def assert_folders(self, local_folders, remote_folders, build_folders, src_folders):
        for base_path, folders in [(self.client.cache, local_folders),
                                   (self.server.server_store, remote_folders)]:
            root_folder = base_path.store
            for k, shas in folders.items():
                folder = os.path.join(root_folder, self.root_folder[k].replace("@", "/"))
                ref = ConanFileReference.loads(self.root_folder[k])
                if isinstance(base_path, ServerStore):
                    try:
                        rev = self.client.cache.get_latest_rrev(ref).revision
                    except:
                        # This whole test is a crap, we cannot guess remote revision
                        # if the package is not in local anymore
                        continue
                    folder += "/%s" % rev
                if shas is None:
                    self.assertFalse(os.path.exists(folder))
                else:
                    for value in (1, 2):
                        sha = "%s_%s" % (value, k)
                        package_folder = os.path.join(folder, "package", sha)
                        if isinstance(base_path, ServerStore):
                            pref = PackageReference(ref, sha)
                            try:
                                prev = self.client.cache.get_latest_prev(pref).revision
                            except:
                                # This whole test is a crap, we cannot guess remote revision
                                # if the package is not in local anymore
                                continue
                            package_folder += "/%s" % prev if prev else ""
                        if value in shas:
                            self.assertTrue(os.path.exists(package_folder),
                                            "%s doesn't exist " % package_folder)
                        else:
                            self.assertFalse(os.path.exists(package_folder), package_folder)

        root_folder = self.client.cache.store
        for k, shas in build_folders.items():
            folder = os.path.join(root_folder, self.root_folder[k].replace("@", "/"))
            if shas is None:
                self.assertFalse(os.path.exists(folder))
            else:
                for value in (1, 2):
                    sha = "%s_%s" % (value, k)
                    build_folder = os.path.join(folder, "build", sha)
                    if value in shas:
                        self.assertTrue(os.path.exists(build_folder))
                    else:
                        self.assertFalse(os.path.exists(build_folder))
        for k, value in src_folders.items():
            folder = os.path.join(root_folder, self.root_folder[k].replace("@", "/"), "source")
            if value:
                self.assertTrue(os.path.exists(folder))
            else:
                self.assertFalse(os.path.exists(folder))

    def test_basic(self):
        self.client.run("remove hello/* -f")
        self.assert_folders(local_folders={"H1": None, "H2": None, "B": [1, 2], "O": [1, 2]},
                            remote_folders={"H1": [1, 2], "H2": [1, 2], "B": [1, 2], "O": [1, 2]},
                            build_folders={"H1": None, "H2": None, "B": [1, 2], "O": [1, 2]},
                            src_folders={"H1": False, "H2": False, "B": True, "O": True})
        folders = os.listdir(self.client.storage_folder)
        self.assertCountEqual(["Other", "Bye"], folders)

    def test_basic_mocked(self):
        with patch.object(sys.stdin, "readline", return_value="y"):
            self.client.run("remove hello/*")
        self.assert_folders(local_folders={"H1": None, "H2": None, "B": [1, 2], "O": [1, 2]},
                            remote_folders={"H1": [1, 2], "H2": [1, 2], "B": [1, 2], "O": [1, 2]},
                            build_folders={"H1": None, "H2": None, "B": [1, 2], "O": [1, 2]},
                            src_folders={"H1": False, "H2": False, "B": True, "O": True})
        folders = os.listdir(self.client.storage_folder)
        self.assertCountEqual(["Other", "Bye"], folders)

    def test_basic_packages(self):
        self.client.run("remove hello/* -p -f")
        self.assert_folders(local_folders={"H1": [], "H2": [], "B": [1, 2], "O": [1, 2]},
                            remote_folders={"H1": [1, 2], "H2": [1, 2], "B": [1, 2], "O": [1, 2]},
                            build_folders={"H1": [1, 2], "H2": [1, 2], "B": [1, 2], "O": [1, 2]},
                            src_folders={"H1": True, "H2": True, "B": True, "O": True})
        folders = os.listdir(self.client.storage_folder)
        self.assertCountEqual(["Hello", "Other", "Bye"], folders)
        self.assertCountEqual(["build", "source", "export", "export_source", "metadata.json",
                                    "dl", "metadata.json.lock"],
                             os.listdir(os.path.join(self.client.storage_folder,
                                                     "Hello/1.4.10/myuser/testing")))
        self.assertCountEqual(["build", "source", "export", "export_source", "metadata.json",
                                    "dl", "metadata.json.lock"],
                             os.listdir(os.path.join(self.client.storage_folder,
                                                     "Hello/2.4.11/myuser/testing")))

    def _validate_remove_all_hello_packages(self):
        self.assert_folders(local_folders={"H1": None, "H2": None, "B": [1, 2], "O": [1, 2]},
                            remote_folders={"H1": [1, 2], "H2": [1, 2], "B": [1, 2], "O": [1, 2]},
                            build_folders={"H1": None, "H2": None, "B": [1, 2], "O": [1, 2]},
                            src_folders={"H1": False, "H2": False, "B": True, "O": True})
        folders = os.listdir(self.client.storage_folder)
        self.assertCountEqual(["Other", "Bye"], folders)

    def test_remove_any_package_version(self):
        self.client.run("remove Hello/*@myuser/testing -f")
        self._validate_remove_all_hello_packages()

    def test_remove_any_package_version_user(self):
        self.client.run("remove Hello/*@*/testing -f")
        self._validate_remove_all_hello_packages()

    def test_remove_any_package_version_channel(self):
        self.client.run("remove Hello/*@*/* -f")
        self._validate_remove_all_hello_packages()

    def _validate_remove_hello_1_4_10(self):
        self.assert_folders(local_folders={"H1": None, "H2": [1, 2], "B": [1, 2], "O": [1, 2]},
                            remote_folders={"H1": [1, 2], "H2": [1, 2], "B": [1, 2], "O": [1, 2]},
                            build_folders={"H1": None, "H2": [1, 2], "B": [1, 2], "O": [1, 2]},
                            src_folders={"H1": False, "H2": True, "B": True, "O": True})
        folders = os.listdir(self.client.storage_folder)
        self.assertCountEqual(["Hello", "Other", "Bye"], folders)

    def test_remove_any_package_user(self):
        self.client.run("remove Hello/1.4.10@*/testing -f")
        self._validate_remove_hello_1_4_10()

    def test_remove_any_package_channel(self):
        self.client.run("remove Hello/1.4.10@myuser/* -f")
        self._validate_remove_hello_1_4_10()

    def test_builds(self):
        with patch.object(sys.stdin, "readline", return_value="y"):
            self.client.run("remove hello/* -b")
        self.assert_folders(local_folders={"H1": [1, 2], "H2": [1, 2], "B": [1, 2], "O": [1, 2]},
                            remote_folders={"H1": [1, 2], "H2": [1, 2], "B": [1, 2], "O": [1, 2]},
                            build_folders={"H1": [], "H2": [], "B": [1, 2], "O": [1, 2]},
                            src_folders={"H1": True, "H2": True, "B": True, "O": True})
        folders = os.listdir(self.client.storage_folder)
        self.assertCountEqual(["Hello", "Other", "Bye"], folders)
        self.assertCountEqual(["package", "dl", "source", "export", "export_source",
                                    "metadata.json", "metadata.json.lock"],
                             os.listdir(os.path.join(self.client.storage_folder,
                                                     "Hello/1.4.10/myuser/testing")))
        self.assertCountEqual(["package", "dl", "source", "export", "export_source",
                                    "metadata.json", "metadata.json.lock"],
                             os.listdir(os.path.join(self.client.storage_folder,
                                                     "Hello/2.4.11/myuser/testing")))

    def test_src(self):
        with patch.object(sys.stdin, "readline", return_value="y"):
            self.client.run("remove hello/* -s")
        self.assert_folders(local_folders={"H1": [1, 2], "H2": [1, 2], "B": [1, 2], "O": [1, 2]},
                            remote_folders={"H1": [1, 2], "H2": [1, 2], "B": [1, 2], "O": [1, 2]},
                            build_folders={"H1": [1, 2], "H2": [1, 2], "B": [1, 2], "O": [1, 2]},
                            src_folders={"H1": False, "H2": False, "B": True, "O": True})
        folders = os.listdir(self.client.storage_folder)
        self.assertCountEqual(["Hello", "Other", "Bye"], folders)
        self.assertCountEqual(["package", "build", "export", "export_source", "metadata.json",
                                    "dl", "metadata.json.lock"],
                             os.listdir(os.path.join(self.client.storage_folder,
                                                     "Hello/1.4.10/myuser/testing")))
        self.assertCountEqual(["package", "build", "export", "export_source", "metadata.json",
                                    "dl", "metadata.json.lock"],
                             os.listdir(os.path.join(self.client.storage_folder,
                                                     "Hello/2.4.11/myuser/testing")))

    def test_reject_removal(self):
        with patch.object(sys.stdin, "readline", return_value="n"):
            self.client.run("remove hello/* -s -b -p")
        self.assert_folders(local_folders={"H1": [1, 2], "H2": [1, 2], "B": [1, 2], "O": [1, 2]},
                            remote_folders={"H1": [1, 2], "H2": [1, 2], "B": [1, 2], "O": [1, 2]},
                            build_folders={"H1": [1, 2], "H2": [1, 2], "B": [1, 2], "O": [1, 2]},
                            src_folders={"H1": True, "H2": True, "B": True, "O": True})

    def test_remote_build_error(self):
        self.client.run("remove hello/* -b -r=default", assert_error=True)
        self.assertIn("Remotes don't have 'build' or 'src' folder", self.client.out)
        self.assert_folders(local_folders={"H1": [1, 2], "H2": [1, 2], "B": [1, 2], "O": [1, 2]},
                            remote_folders={"H1": [1, 2], "H2": [1, 2], "B": [1, 2], "O": [1, 2]},
                            build_folders={"H1": [1, 2], "H2": [1, 2], "B": [1, 2], "O": [1, 2]},
                            src_folders={"H1": True, "H2": True, "B": True, "O": True})

    def test_remote_packages(self):
        self.client.run("remove hello/* -p -r=default -f")
        self.assert_folders(local_folders={"H1": [1, 2], "H2": [1, 2], "B": [1, 2], "O": [1, 2]},
                            remote_folders={"H1": [], "H2": [], "B": [1, 2], "O": [1, 2]},
                            build_folders={"H1": [1, 2], "H2": [1, 2], "B": [1, 2], "O": [1, 2]},
                            src_folders={"H1": True, "H2": True, "B": True, "O": True})

    def test_remote_conans(self):
        self.client.run("remove hello/* -r=default -f")
        self.assert_folders(local_folders={"H1": [1, 2], "H2": [1, 2], "B": [1, 2], "O": [1, 2]},
                            remote_folders={"H1": None, "H2": None, "B": [1, 2], "O": [1, 2]},
                            build_folders={"H1": [1, 2], "H2": [1, 2], "B": [1, 2], "O": [1, 2]},
                            src_folders={"H1": True, "H2": True, "B": True, "O": True})
        remote_folder = os.path.join(self.server_folder, ".conan_server/data")
        folders = os.listdir(remote_folder)
        self.assertCountEqual(["Other", "Bye"], folders)

    def test_remove_specific_package(self):
        self.client.run("remove hello/1.4.10* -p=1_H1 -f")
        self.assert_folders(local_folders={"H1": [2], "H2": [1, 2], "B": [1, 2], "O": [1, 2]},
                            remote_folders={"H1": [1, 2], "H2": [1, 2], "B": [1, 2], "O": [1, 2]},
                            build_folders={"H1": [1, 2], "H2": [1, 2], "B": [1, 2], "O": [1, 2]},
                            src_folders={"H1": True, "H2": True, "B": True, "O": True})

    def test_remove_specific_packages(self):
        self.client.run("remove hello/1.4.10* -p=1_H1 -p 2_H1 -f")
        self.assert_folders(local_folders={"H1": [], "H2": [1, 2], "B": [1, 2], "O": [1, 2]},
                            remote_folders={"H1": [1, 2], "H2": [1, 2], "B": [1, 2], "O": [1, 2]},
                            build_folders={"H1": [1, 2], "H2": [1, 2], "B": [1, 2], "O": [1, 2]},
                            src_folders={"H1": True, "H2": True, "B": True, "O": True})

    def test_remove_specific_build(self):
        self.client.run("remove hello/1.4.10* -b=1_H1 -f")
        self.assert_folders(local_folders={"H1": [1, 2], "H2": [1, 2], "B": [1, 2], "O": [1, 2]},
                            remote_folders={"H1": [1, 2], "H2": [1, 2], "B": [1, 2], "O": [1, 2]},
                            build_folders={"H1": [2], "H2": [1, 2], "B": [1, 2], "O": [1, 2]},
                            src_folders={"H1": True, "H2": True, "B": True, "O": True})

    def test_remove_specific_builds(self):
        self.client.run("remove hello/1.4.10* -b=1_H1 -b=2_H1 -f")
        self.assert_folders(local_folders={"H1": [1, 2], "H2": [1, 2], "B": [1, 2], "O": [1, 2]},
                            remote_folders={"H1": [1, 2], "H2": [1, 2], "B": [1, 2], "O": [1, 2]},
                            build_folders={"H1": [], "H2": [1, 2], "B": [1, 2], "O": [1, 2]},
                            src_folders={"H1": True, "H2": True, "B": True, "O": True})

    def test_remove_remote_specific_package(self):
        self.client.run("remove hello/1.4.10* -p=1_H1 -f -r=default")
        self.assert_folders(local_folders={"H1": [1, 2], "H2": [1, 2], "B": [1, 2], "O": [1, 2]},
                            remote_folders={"H1": [2], "H2": [1, 2], "B": [1, 2], "O": [1, 2]},
                            build_folders={"H1": [1, 2], "H2": [1, 2], "B": [1, 2], "O": [1, 2]},
                            src_folders={"H1": True, "H2": True, "B": True, "O": True})

    def test_remove_remote_specific_packages(self):
        self.client.run("remove hello/1.4.10* -p=1_H1 -p2_H1 -f -r=default")
        self.assert_folders(local_folders={"H1": [1, 2], "H2": [1, 2], "B": [1, 2], "O": [1, 2]},
                            remote_folders={"H1": [], "H2": [1, 2], "B": [1, 2], "O": [1, 2]},
                            build_folders={"H1": [1, 2], "H2": [1, 2], "B": [1, 2], "O": [1, 2]},
                            src_folders={"H1": True, "H2": True, "B": True, "O": True})

    def test_try_remove_using_query_and_packages_or_builds(self):
        with self.assertRaisesRegex(Exception, "Command failed"):
            self.client.run("remove hello/1.4.10@lasote/stable -p=1_H1 -q 'compiler.version=4.8' ")
            self.assertIn("'-q' and '-p' parameters can't be used at the same time", self.client.out)

        with self.assertRaisesRegex(Exception, "Command failed"):
            self.client.run("remove hello/1.4.10@lasote/stable -b=1_H1 -q 'compiler.version=4.8' ")
            self.assertIn("'-q' and '-b' parameters can't be used at the same time", self.client.out)


class RemoveWithoutUserChannel(unittest.TestCase):

    def setUp(self):
        self.test_server = TestServer(users={"lasote": "password"},
                                      write_permissions=[("lib/1.0@*/*", "lasote")])
        servers = {"default": self.test_server}
        self.client = TestClient(servers=servers, inputs=["lasote", "password"])

    def test_local(self):
        self.client.save({"conanfile.py": GenConanfile()})
        self.client.run("create . lib/1.0@")
        latest_rrev = self.client.cache.get_latest_rrev(ConanFileReference.loads("lib/1.0"))
        ref_layout = self.client.cache.ref_layout(latest_rrev)
        pkg_ids = self.client.cache.get_package_ids(latest_rrev)
        latest_prev = self.client.cache.get_latest_prev(pkg_ids[0])
        pkg_layout = self.client.cache.pkg_layout(latest_prev)
        self.client.run("remove lib/1.0 -f")
        self.assertFalse(os.path.exists(ref_layout.base_folder))
        self.assertFalse(os.path.exists(pkg_layout.base_folder))

    def test_remote(self):
        self.client.save({"conanfile.py": GenConanfile()})
        self.client.run("create . lib/1.0@")
        self.client.run("upload lib/1.0 -r default -c --all")
        self.client.run("remove lib/1.0 -f")
        # we can still install it
        self.client.run("install lib/1.0@")
        self.assertIn("Installing package: lib/1.0", self.client.out)
        self.client.run("remove lib/1.0 -f")

        # Now remove remotely
        self.client.run("remove lib/1.0 -f -r default")
        self.client.run("install lib/1.0@", assert_error=True)

        self.assertIn("Unable to find 'lib/1.0' in remotes", self.client.out)


class RemovePackageRevisionsTest(unittest.TestCase):

    NO_SETTINGS_RREF = "f3367e0e7d170aa12abccb175fee5f97"

    def setUp(self):
        self.test_server = TestServer(users={"user": "password"},
                                      write_permissions=[("foobar/0.1@*/*", "user")])
        servers = {"default": self.test_server}
        self.client = TestClient(servers=servers, inputs=["user", "password"])

    def test_remove_local_package_id_argument(self):
        """ Remove package ID based on recipe revision. The package must be deleted, but
            the recipe must be preserved
            Package ID is a separated argument: <package>#<rref> -p <pkgid>
        """
        self.client.save({"conanfile.py": GenConanfile()})
        self.client.run("create . foobar/0.1@user/testing")
        self.client.run("info foobar/0.1@user/testing")
        self.assertIn("Binary: Cache", self.client.out)
        self.assertIn("Revision: f3367e0e7d170aa12abccb175fee5f97", self.client.out)
        self.assertIn("Package revision: cf924fbb5ed463b8bb960cf3a4ad4f3a", self.client.out)

        self.client.run("remove -f foobar/0.1@user/testing#{} -p {}"
                        .format(self.NO_SETTINGS_RREF, NO_SETTINGS_PACKAGE_ID))
        self.client.run("info foobar/0.1@user/testing")
        self.assertIn("Binary: Missing", self.client.out)
        self.assertIn("Revision: f3367e0e7d170aa12abccb175fee5f97", self.client.out)
        self.assertIn("Package revision: None", self.client.out)

    def test_remove_local_package_id_reference(self):
        """ Remove package ID based on recipe revision. The package must be deleted, but
            the recipe must be preserved.
            Package ID is part of package reference: <package>#<rref>:<pkgid>
        """
        self.client.save({"conanfile.py": GenConanfile()})
        self.client.run("create . foobar/0.1@user/testing")
        self.client.run("info foobar/0.1@user/testing")
        self.assertIn("Binary: Cache", self.client.out)
        self.assertIn("Revision: f3367e0e7d170aa12abccb175fee5f97", self.client.out)
        self.assertIn("Package revision: cf924fbb5ed463b8bb960cf3a4ad4f3a", self.client.out)

        self.client.run("remove -f foobar/0.1@user/testing#{}:{}"
                        .format(self.NO_SETTINGS_RREF, NO_SETTINGS_PACKAGE_ID))
        self.client.run("info foobar/0.1@user/testing")
        self.assertIn("Binary: Missing", self.client.out)
        self.assertIn("Revision: f3367e0e7d170aa12abccb175fee5f97", self.client.out)
        self.assertIn("Package revision: None", self.client.out)

    def test_remove_duplicated_package_id(self):
        """ The package ID must not be present in both -p argument and package reference
        """
        self.client.save({"conanfile.py": GenConanfile()})
        self.client.run("create . foobar/0.1@user/testing")
        self.client.run("remove -f foobar/0.1@user/testing#{}:{} -p {}"
                        .format(self.NO_SETTINGS_RREF, NO_SETTINGS_PACKAGE_ID,
                                NO_SETTINGS_PACKAGE_ID), assert_error=True)
        self.assertIn("Use package ID only as -p argument or reference, not both", self.client.out)

    def test_remove_remote_package_id_reference(self):
        """ Remove remote package ID based on recipe revision. The package must be deleted, but
            the recipe must be preserved.
            Package ID is part of package reference: <package>#<rref>:<pkgid>
        """
        self.client.save({"conanfile.py": GenConanfile()})
        self.client.run("create . foobar/0.1@user/testing")
        self.client.run("upload foobar/0.1@user/testing -r default -c --all")
        self.client.run("remove -f foobar/0.1@user/testing#{}:{}"
                        .format(self.NO_SETTINGS_RREF, NO_SETTINGS_PACKAGE_ID))
        self.client.run("info foobar/0.1@user/testing")
        self.assertIn("Binary: Download", self.client.out)
        self.client.run("remove -f foobar/0.1@user/testing#{}:{} -r default"
                        .format(self.NO_SETTINGS_RREF, NO_SETTINGS_PACKAGE_ID))
        self.client.run("info foobar/0.1@user/testing")
        self.assertIn("Binary: Missing", self.client.out)<|MERGE_RESOLUTION|>--- conflicted
+++ resolved
@@ -37,25 +37,6 @@
         self.assertFalse(os.path.exists(conan_folder + ".count.lock"))
 
 
-<<<<<<< HEAD
-class RemoveRegistryTest(unittest.TestCase):
-
-    def test_remove_registry(self):
-        test_server = TestServer(users={"lasote": "password"})  # exported users and passwords
-        servers = {"default": test_server}
-        client = TestClient(servers=servers, inputs=["lasote", "password"])
-        client.save({"conanfile.py": GenConanfile()})
-        client.run("create . Test/0.1@lasote/testing")
-        client.run("upload * --all --confirm")
-        client.run('remove "*" -f')
-        client.run("remote list_pref Test/0.1@lasote/testing")
-        self.assertNotIn("Test/0.1@lasote/testing", client.out)
-        registry_content = load(client.cache.remotes_path)
-        self.assertNotIn("Test/0.1@lasote/testing", registry_content)
-
-
-=======
->>>>>>> cdd0ca52
 class RemoveOutdatedTest(unittest.TestCase):
 
     @pytest.mark.xfail(reason="Tests using the Search command are temporarely disabled")
