import unittest

import pytest

from conans.model.recipe_ref import RecipeReference
from conans.test.utils.tools import TestClient, TestServer, TurboTestClient, GenConanfile


class DownloadRevisionsTest(unittest.TestCase):

    def test_download_revs_enabled_with_fake_rrev(self):
        client = TestClient(default_server_user=True)
        client.save({"conanfile.py": GenConanfile()})
<<<<<<< HEAD
        client.run("create . pkg/1.0@user/channel")
        client.run("upload * --confirm -r default")
=======
        client.run("create . --name=pkg --version=1.0 --user=user --channel=channel")
        client.run("upload * --all --confirm -r default")
>>>>>>> 63a329c6
        client.run("remove * -f")
        client.run("download pkg/1.0@user/channel#fakerevision", assert_error=True)
        self.assertIn("ERROR: Recipe not found: 'pkg/1.0@user/channel#fakerevision'", client.out)

    @pytest.mark.xfail(reason="Tests using the Search command are temporarely disabled")
    def test_download_revs_enabled_with_rrev(self):
        ref = RecipeReference.loads("pkg/1.0@user/channel")
        client = TurboTestClient(default_server_user=True)
        pref = client.create(ref, conanfile=GenConanfile())
        client.run("upload pkg/1.0@user/channel --confirm -r default")
        # create new revision from recipe
        client.create(ref, conanfile=GenConanfile().with_build_msg("new revision"))
        client.run("upload pkg/1.0@user/channel --confirm -r default")
        client.run("remove * -f")
        client.run("download pkg/1.0@user/channel#{}".format(pref.ref.revision))
        self.assertIn("pkg/1.0@user/channel: Package installed {}".format(pref.package_id),
                      client.out)
        search_result = client.search("pkg/1.0@user/channel --revisions")[0]
        self.assertIn(pref.ref.revision, search_result["revision"])

    @pytest.mark.xfail(reason="Tests using the Search command are temporarely disabled")
    def test_download_revs_enabled_with_rrev_no_user_channel(self):
        ref = RecipeReference.loads("pkg/1.0@")
        servers = {"default": TestServer([("*/*@*/*", "*")], [("*/*@*/*", "*")],
                                         users={"user": "password"})}
        client = TurboTestClient(servers=servers, inputs=["admin", "password"])
        pref = client.create(ref, conanfile=GenConanfile())
        client.run("upload pkg/1.0@ --confirm -r default")
        # create new revision from recipe
        client.create(ref, conanfile=GenConanfile().with_build_msg("new revision"))
        client.run("upload pkg/1.0@ --confirm -r default")
        client.run("remove * -f")
        client.run("download pkg/1.0@#{}".format(pref.ref.revision))
        self.assertIn("pkg/1.0: Package installed {}".format(pref.package_id), client.out)
        search_result = client.search("pkg/1.0@ --revisions")[0]
        self.assertIn(pref.ref.revision, search_result["revision"])

    @pytest.mark.xfail(reason="Tests using the Search command are temporarely disabled")
    def test_download_revs_enabled_with_prev(self):
        # https://github.com/conan-io/conan/issues/6106
        ref = RecipeReference.loads("pkg/1.0@user/channel")
        client = TurboTestClient(default_server_user=True)
        pref = client.create(ref, conanfile=GenConanfile())
        client.run("upload pkg/1.0@user/channel --confirm -r default")
        client.create(ref, conanfile=GenConanfile().with_build_msg("new revision"))
        client.run("upload pkg/1.0@user/channel --confirm -r default")
        client.run("remove * -f")
        client.run("download pkg/1.0@user/channel#{}:{}#{}".format(pref.ref.revision,
                                                                   pref.package_id,
                                                                   pref.revision))
        self.assertIn("pkg/1.0@user/channel: Package installed {}".format(pref.package_id),
                      client.out)
        search_result = client.search("pkg/1.0@user/channel --revisions")[0]
        self.assertIn(pref.ref.revision, search_result["revision"])
        search_result = client.search(
            "pkg/1.0@user/channel#{}:{} --revisions".format(pref.ref.revision, pref.package_id))[0]
        self.assertIn(pref.revision, search_result["revision"])<|MERGE_RESOLUTION|>--- conflicted
+++ resolved
@@ -11,13 +11,8 @@
     def test_download_revs_enabled_with_fake_rrev(self):
         client = TestClient(default_server_user=True)
         client.save({"conanfile.py": GenConanfile()})
-<<<<<<< HEAD
-        client.run("create . pkg/1.0@user/channel")
+        client.run("create . --name=pkg --version=1.0 --user=user --channel=channel")
         client.run("upload * --confirm -r default")
-=======
-        client.run("create . --name=pkg --version=1.0 --user=user --channel=channel")
-        client.run("upload * --all --confirm -r default")
->>>>>>> 63a329c6
         client.run("remove * -f")
         client.run("download pkg/1.0@user/channel#fakerevision", assert_error=True)
         self.assertIn("ERROR: Recipe not found: 'pkg/1.0@user/channel#fakerevision'", client.out)
