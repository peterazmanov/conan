--- conflicted
+++ resolved
@@ -187,13 +187,8 @@
         # https://github.com/conan-io/conan/issues/6009
         client = TestClient(default_server_user=True)
         client.save({"conanfile.py": GenConanfile()})
-<<<<<<< HEAD
-        client.run("create . pkg/1.0@")
+        client.run("create . --name=pkg --version=1.0")
         client.run("upload * --confirm -r default")
-=======
-        client.run("create . --name=pkg --version=1.0")
-        client.run("upload * --all --confirm -r default")
->>>>>>> 63a329c6
         client.run("remove * -f")
 
         client.run("download pkg/1.0:{}".format(NO_SETTINGS_PACKAGE_ID))
