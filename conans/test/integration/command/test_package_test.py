--- conflicted
+++ resolved
@@ -268,10 +268,7 @@
         client.run("create . lasote/stable")  # create rebuild the package
         pref = client.get_latest_package_reference(ref, NO_SETTINGS_PACKAGE_ID)
         self.assertEqual("Bye FindCmake",
-<<<<<<< HEAD
                          load(os.path.join(client.get_latest_pkg_layout(pref).package(), "FindXXX.cmake")))
-=======
-                         load(os.path.join(client.cache.package_layout(pref.ref).package(pref), "FindXXX.cmake")))
 
 
 def test_tested_reference_str():
@@ -288,7 +285,7 @@
     """
     client = TestClient()
     test_conanfile = textwrap.dedent("""
-    from conans import ConanFile, CMake
+    from conans import ConanFile
     import os
 
     class HelloReuseConan(ConanFile):
@@ -296,23 +293,22 @@
         test_type = "explicit"
 
         def generate(self):
-            self.output.warn("At generate: {}".format(self.tested_reference_str))
+            self.output.warning("At generate: {}".format(self.tested_reference_str))
             assert len(self.dependencies.values()) == 1
             assert len(self.dependencies.build.values()) == 1
 
         def build(self):
-            self.output.warn("At build: {}".format(self.tested_reference_str))
+            self.output.warning("At build: {}".format(self.tested_reference_str))
 
         def build_requirements(self):
-            self.output.warn("At build_requirements: {}".format(self.tested_reference_str))
+            self.output.warning("At build_requirements: {}".format(self.tested_reference_str))
             self.build_requires(self.tested_reference_str)
 
         def test(self):
-            self.output.warn("At test: {}".format(self.tested_reference_str))
+            self.output.warning("At test: {}".format(self.tested_reference_str))
     """)
 
     client.save({"conanfile.py": GenConanfile(), "test_package/conanfile.py": test_conanfile})
     client.run("create . foo/1.0@")
     for method in ("generate", "build", "build_requirements", "test"):
-        assert "At {}: foo/1.0".format(method) in client.out
->>>>>>> 38bdc118
+        assert "At {}: foo/1.0".format(method) in client.out