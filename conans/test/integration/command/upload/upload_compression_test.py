import os

from conans.model.recipe_ref import RecipeReference
from conans.test.assets.genconanfile import GenConanfile
from conans.test.utils.test_files import uncompress_packaged_files
from conans.test.utils.tools import TestClient


def test_reuse_uploaded_tgz():
    client = TestClient(default_server_user=True)
    # Download packages from a remote, then copy to another channel
    # and reupload them. Because they have not changed, the tgz is not created again

    # UPLOAD A PACKAGE
    ref = RecipeReference.loads("hello0/0.1@user/stable")
    files = {"conanfile.py": GenConanfile("hello0", "0.1").with_exports("*"),
             "another_export_file.lib": "to compress"}
    client.save(files)
<<<<<<< HEAD
    client.run("create . user/stable")
    client.run("upload %s -r default" % str(ref))
=======
    client.run("create . --user=user --channel=stable")
    client.run("upload %s --all -r default" % str(ref))
>>>>>>> 63a329c6
    assert "Compressing recipe" in client.out
    assert "Compressing package" in client.out


def test_reuse_downloaded_tgz():
    # Download packages from a remote, then copy to another channel
    # and reupload them. It needs to compress it again, not tgz is kept
    client = TestClient(default_server_user=True)
    # UPLOAD A PACKAGE
    files = {"conanfile.py": GenConanfile("hello0", "0.1").with_exports("*"),
             "another_export_file.lib": "to compress"}
    client.save(files)
<<<<<<< HEAD
    client.run("create . user/stable")
    client.run("upload hello0/0.1@user/stable -r default")
=======
    client.run("create . --user=user --channel=stable")
    client.run("upload hello0/0.1@user/stable --all -r default")
>>>>>>> 63a329c6
    assert "Compressing recipe" in client.out
    assert "Compressing package" in client.out

    # Other user downloads the package
    # THEN A NEW USER DOWNLOADS THE PACKAGES AND UPLOADS COMPRESSING AGAIN
    # BECAUSE ONLY TGZ IS KEPT WHEN UPLOADING
    other_client = TestClient(servers=client.servers, inputs=["admin", "password"])
    other_client.run("download hello0/0.1@user/stable")
    other_client.run("upload hello0/0.1@user/stable -r default")
    assert "Compressing recipe" in client.out
    assert "Compressing package" in client.out


def test_upload_only_tgz_if_needed():
    client = TestClient(default_server_user=True)
    ref = RecipeReference.loads("hello0/0.1@user/stable")
    conanfile = GenConanfile("hello0", "0.1").with_exports("*").with_package_file("lib/file.lib",
                                                                                  "File")
    client.save({"conanfile.py": conanfile,
                 "file.txt": "contents"})
    client.run("create . --user=user --channel=stable")

    # Upload conans
    client.run("upload %s -r default --only-recipe" % str(ref))
    assert "Compressing recipe" in client.out

    # Not needed to tgz again
    client.run("upload %s -r default --only-recipe" % str(ref))
    assert "Compressing recipe" not in client.out

    # Check that conans exists on server
    server_paths = client.servers["default"].server_store
    conan_path = server_paths.conan_revisions_root(ref)
    assert os.path.exists(conan_path)

    latest_rrev = client.cache.get_latest_recipe_reference(ref)
    package_ids = client.cache.get_package_references(latest_rrev)
    pref = package_ids[0]

    # Upload package
    client.run("upload %s#*:%s -r default -c" % (str(ref), str(pref.package_id)))
    assert "Compressing package" in client.out

    # Not needed to tgz again
    client.run("upload %s#*:%s -r default -c" % (str(ref), str(pref.package_id)))
    assert "Compressing package" not in client.out

    # If we install the package again will be removed and re tgz
    client.run("install --reference=%s --build missing" % str(ref))
    # Upload package
    client.run("upload %s#*:%s -r default -c" % (str(ref), str(pref.package_id)))
    assert "Compressing package" not in client.out

    # Check library on server
    folder = uncompress_packaged_files(server_paths, pref)
    libraries = os.listdir(os.path.join(folder, "lib"))
    assert len(libraries) == 1<|MERGE_RESOLUTION|>--- conflicted
+++ resolved
@@ -16,13 +16,8 @@
     files = {"conanfile.py": GenConanfile("hello0", "0.1").with_exports("*"),
              "another_export_file.lib": "to compress"}
     client.save(files)
-<<<<<<< HEAD
-    client.run("create . user/stable")
+    client.run("create . --user=user --channel=stable")
     client.run("upload %s -r default" % str(ref))
-=======
-    client.run("create . --user=user --channel=stable")
-    client.run("upload %s --all -r default" % str(ref))
->>>>>>> 63a329c6
     assert "Compressing recipe" in client.out
     assert "Compressing package" in client.out
 
@@ -35,13 +30,8 @@
     files = {"conanfile.py": GenConanfile("hello0", "0.1").with_exports("*"),
              "another_export_file.lib": "to compress"}
     client.save(files)
-<<<<<<< HEAD
-    client.run("create . user/stable")
+    client.run("create . --user=user --channel=stable")
     client.run("upload hello0/0.1@user/stable -r default")
-=======
-    client.run("create . --user=user --channel=stable")
-    client.run("upload hello0/0.1@user/stable --all -r default")
->>>>>>> 63a329c6
     assert "Compressing recipe" in client.out
     assert "Compressing package" in client.out
 
