import json
import os
import platform
import stat
import sys
import textwrap
import unittest

<<<<<<< HEAD
=======
import pytest
>>>>>>> fd6a3bcc
from mock import patch
from requests import ConnectionError

from conans.client.tools.files import untargz
from conans.model.manifest import FileTreeManifest
from conans.model.package_metadata import PackageMetadata
from conans.model.ref import ConanFileReference, PackageReference
from conans.paths import CONANFILE, CONANINFO, CONAN_MANIFEST, EXPORT_TGZ_NAME
from conans.test.utils.test_files import temp_folder, uncompress_packaged_files
from conans.test.utils.tools import (NO_SETTINGS_PACKAGE_ID, TestClient, TestRequester, TestServer,
                                     GenConanfile)
from conans.util.env_reader import get_env
from conans.util.files import load, mkdir, save


class BadConnectionUploader(TestRequester):
    fail_on = 1

    def __init__(self, *args, **kwargs):
        super(BadConnectionUploader, self).__init__(*args, **kwargs)
        self.counter_fail = 0

    def put(self, *args, **kwargs):
        self.counter_fail += 1
        if self.counter_fail == self.fail_on:
            raise ConnectionError("Can't connect because of the evil mock")
        else:
            return super(BadConnectionUploader, self).put(*args, **kwargs)


class TerribleConnectionUploader(BadConnectionUploader):
    def put(self, *args, **kwargs):
        raise ConnectionError("Can't connect because of the evil mock")


class FailPairFilesUploader(BadConnectionUploader):

    def put(self, *args, **kwargs):
        self.counter_fail += 1
        if self.counter_fail % 2 == 1:
            raise ConnectionError("Pair file, error!")
        else:
            return super(BadConnectionUploader, self).put(*args, **kwargs)


<<<<<<< HEAD
# TODO: FIXME will fail when removing revisions in code
=======
def test_try_upload_bad_recipe():
    client = TestClient(default_server_user=True)
    client.save({"conanfile.py": GenConanfile("Hello0", "1.2.1")})
    client.run("export . frodo/stable")
    ref = ConanFileReference.loads("Hello0/1.2.1@frodo/stable")
    os.unlink(os.path.join(client.cache.package_layout(ref).export(), CONAN_MANIFEST))
    client.run("upload %s" % str(ref), assert_error=True)
    assert "Cannot upload corrupted recipe" in client.out


def test_upload_with_pattern():
    client = TestClient(default_server_user=True)
    for num in range(3):
        client.save({"conanfile.py": GenConanfile("hello{}".format(num), "1.2.1")})
        client.run("export . frodo/stable")

    client.run("upload hello* --confirm")
    for num in range(3):
        assert "Uploading hello%s/1.2.1@frodo/stable" % num in client.out

    client.run("upload hello0* --confirm")
    assert "Uploading hello0/1.2.1@frodo/stable" in client.out
    assert "Recipe is up to date, upload skipped" in client.out
    assert "Hello1" not in client.out
    assert "Hello2" not in client.out


def test_upload_with_pattern_and_package_error():
    client = TestClient()
    client.save({"conanfile.py": GenConanfile("Hello1", "1.2.1")})
    client.run("export . frodo/stable")
    client.run("upload Hello* --confirm -p 234234234", assert_error=True)
    assert "-p parameter only allowed with a valid recipe reference" in client.out


def test_check_upload_confirm_question():
    client = TestClient(default_server_user=True)
    client.save({"conanfile.py": GenConanfile("Hello1", "1.2.1")})
    client.run("export . frodo/stable")
    with patch.object(sys.stdin, "readline", return_value="y"):
        client.run("upload Hello*")
    assert "Uploading Hello1/1.2.1@frodo/stable" in client.out

    client.save({"conanfile.py": GenConanfile("Hello2", "1.2.1")})
    client.run("export . frodo/stable")

    with patch.object(sys.stdin, "readline", return_value="n"):
        client.run("upload Hello*")
    assert "Uploading Hello2/1.2.1@frodo/stable" not in client.out


@pytest.mark.skipif(get_env("TESTING_REVISIONS_ENABLED", False),
                    reason="We cannot know the folder of the revision without knowing the hash of "
                           "the contents")
>>>>>>> fd6a3bcc
class UploadTest(unittest.TestCase):

    def _get_client(self, requester=None):
        servers = {}
        # All can write (for avoid authentication until we mock user_io)
        self.test_server = TestServer([("*/*@*/*", "*")], [("*/*@*/*", "*")],
                                      users={"lasote": "mypass"})
        servers["default"] = self.test_server
        test_client = TestClient(servers=servers, users={"default": [("lasote", "mypass")]},
                                 requester_class=requester)
        save(test_client.cache.default_profile_path, "")
        return test_client

    def setUp(self):
        self.client = self._get_client()
        self.ref = ConanFileReference.loads("Hello/1.2.1@frodo/stable#myreciperev")
        self.pref = PackageReference(self.ref, "myfakeid", "mypackagerev")
        reg_folder = self.client.cache.package_layout(self.ref).export()

        self.client.run('upload %s' % str(self.ref), assert_error=True)
        self.assertIn("ERROR: Recipe not found: '%s'" % str(self.ref), self.client.out)

        files = {}

        fake_metadata = PackageMetadata()
        fake_metadata.recipe.revision = "myreciperev"
        fake_metadata.packages[self.pref.id].revision = "mypackagerev"
        fake_metadata.packages[self.pref.id].recipe_revision = "myreciperev"
        self.client.save({"metadata.json": fake_metadata.dumps()},
                         path=self.client.cache.package_layout(self.ref).base_folder())
        self.client.save(files, path=reg_folder)
        self.client.save({CONANFILE: GenConanfile().with_name("Hello").with_version("1.2.1"),
                          "include/math/lib1.h": "//copy",
                          "my_lib/debug/libd.a": "//copy",
                          "my_data/readme.txt": "//copy",
                          "my_bin/executable": "//copy"}, path=reg_folder)
        mkdir(self.client.cache.package_layout(self.ref).export_sources())
        manifest = FileTreeManifest.create(reg_folder)
        manifest.time = '123123123'
        manifest.save(reg_folder)
        self.test_server.server_store.update_last_revision(self.ref)

        self.server_pack_folder = self.test_server.server_store.package(self.pref)

        package_folder = self.client.cache.package_layout(self.ref).package(self.pref)
        save(os.path.join(package_folder, "include", "lib1.h"), "//header")
        save(os.path.join(package_folder, "lib", "my_lib", "libd.a"), "//lib")
        save(os.path.join(package_folder, "res", "shares", "readme.txt"),
             "//res")
        save(os.path.join(package_folder, "bin", "my_bin", "executable"), "//bin")
        save(os.path.join(package_folder, CONANINFO),
             """[recipe_hash]\n%s""" % manifest.summary_hash)
        FileTreeManifest.create(package_folder).save(package_folder)
        self.test_server.server_store.update_last_package_revision(self.pref)

        os.chmod(os.path.join(package_folder, "bin", "my_bin", "executable"),
                 os.stat(os.path.join(package_folder, "bin", "my_bin", "executable")).st_mode |
                 stat.S_IRWXU)

        expected_manifest = FileTreeManifest.create(package_folder)
        expected_manifest.save(package_folder)

        self.server_reg_folder = self.test_server.server_store.export(self.ref)
        self.assertFalse(os.path.exists(self.server_reg_folder))
        self.assertFalse(os.path.exists(self.server_pack_folder))

<<<<<<< HEAD
    def test_try_upload_bad_recipe(self):
        files = cpp_hello_conan_files("Hello0", "1.2.1")
        self.client.save(files)
        self.client.run("export . frodo/stable")
        ref = ConanFileReference.loads("Hello0/1.2.1@frodo/stable")
        os.unlink(os.path.join(self.client.cache.package_layout(ref).export(), CONAN_MANIFEST))
        with self.assertRaisesRegex(Exception, "Command failed"):
            self.client.run("upload %s" % str(ref))

        self.assertIn("Cannot upload corrupted recipe", self.client.out)

    def test_upload_with_pattern(self):
        for num in range(5):
            files = cpp_hello_conan_files("Hello%s" % num, "1.2.1")
            self.client.save(files)
            self.client.run("export . frodo/stable")

        self.client.run("upload Hello* --confirm")
        for num in range(5):
            self.assertIn("Uploading Hello%s/1.2.1@frodo/stable" % num, self.client.out)

        self.client.run("upload Hello0* --confirm")
        self.assertIn("Uploading Hello0/1.2.1@frodo/stable",
                      self.client.out)
        self.assertIn("Recipe is up to date, upload skipped", self.client.out)
        self.assertNotIn("Hello1", self.client.out)
        self.assertNotIn("Hello2", self.client.out)
        self.assertNotIn("Hello3", self.client.out)

=======
>>>>>>> fd6a3bcc
    def test_upload_error(self):
        """Cause an error in the transfer and see some message"""

        # Check for the default behaviour
        client = self._get_client(BadConnectionUploader)
        files = {"conanfile.py": GenConanfile("Hello0", "1.2.1").with_exports("*")}
        client.save(files)
        client.run("export . frodo/stable")
        client.run("upload Hello* --confirm")
        self.assertIn("Can't connect because of the evil mock", client.out)
        self.assertIn("Waiting 5 seconds to retry...", client.out)

        # This will fail in the first put file, so, as we need to
        # upload 3 files (conanmanifest, conanfile and tgz) will do it with 2 retries
        client = self._get_client(BadConnectionUploader)
        files = {"conanfile.py": GenConanfile("Hello0", "1.2.1").with_exports("*")}
        client.save(files)
        client.run("export . frodo/stable")
        client.run("upload Hello* --confirm --retry-wait=0")
        self.assertIn("Can't connect because of the evil mock", client.out)
        self.assertIn("Waiting 0 seconds to retry...", client.out)

        # but not with 0
        client = self._get_client(BadConnectionUploader)
        files = {"conanfile.py": GenConanfile("Hello0", "1.2.1").with_exports("*"),
                 "somefile.txt": ""}
        client.save(files)
        client.run("export . frodo/stable")
        client.run("upload Hello* --confirm --retry 0 --retry-wait=1", assert_error=True)
        self.assertNotIn("Waiting 1 seconds to retry...", client.out)
        self.assertIn("ERROR: Hello0/1.2.1@frodo/stable: Upload recipe to 'default' failed: "
                      "Execute upload again to retry upload the failed files: "
                      "conan_export.tgz. [Remote: default]", client.out)

        # Try with broken connection even with 10 retries
        client = self._get_client(TerribleConnectionUploader)
        files = {"conanfile.py": GenConanfile("Hello0", "1.2.1").with_exports("*")}
        client.save(files)
        client.run("export . frodo/stable")
        client.run("upload Hello* --confirm --retry 10 --retry-wait=0", assert_error=True)
        self.assertIn("Waiting 0 seconds to retry...", client.out)
        self.assertIn("ERROR: Hello0/1.2.1@frodo/stable: Upload recipe to 'default' failed: "
                      "Execute upload again to retry upload the failed files", client.out)

        # For each file will fail the first time and will success in the second one
        client = self._get_client(FailPairFilesUploader)
        files = {"conanfile.py": GenConanfile("Hello0", "1.2.1").with_exports("*")}
        client.save(files)
        client.run("export . frodo/stable")
        client.run("install Hello0/1.2.1@frodo/stable --build")
        client.run("upload Hello* --confirm --retry 3 --retry-wait=0 --all")
        self.assertEqual(str(client.out).count("ERROR: Pair file, error!"), 5)

    def test_upload_error_with_config(self):
        """Cause an error in the transfer and see some message"""

        # This will fail in the first put file, so, as we need to
        # upload 3 files (conanmanifest, conanfile and tgz) will do it with 2 retries
        client = self._get_client(BadConnectionUploader)
        files = {"conanfile.py": GenConanfile("Hello0", "1.2.1").with_exports("*")}
        client.save(files)
        client.run("export . frodo/stable")
        client.run('config set general.retry_wait=0')
        client.run("upload Hello* --confirm")
        self.assertIn("Can't connect because of the evil mock", client.out)
        self.assertIn("Waiting 0 seconds to retry...", client.out)

        # but not with 0
        client = self._get_client(BadConnectionUploader)
        files = {"conanfile.py": GenConanfile("Hello0", "1.2.1").with_exports("*"),
                 "somefile.txt": ""}
        client.save(files)
        client.run("export . frodo/stable")
        client.run('config set general.retry=0')
        client.run('config set general.retry_wait=1')
        client.run("upload Hello* --confirm", assert_error=True)
        self.assertNotIn("Waiting 1 seconds to retry...", client.out)
        self.assertIn("ERROR: Hello0/1.2.1@frodo/stable: Upload recipe to 'default' failed: "
                      "Execute upload again to retry upload the failed files: "
                      "conan_export.tgz. [Remote: default]", client.out)

        # Try with broken connection even with 10 retries
        client = self._get_client(TerribleConnectionUploader)
        files = {"conanfile.py": GenConanfile("Hello0", "1.2.1").with_exports("*")}
        client.save(files)
        client.run("export . frodo/stable")
        client.run('config set general.retry=10')
        client.run('config set general.retry_wait=0')
        client.run("upload Hello* --confirm", assert_error=True)
        self.assertIn("Waiting 0 seconds to retry...", client.out)
        self.assertIn("ERROR: Hello0/1.2.1@frodo/stable: Upload recipe to 'default' failed: "
                      "Execute upload again to retry upload the failed files", client.out)

        # For each file will fail the first time and will success in the second one
        client = self._get_client(FailPairFilesUploader)
        files = {"conanfile.py": GenConanfile("Hello0", "1.2.1").with_exports("*")}
        client.save(files)
        client.run("export . frodo/stable")
        client.run("install Hello0/1.2.1@frodo/stable --build")
        client.run('config set general.retry=3')
        client.run('config set general.retry_wait=0')
        client.run("upload Hello* --confirm --all")
        self.assertEqual(str(client.out).count("ERROR: Pair file, error!"), 5)

    def test_upload_same_package_dont_compress(self):
        # Create a manifest for the faked package
        pack_path = self.client.cache.package_layout(self.pref.ref).package(self.pref)
        package_path = self.client.cache.package_layout(self.pref.ref).package(self.pref)
        expected_manifest = FileTreeManifest.create(package_path)
        expected_manifest.save(pack_path)

        self.client.run("upload %s --all" % str(self.ref))
        self.assertIn("Compressing recipe", self.client.out)
        self.assertIn("Compressing package", str(self.client.out))

        self.client.run("upload %s --all" % str(self.ref))
        self.assertNotIn("Compressing recipe", self.client.out)
        self.assertNotIn("Compressing package", str(self.client.out))
        self.assertIn("Package is up to date", str(self.client.out))

    def test_upload_with_no_valid_settings(self):
        # Check if upload is still working even if the specified setting is not valid.
        # If this test fails, will fail in Linux/OSx
        conanfile = textwrap.dedent("""
            from conans import ConanFile
            class TestConan(ConanFile):
                name = "Hello"
                version = "1.2"
                settings = {"os": ["Windows"]}
            """)
        self.client.save({CONANFILE: conanfile})
        self.client.run("export . lasote/stable")
        self.client.run("upload Hello/1.2@lasote/stable")
        self.assertIn("Uploading conanmanifest.txt", self.client.out)

    def test_single_binary(self):
        # Try to upload an package without upload conans first
        self.client.run('upload %s -p %s' % (self.ref, str(self.pref.id)))
        self.assertIn("Uploading %s to remote" % str(self.ref), self.client.out)

    def test_simple(self):
        # Upload package
        self.client.run('upload %s' % str(self.ref))
        self.server_reg_folder = self.test_server.server_store.export(self.ref)

        self.assertTrue(os.path.exists(self.server_reg_folder))

        # Upload package
        self.client.run('upload %s -p %s' % (str(self.ref), str(self.pref.id)))

        self.server_pack_folder = self.test_server.server_store.package(self.pref)

        self.assertTrue(os.path.exists(self.server_reg_folder))
        self.assertTrue(os.path.exists(self.server_pack_folder))

        # Test the file in the downloaded conans
        files = ['my_lib/debug/libd.a',
                 CONANFILE,
                 CONAN_MANIFEST,
                 'include/math/lib1.h',
                 'my_data/readme.txt',
                 'my_bin/executable']

        self.assertTrue(os.path.exists(os.path.join(self.server_reg_folder, CONANFILE)))
        self.assertTrue(os.path.exists(os.path.join(self.server_reg_folder, EXPORT_TGZ_NAME)))
        tmp = temp_folder()
        untargz(os.path.join(self.server_reg_folder, EXPORT_TGZ_NAME), tmp)
        for f in files:
            if f not in (CONANFILE, CONAN_MANIFEST):
                self.assertTrue(os.path.exists(os.path.join(tmp, f)))
            else:
                self.assertFalse(os.path.exists(os.path.join(tmp, f)))

        folder = uncompress_packaged_files(self.test_server.server_store, self.pref)

        self.assertTrue(os.path.exists(os.path.join(folder, "include", "lib1.h")))
        self.assertTrue(os.path.exists(os.path.join(folder, "lib", "my_lib/libd.a")))
        self.assertTrue(os.path.exists(os.path.join(folder, "res", "shares/readme.txt")))

        if platform.system() != "Windows":
            self.assertEqual(os.stat(os.path.join(folder, "bin", "my_bin/executable")).st_mode &
                             stat.S_IRWXU, stat.S_IRWXU)

    def test_upload_all(self):
        """Upload recipe and package together"""
        # Try to upload all conans and packages
        self.client.run('user -p mypass -r default lasote')
        self.client.run('upload %s --all' % str(self.ref))
        lines = [line.strip() for line in str(self.client.out).splitlines()
                 if line.startswith("Uploading")]
        self.assertEqual(lines, ["Uploading to remote 'default':",
                                 "Uploading Hello/1.2.1@frodo/stable to remote 'default'",
                                 "Uploading conan_export.tgz -> Hello/1.2.1@frodo/stable",
                                 "Uploading conanfile.py -> Hello/1.2.1@frodo/stable",
                                 "Uploading conanmanifest.txt -> Hello/1.2.1@frodo/stable",
                                 "Uploading package 1/1: myfakeid to 'default'",
                                 "Uploading conan_package.tgz -> Hello/1.2.1@frodo/stable:myfa",
                                 "Uploading conaninfo.txt -> Hello/1.2.1@frodo/stable:myfa",
                                 "Uploading conanmanifest.txt -> Hello/1.2.1@frodo/stable:myfa",
                                 ])

        layout = self.client.cache.package_layout(self.ref)
        rev = layout.recipe_revision()
        self.ref = self.ref.copy_with_rev(rev)
        prev = layout.package_revision(self.pref)
        self.pref = self.pref.copy_with_revs(rev, prev)

        server_reg_folder = self.test_server.server_store.export(self.ref)
        server_pack_folder = self.test_server.server_store.package(self.pref)

        self.assertTrue(os.path.exists(server_reg_folder))
        self.assertTrue(os.path.exists(server_pack_folder))

    def test_force(self):
        # Tries to upload a package exported after than remote version.
        # Upload all recipes and packages
        self.client.run('upload %s --all' % str(self.ref))

        layout = self.client.cache.package_layout(self.ref)
        rev = layout.recipe_revision()
        self.ref = self.ref.copy_with_rev(rev)
        prev = layout.package_revision(self.pref)
        self.pref = self.pref.copy_with_revs(rev, prev)

        self.server_reg_folder = self.test_server.server_store.export(self.ref)
        self.server_pack_folder = self.test_server.server_store.package(self.pref)

        self.assertTrue(os.path.exists(self.server_reg_folder))
        self.assertTrue(os.path.exists(self.server_pack_folder))

        # Fake datetime from exported date and upload again

        old_digest = self.client.cache.package_layout(self.ref).recipe_manifest()
        old_digest.file_sums["new_file"] = "012345"
        fake_digest = FileTreeManifest(2, old_digest.file_sums)
        fake_digest.save(self.client.cache.package_layout(self.ref).export())

        self.client.run('upload %s' % str(self.ref), assert_error=True)
        self.assertIn("Remote recipe is newer than local recipe", self.client.out)

        self.client.run('upload %s --force' % str(self.ref))
        self.assertIn("Uploading %s" % str(self.ref),
                      self.client.out)

        # Repeat transfer, to make sure it is uploading again
        self.client.run('upload %s --force' % str(self.ref))
        self.assertIn("Uploading conan_export.tgz", self.client.out)
        self.assertIn("Uploading conanfile.py", self.client.out)

    def test_upload_json(self):
        conanfile = textwrap.dedent("""
            from conans import ConanFile

            class TestConan(ConanFile):
                name = "test"
                version = "0.1"

                def package(self):
                    self.copy("mylib.so", dst="lib")
            """)

        client = self._get_client()
        client.save({"conanfile.py": conanfile,
                     "mylib.so": ""})
        client.run("create . danimtb/testing")

        # Test conflict parameter error
        client.run("upload test/0.1@danimtb/* --all -p ewvfw --json upload.json", assert_error=True)

        json_path = os.path.join(client.current_folder, "upload.json")
        self.assertTrue(os.path.exists(json_path))
        json_content = load(json_path)
        output = json.loads(json_content)
        self.assertTrue(output["error"])
        self.assertEqual(0, len(output["uploaded"]))

        # Test invalid reference error
        client.run("upload fake/0.1@danimtb/testing --all --json upload.json", assert_error=True)
        json_path = os.path.join(client.current_folder, "upload.json")
        self.assertTrue(os.path.exists(json_path))
        json_content = load(json_path)
        output = json.loads(json_content)
        self.assertTrue(output["error"])
        self.assertEqual(0, len(output["uploaded"]))

        # Test normal upload
        client.run("upload test/0.1@danimtb/testing --all --json upload.json")
        self.assertTrue(os.path.exists(json_path))
        json_content = load(json_path)
        output = json.loads(json_content)
        output_expected = {"error": False,
                           "uploaded": [
                               {
                                   "recipe": {
                                       "id": "test/0.1@danimtb/testing",
                                       "remote_url": "unknown",
                                       "remote_name": "default",
                                       "time": "unknown"
                                   },
                                   "packages": [
                                       {
                                           "id": NO_SETTINGS_PACKAGE_ID,
                                           "time": "unknown"
                                       }
                                   ]
                               }
                           ]}
        self.assertEqual(output_expected["error"], output["error"])
        self.assertEqual(len(output_expected["uploaded"]), len(output["uploaded"]))

        for i, item in enumerate(output["uploaded"]):
            self.assertEqual(output_expected["uploaded"][i]["recipe"]["id"], item["recipe"]["id"])
            self.assertEqual(output_expected["uploaded"][i]["recipe"]["remote_name"],
                             item["recipe"]["remote_name"])
            for j, subitem in enumerate(item["packages"]):
                self.assertEqual(output_expected["uploaded"][i]["packages"][j]["id"],
                                 subitem["id"])<|MERGE_RESOLUTION|>--- conflicted
+++ resolved
@@ -6,10 +6,7 @@
 import textwrap
 import unittest
 
-<<<<<<< HEAD
-=======
-import pytest
->>>>>>> fd6a3bcc
+
 from mock import patch
 from requests import ConnectionError
 
@@ -21,7 +18,6 @@
 from conans.test.utils.test_files import temp_folder, uncompress_packaged_files
 from conans.test.utils.tools import (NO_SETTINGS_PACKAGE_ID, TestClient, TestRequester, TestServer,
                                      GenConanfile)
-from conans.util.env_reader import get_env
 from conans.util.files import load, mkdir, save
 
 
@@ -55,9 +51,6 @@
             return super(BadConnectionUploader, self).put(*args, **kwargs)
 
 
-<<<<<<< HEAD
-# TODO: FIXME will fail when removing revisions in code
-=======
 def test_try_upload_bad_recipe():
     client = TestClient(default_server_user=True)
     client.save({"conanfile.py": GenConanfile("Hello0", "1.2.1")})
@@ -109,10 +102,7 @@
     assert "Uploading Hello2/1.2.1@frodo/stable" not in client.out
 
 
-@pytest.mark.skipif(get_env("TESTING_REVISIONS_ENABLED", False),
-                    reason="We cannot know the folder of the revision without knowing the hash of "
-                           "the contents")
->>>>>>> fd6a3bcc
+
 class UploadTest(unittest.TestCase):
 
     def _get_client(self, requester=None):
@@ -179,38 +169,6 @@
         self.assertFalse(os.path.exists(self.server_reg_folder))
         self.assertFalse(os.path.exists(self.server_pack_folder))
 
-<<<<<<< HEAD
-    def test_try_upload_bad_recipe(self):
-        files = cpp_hello_conan_files("Hello0", "1.2.1")
-        self.client.save(files)
-        self.client.run("export . frodo/stable")
-        ref = ConanFileReference.loads("Hello0/1.2.1@frodo/stable")
-        os.unlink(os.path.join(self.client.cache.package_layout(ref).export(), CONAN_MANIFEST))
-        with self.assertRaisesRegex(Exception, "Command failed"):
-            self.client.run("upload %s" % str(ref))
-
-        self.assertIn("Cannot upload corrupted recipe", self.client.out)
-
-    def test_upload_with_pattern(self):
-        for num in range(5):
-            files = cpp_hello_conan_files("Hello%s" % num, "1.2.1")
-            self.client.save(files)
-            self.client.run("export . frodo/stable")
-
-        self.client.run("upload Hello* --confirm")
-        for num in range(5):
-            self.assertIn("Uploading Hello%s/1.2.1@frodo/stable" % num, self.client.out)
-
-        self.client.run("upload Hello0* --confirm")
-        self.assertIn("Uploading Hello0/1.2.1@frodo/stable",
-                      self.client.out)
-        self.assertIn("Recipe is up to date, upload skipped", self.client.out)
-        self.assertNotIn("Hello1", self.client.out)
-        self.assertNotIn("Hello2", self.client.out)
-        self.assertNotIn("Hello3", self.client.out)
-
-=======
->>>>>>> fd6a3bcc
     def test_upload_error(self):
         """Cause an error in the transfer and see some message"""
 
