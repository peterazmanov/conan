import textwrap

import pytest
from mock import patch
from requests import ConnectionError

from conans.test.assets.genconanfile import GenConanfile
from conans.test.utils.tools import TestClient, NO_SETTINGS_PACKAGE_ID, TestRequester


@pytest.mark.xfail(reason="Upload parallel not migrated yet")
def test_upload_parallel_error():
    """Cause an error in the parallel transfer and see some message"""

    class FailOnReferencesUploader(TestRequester):
        fail_on = ["lib1", "lib3"]

        def put(self, *args, **kwargs):
            if any(ref in args[0] for ref in self.fail_on):
                raise ConnectionError("Connection fails with lib2 and lib4 references!")
            else:
                return super(FailOnReferencesUploader, self).put(*args, **kwargs)

    client = TestClient(requester_class=FailOnReferencesUploader, default_server_user=True)
    client.save({"conanfile.py": GenConanfile()})
    client.run('remote login default admin -p password')
    for index in range(4):
<<<<<<< HEAD
        client.run('create . lib{}/1.0@user/channel'.format(index))
    client.run('upload lib* --parallel -c -r default --retry-wait=0', assert_error=True)
=======
        client.run('create . --name=lib{} --version=1.0 --user=user --channel=channel'.format(index))
    client.run('upload lib* --parallel -c --all -r default --retry-wait=0', assert_error=True)
>>>>>>> 63a329c6
    assert "Connection fails with lib2 and lib4 references!" in client.out
    assert "Execute upload again to retry upload the failed files" in client.out


@pytest.mark.xfail(reason="Upload parallel not migrated yet")
def test_upload_parallel_success():
    """Upload 2 packages in parallel with success"""

    client = TestClient(default_server_user=True)
    client.save({"conanfile.py": GenConanfile()})
    client.run('create . --name=lib0 --version=1.0 --user=user --channel=channel')
    assert "lib0/1.0@user/channel: Package '{}' created".format(NO_SETTINGS_PACKAGE_ID) in client.out
    client.run('create . --name=lib1 --version=1.0 --user=user --channel=channel')
    assert "lib1/1.0@user/channel: Package '{}' created".format(NO_SETTINGS_PACKAGE_ID) in client.out
    client.run('remote login default admin -p password')
    client.run('upload lib* --parallel -c -r default')
    assert "Uploading lib0/1.0@user/channel to remote 'default'" in client.out
    assert "Uploading lib1/1.0@user/channel to remote 'default'" in client.out
    client.run('search lib0/1.0@user/channel -r default')
    assert "lib0/1.0@user/channel" in client.out
    client.run('search lib1/1.0@user/channel -r default')
    assert "lib1/1.0@user/channel" in client.out


@pytest.mark.xfail(reason="Upload parallel not migrated yet")
def test_upload_parallel_fail_on_interaction():
    """Upload 2 packages in parallel and fail because non_interactive forced"""

    client = TestClient(default_server_user=True)
    client.save({"conanfile.py": GenConanfile()})
    num_references = 2
    for index in range(num_references):
        client.run('create . --name=lib{} --version=1.0 --user=user --channel=channel'.format(index))
        assert "lib{}/1.0@user/channel: Package '{}' created".format(
            index,
            NO_SETTINGS_PACKAGE_ID) in client.out
    client.run('remote logout default')
    client.run('upload lib* --parallel -c -r default', assert_error=True)
    assert "ERROR: lib0/1.0@user/channel: Upload recipe to 'default' failed: " \
           "Conan interactive mode disabled. [Remote: default]" in client.out


@pytest.mark.xfail(reason="Upload parallel not migrated yet")
def test_beat_character_long_upload():
    client = TestClient(default_server_user=True)
    slow_conanfile = textwrap.dedent("""
        from conans import ConanFile
        class MyPkg(ConanFile):
            exports = "*"
            def package(self):
                self.copy("*")
        """)
    client.save({"conanfile.py": slow_conanfile,
                 "hello.cpp": ""})
    client.run("create . --name=pkg --version=0.1 --user=user --channel=stable")
    client.run("remote login default admin --password=password")
    with patch("conans.util.progress_bar.TIMEOUT_BEAT_SECONDS", -1):
        with patch("conans.util.progress_bar.TIMEOUT_BEAT_CHARACTER", "%&$"):
            client.run("upload pkg/0.1@user/stable -r default")
    out = "".join(str(client.out).splitlines())
    assert "Compressing package...%&$Uploading conan_package.tgz -> pkg/0.1@user/stable" in out
    assert "%&$Uploading conan_export.tgz" in out
    assert "%&$Uploading conaninfo.txt" in out<|MERGE_RESOLUTION|>--- conflicted
+++ resolved
@@ -25,13 +25,8 @@
     client.save({"conanfile.py": GenConanfile()})
     client.run('remote login default admin -p password')
     for index in range(4):
-<<<<<<< HEAD
-        client.run('create . lib{}/1.0@user/channel'.format(index))
+        client.run('create . --name=lib{} --version=1.0 --user=user --channel=channel'.format(index))
     client.run('upload lib* --parallel -c -r default --retry-wait=0', assert_error=True)
-=======
-        client.run('create . --name=lib{} --version=1.0 --user=user --channel=channel'.format(index))
-    client.run('upload lib* --parallel -c --all -r default --retry-wait=0', assert_error=True)
->>>>>>> 63a329c6
     assert "Connection fails with lib2 and lib4 references!" in client.out
     assert "Execute upload again to retry upload the failed files" in client.out
 
