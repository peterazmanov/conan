--- conflicted
+++ resolved
@@ -370,7 +370,6 @@
         self.assertListEqual(["pkg1"], cpp_info_data["components"]["pkg2"]["requires"])
 
 
-<<<<<<< HEAD
 def test_lockfile_input_not_specified():
     client = TestClient()
     client.save({"conanfile.py": GenConanfile().with_name("foo").with_version("1.0")})
@@ -658,11 +657,12 @@
     assert pkg_cpp_info['cmp1']["sysroot"] == "/another/sysroot"
     assert pkg_cpp_info['cmp1']["properties"] == {'pkg_config_aliases': ['compo1_alias'],
                                                   'pkg_config_name': 'compo1'}
-=======
+
+
 def test_default_framework_dirs():
 
     conanfile = textwrap.dedent("""
-    from conans import ConanFile, CMake, tools
+    from conan import ConanFile
 
 
     class LibConan(ConanFile):
@@ -670,30 +670,29 @@
         version = "1.0"
 
         def package_info(self):
-            self.output.warn("FRAMEWORKS: {}".format(self.cpp_info.frameworkdirs))""")
-    client = TestClient()
-    client.save({"conanfile.py": conanfile})
-    client.run("create .")
-    assert "FRAMEWORKS: ['Frameworks']" in client.out
-
-
-def test_default_framework_dirs_with_layout():
-
-    conanfile = textwrap.dedent("""
-    from conans import ConanFile, CMake, tools
-
-
-    class LibConan(ConanFile):
-        name = "lib"
-        version = "1.0"
-
-        def layout(self):
-            pass
-
-        def package_info(self):
-            self.output.warn("FRAMEWORKS: {}".format(self.cpp_info.frameworkdirs))""")
+            self.output.warning("FRAMEWORKS: {}".format(self.cpp_info.frameworkdirs))""")
     client = TestClient()
     client.save({"conanfile.py": conanfile})
     client.run("create .")
     assert "FRAMEWORKS: []" in client.out
->>>>>>> 573e30c2
+
+
+def test_default_framework_dirs_with_layout():
+
+    conanfile = textwrap.dedent("""
+    from conan import ConanFile
+
+
+    class LibConan(ConanFile):
+        name = "lib"
+        version = "1.0"
+
+        def layout(self):
+            pass
+
+        def package_info(self):
+            self.output.warning("FRAMEWORKS: {}".format(self.cpp_info.frameworkdirs))""")
+    client = TestClient()
+    client.save({"conanfile.py": conanfile})
+    client.run("create .")
+    assert "FRAMEWORKS: []" in client.out