import os
import textwrap
from collections import OrderedDict

import pytest

from conans.model.recipe_ref import RecipeReference
from conans.test.utils.tools import NO_SETTINGS_PACKAGE_ID
from conans.test.utils.tools import TestClient, TestServer, GenConanfile
from conans.util.files import mkdir, rmdir, save


@pytest.fixture()
def client():
    c = TestClient(default_server_user=True)
    save(c.cache.settings_path, "os: [Windows, Macos, Linux, FreeBSD]\nos_build: [Windows, Macos]")
    save(c.cache.default_profile_path, "[settings]\nos=Windows")
    return c


def test_install_reference_txt(client):
    # Test to check the "conan install <path> <reference>" command argument
    client.save({"conanfile.txt": ""})
    client.run("install .")
    assert "conanfile.txt" in client.out


def test_install_reference_error(client):
    # Test to check the "conan install <path> <reference>" command argument
    client.run("install --requires=pkg/0.1@myuser/testing --user=user --channel=testing", assert_error=True)
    assert "ERROR: Can't use --name, --version, --user or --channel arguments with --requires" in client.out


def test_four_subfolder_install(client):
    # https://github.com/conan-io/conan/issues/3950
    client.save({"path/to/sub/folder/conanfile.txt": ""})
    # If this doesn't, fail, all good
    client.run(" install path/to/sub/folder")


def test_install_system_requirements(client):
    client.save({"conanfile.py": textwrap.dedent("""
        from conan import ConanFile
        class MyPkg(ConanFile):
            def system_requirements(self):
                self.output.info("Running system requirements!!")
        """)})
    client.run(" install .")
    assert "Running system requirements!!" in client.out
    client.run("export . --name=pkg --version=0.1 --user=lasote --channel=testing")
<<<<<<< HEAD
    client.run(" install --reference=pkg/0.1@lasote/testing --build='*'")
=======
    client.run(" install --requires=pkg/0.1@lasote/testing --build")
>>>>>>> 9b678d32
    assert "Running system requirements!!" in client.out
    client.run("upload * --confirm -r default")
    client.run('remove "*" -f')
    client.run(" install --requires=pkg/0.1@lasote/testing")
    assert "Running system requirements!!" in client.out


def test_install_transitive_pattern(client):
    # Make sure a simple conan install doesn't fire package_info() so self.package_folder breaks
    client.save({"conanfile.py": textwrap.dedent("""
        from conan import ConanFile
        class Pkg(ConanFile):
            options = {"shared": [True, False, "header"]}
            default_options = {"shared": False}
            def package_info(self):
                self.output.info("PKG OPTION: %s" % self.options.shared)
        """)})
    client.run("create . --name=pkg --version=0.1 --user=user --channel=testing -o shared=True")
    assert "pkg/0.1@user/testing: PKG OPTION: True" in client.out
    client.save({"conanfile.py": textwrap.dedent("""
        from conan import ConanFile
        class Pkg(ConanFile):
            requires = "pkg/0.1@user/testing"
            options = {"shared": [True, False, "header"]}
            default_options = {"shared": False}
            def package_info(self):
                self.output.info("PKG2 OPTION: %s" % self.options.shared)
        """)})

    client.run("create . --name=pkg2 --version=0.1 --user=user --channel=testing -o *:shared=True")
    assert "pkg/0.1@user/testing: PKG OPTION: True" in client.out
    assert "pkg2/0.1@user/testing: PKG2 OPTION: True" in client.out
    client.run(" install --requires=pkg2/0.1@user/testing -o *:shared=True")
    assert "pkg/0.1@user/testing: PKG OPTION: True" in client.out
    assert "pkg2/0.1@user/testing: PKG2 OPTION: True" in client.out
    # Priority of non-scoped options
    client.run("create . --name=pkg2 --version=0.1 --user=user --channel=testing -o shared=header -o *:shared=True")
    assert "pkg/0.1@user/testing: PKG OPTION: True" in client.out
    assert "pkg2/0.1@user/testing: PKG2 OPTION: header" in client.out
    client.run(" install --requires=pkg2/0.1@user/testing -o shared=header -o *:shared=True")
    assert "pkg/0.1@user/testing: PKG OPTION: True" in client.out
    assert "pkg2/0.1@user/testing: PKG2 OPTION: header" in client.out
    # Prevalence of exact named option
    client.run("create . --name=pkg2 --version=0.1 --user=user --channel=testing -o *:shared=True -o pkg2*:shared=header")
    assert "pkg/0.1@user/testing: PKG OPTION: True" in client.out
    assert "pkg2/0.1@user/testing: PKG2 OPTION: header" in client.out
<<<<<<< HEAD
    client.run(" install --reference=pkg2/0.1@user/testing -o *:shared=True -o pkg2*:shared=header")
=======
    client.run(" install --requires=pkg2/0.1@user/testing -o *:shared=True -o pkg2:shared=header")
>>>>>>> 9b678d32
    assert "pkg/0.1@user/testing: PKG OPTION: True" in client.out
    assert "pkg2/0.1@user/testing: PKG2 OPTION: header" in client.out
    # Prevalence of exact named option reverse
    client.run("create . --name=pkg2 --version=0.1 --user=user --channel=testing -o *:shared=True -o pkg/*:shared=header "
               "--build=missing")
    assert "pkg/0.1@user/testing: Calling build()" in client.out
    assert "pkg/0.1@user/testing: PKG OPTION: header" in client.out
    assert "pkg2/0.1@user/testing: PKG2 OPTION: True" in client.out
<<<<<<< HEAD
    client.run(" install --reference=pkg2/0.1@user/testing -o *:shared=True -o pkg/*:shared=header")
=======
    client.run(" install --requires=pkg2/0.1@user/testing -o *:shared=True -o pkg:shared=header")
>>>>>>> 9b678d32
    assert "pkg/0.1@user/testing: PKG OPTION: header" in client.out
    assert "pkg2/0.1@user/testing: PKG2 OPTION: True" in client.out
    # Prevalence of alphabetical pattern
    client.run("create . --name=pkg2 --version=0.1 --user=user --channel=testing -o *:shared=True -o pkg2*:shared=header")
    assert "pkg/0.1@user/testing: PKG OPTION: True" in client.out
    assert "pkg2/0.1@user/testing: PKG2 OPTION: header" in client.out
    client.run(" install --requires=pkg2/0.1@user/testing -o *:shared=True -o pkg2*:shared=header")
    assert "pkg/0.1@user/testing: PKG OPTION: True" in client.out
    assert "pkg2/0.1@user/testing: PKG2 OPTION: header" in client.out
    # Prevalence of last match, even first pattern match
    client.run("create . --name=pkg2 --version=0.1 --user=user --channel=testing -o pkg2*:shared=header -o *:shared=True")
    assert "pkg/0.1@user/testing: PKG OPTION: True" in client.out
    assert "pkg2/0.1@user/testing: PKG2 OPTION: True" in client.out
    client.run(" install --requires=pkg2/0.1@user/testing -o pkg2*:shared=header -o *:shared=True")
    assert "pkg/0.1@user/testing: PKG OPTION: True" in client.out
    assert "pkg2/0.1@user/testing: PKG2 OPTION: True" in client.out
    # Prevalence and override of alphabetical pattern
    client.run("create . --name=pkg2 --version=0.1 --user=user --channel=testing -o *:shared=True -o pkg*:shared=header")
    assert "pkg/0.1@user/testing: PKG OPTION: header" in client.out
    assert "pkg2/0.1@user/testing: PKG2 OPTION: header" in client.out
    client.run(" install --requires=pkg2/0.1@user/testing -o *:shared=True -o pkg*:shared=header")
    assert "pkg/0.1@user/testing: PKG OPTION: header" in client.out
    assert "pkg2/0.1@user/testing: PKG2 OPTION: header" in client.out


def test_install_package_folder(client):
    # Make sure a simple conan install doesn't fire package_info() so self.package_folder breaks
    client.save({"conanfile.py": textwrap.dedent("""\
        from conan import ConanFile
        import os
        class Pkg(ConanFile):
            def package_info(self):
                self.dummy_doesnt_exist_not_break
                self.output.info("Hello")
                self.env_info.PATH = os.path.join(self.package_folder, "bin")
        """)})
    client.run("install .")
    assert "Hello" not in client.out


def test_install_cwd(client):
    client.save({"conanfile.py": GenConanfile("hello", "0.1").with_setting("os")})
    client.run("export . --user=lasote --channel=stable")
    client.save({"conanfile.txt": "[requires]\nhello/0.1@lasote/stable"}, clean_first=True)

    client.run("install . --build=missing -s os_build=Windows")
    assert "hello/0.1@lasote/stable#a20db3358243e96aa07f654eaada1564 - Cache" in client.out


def test_install_with_profile(client):
    # Test for https://github.com/conan-io/conan/pull/2043
    conanfile = textwrap.dedent("""
        from conan import ConanFile
        class TestConan(ConanFile):
            settings = "os"
            def requirements(self):
                self.output.info("PKGOS=%s" % self.settings.os)
        """)

    client.save({"conanfile.py": conanfile})
    save(os.path.join(client.cache.profiles_path, "myprofile"), "[settings]\nos=Linux")
    client.run("install . -pr=myprofile --build='*'")
    assert "PKGOS=Linux" in client.out
    mkdir(os.path.join(client.current_folder, "myprofile"))
    client.run("install . -pr=myprofile")
    save(os.path.join(client.cache.profiles_path, "myotherprofile"), "[settings]\nos=FreeBSD")
    client.run("install . -pr=myotherprofile")
    assert "PKGOS=FreeBSD" in client.out
    client.save({"myotherprofile": "Some garbage without sense [garbage]"})
    client.run("install . -pr=myotherprofile")
    assert "PKGOS=FreeBSD" in client.out
    client.run("install . -pr=./myotherprofile", assert_error=True)
    assert "Error while parsing line 0" in client.out


def test_install_with_path_errors(client):
    # Install without path param not allowed
    client.run("install", assert_error=True)
    assert "ERROR: Please specify at least a path to a conanfile or a valid reference." in client.out

    # Path with wrong conanfile.txt path
    client.run("install not_real_dir/conanfile.txt", assert_error=True)
    assert "Conanfile not found" in client.out


@pytest.mark.xfail(reason="cache2.0: TODO: check this case for new cache")
def test_install_broken_reference(client):
    client.save({"conanfile.py": GenConanfile()})
    client.run("export . --name=hello --version=0.1 --user=lasote --channel=stable")
    client.run("remote add_ref hello/0.1@lasote/stable default")
    ref = RecipeReference.loads("hello/0.1@lasote/stable")
    # Because the folder is removed, the metadata is removed and the
    # origin remote is lost
    rmdir(os.path.join(client.get_latest_ref_layout(ref).base_folder()))
    client.run("install --requires=hello/0.1@lasote/stable", assert_error=True)
    assert "Unable to find 'hello/0.1@lasote/stable' in remotes" in client.out

    # If it was associated, it has to be desasociated
    client.run("remote remove_ref hello/0.1@lasote/stable")
    client.run("install --requires=hello/0.1@lasote/stable", assert_error=True)
    assert "Unable to find 'hello/0.1@lasote/stable' in remotes" in client.out


@pytest.mark.xfail(reason="cache2.0: outputs building will never be the same because the uuid "
                          "of the folders")
def test_install_argument_order(client):
    # https://github.com/conan-io/conan/issues/2520
    conanfile_boost = textwrap.dedent("""
        from conan import ConanFile
        class BoostConan(ConanFile):
            name = "boost"
            version = "0.1"
            options = {"shared": [True, False]}
            default_options = "shared=True"
        """)
    conanfile = GenConanfile().with_require("boost/0.1@conan/stable")

    client.save({"conanfile.py": conanfile,
                 "conanfile_boost.py": conanfile_boost})
    client.run("create conanfile_boost.py conan/stable")
    client.run("install . -o boost/*:shared=True --build=missing")
    output_0 = "%s" % client.out
    client.run("install . -o boost/*:shared=True --build missing")
    output_1 = "%s" % client.out
    client.run("install -o boost/*:shared=True . --build missing")
    output_2 = "%s" % client.out
    client.run("install -o boost/*:shared=True --build missing .")
    output_3 = "%s" % client.out
    assert "ERROR" not in output_3
    assert output_0 == output_1
    assert output_1 == output_2
    assert output_2 == output_3

    client.run("install -o boost/*:shared=True --build boost . --build missing")
    output_4 = "%s" % client.out
    client.run("install -o boost/*:shared=True --build missing --build boost .")
    output_5 = "%s" % client.out
    assert output_4 == output_5


def test_install_anonymous(client):
    # https://github.com/conan-io/conan/issues/4871
    client.save({"conanfile.py": GenConanfile("pkg", "0.1")})
    client.run("create . --user=lasote --channel=testing")
    client.run("upload * --confirm -r default")
    client2 = TestClient(servers=client.servers, inputs=[])
    client2.run("install --requires=pkg/0.1@lasote/testing")
    assert "pkg/0.1@lasote/testing: Package installed" in client2.out


def test_install_without_ref(client):
    client.save({"conanfile.py": GenConanfile("lib", "1.0")})
    client.run('create .')
    assert "lib/1.0: Package '{}' created".format(NO_SETTINGS_PACKAGE_ID) in client.out

    client.run('upload lib/1.0 -c -r default')
    assert "Uploading lib/1.0" in client.out

    client.run('remove "*" -f')

    # This fails, Conan thinks this is a path
    client.run('install lib/1.0', assert_error=True)
    fake_path = os.path.join(client.current_folder, "lib", "1.0")
    assert "Conanfile not found at {}".format(fake_path) in client.out

    # Try this syntax to upload too
    client.run('install --requires=lib/1.0@')
    client.run('upload lib/1.0 -c -r default')


def test_install_disabled_remote(client):
    client.save({"conanfile.py": GenConanfile()})
    client.run("create . --name=pkg --version=0.1 --user=lasote --channel=testing")
    client.run("upload * --confirm -r default")
    client.run("remote disable default")
    client.run("install --requires=pkg/0.1@lasote/testing -r default", assert_error=True)
    assert "Remote 'default' is disabled" in client.out
    client.run("remote enable default")
    client.run("install --requires=pkg/0.1@lasote/testing -r default")
    client.run("remote disable default")
    client.run("install --requires=pkg/0.1@lasote/testing --update -r default", assert_error=True)
    assert "Remote 'default' is disabled" in client.out


def test_install_skip_disabled_remote():
    client = TestClient(servers=OrderedDict({"default": TestServer(),
                                             "server2": TestServer(),
                                             "server3": TestServer()}),
                        inputs=2*["admin", "password"])
    client.save({"conanfile.py": GenConanfile()})
    client.run("create . --name=pkg --version=0.1 --user=lasote --channel=testing")
    client.run("upload * --confirm -r default")
    client.run("upload * --confirm -r server3")
    client.run("remove * -f")
    client.run("remote disable default")
    client.run("install --requires=pkg/0.1@lasote/testing", assert_error=False)
    assert "Trying with 'default'..." not in client.out


def test_install_without_update_fail(client):
    # https://github.com/conan-io/conan/issues/9183
    client.save({"conanfile.py": GenConanfile()})
    client.run("create . --name=zlib --version=1.0")
    client.run("upload * --confirm -r default")
    client.save({"conanfile.py": GenConanfile().with_requires("zlib/1.0")})
    client.run("remote disable default")
    client.run("install .")
    assert "zlib/1.0: Already installed" in client.out


def test_install_version_range_reference(client):
    # https://github.com/conan-io/conan/issues/5905
    client.save({"conanfile.py": GenConanfile()})
    client.run("create . --name=pkg --version=0.1 --user=user --channel=channel")
    client.run("install --requires=pkg/[*]@user/channel")
    assert "pkg/0.1@user/channel: Already installed!" in client.out
    client.run("install --requires=pkg/[>0]@user/channel")
    assert "pkg/0.1@user/channel: Already installed!" in client.out


def test_install_error_never(client):
    client.save({"conanfile.py": GenConanfile("hello0", "0.1")})
    client.run("create .")
    client.run("install . --build never --build missing", assert_error=True)
    assert "ERROR: --build=never not compatible with other options" in client.out
    client.run("install conanfile.py --build never --build Hello", assert_error=True)
    assert "ERROR: --build=never not compatible with other options" in client.out
    client.run("install ./conanfile.py --build never --build outdated", assert_error=True)
    assert "ERROR: --build=never not compatible with other options" in client.out


class TestCliOverride:

    def test_install_cli_override(self, client):
        client.save({"conanfile.py": GenConanfile()})
        client.run("create . --name=zlib --version=1.0")
        client.run("create . --name=zlib --version=2.0")
        client.save({"conanfile.py": GenConanfile().with_requires("zlib/1.0")})
        client.run("install . --require-override=zlib/2.0")
        assert "zlib/2.0: Already installed" in client.out

    def test_install_cli_override_in_conanfile_txt(self, client):
        client.save({"conanfile.py": GenConanfile()})
        client.run("create . --name=zlib --version=1.0")
        client.run("create . --name=zlib --version=2.0")
        client.save({"conanfile.txt": textwrap.dedent("""\
        [requires]
        zlib/1.0
        """)}, clean_first=True)
        client.run("install . --require-override=zlib/2.0")
        assert "zlib/2.0: Already installed" in client.out

    def test_install_ref_cli_override(self, client):
        client.save({"conanfile.py": GenConanfile()})
        client.run("create . --name=zlib --version=1.0")
        client.run("create . --name=zlib --version=1.1")
        client.save({"conanfile.py": GenConanfile().with_requires("zlib/1.0")})
        client.run("create . --name=pkg --version=1.0")
        client.run("install --requires=pkg/1.0@ --require-override=zlib/1.1")
        assert "zlib/1.1: Already installed" in client.out

    def test_create_cli_override(self, client):
        client.save({"conanfile.py": GenConanfile()})
        client.run("create . --name=zlib --version=1.0")
        client.run("create . --name=zlib --version=2.0")
        client.save({"conanfile.py": GenConanfile().with_requires("zlib/1.0"),
                     "test_package/conanfile.py": GenConanfile().with_test("pass")})
        client.run("create . --name=pkg --version=0.1 --require-override=zlib/2.0")
        assert "zlib/2.0: Already installed" in client.out


def test_package_folder_available_consumer():
    """
    The package folder is not available when doing a consumer conan install "."
    We don't want to provide the package folder for the "cmake install" nor the "make install",
    as a consumer you could call the build system and pass the prefix PATH manually.
    """
    client = TestClient()
    conanfile = textwrap.dedent("""
    from conan import ConanFile
    from conan.tools.cmake import cmake_layout
    class HelloConan(ConanFile):
        settings = "os", "arch", "build_type"
        def layout(self):
            cmake_layout(self)
        def generate(self):
            self.output.warning("Package folder is None? {}".format(self.package_folder is None))
            self.output.warning("Package folder: {}".format(self.package_folder))
    """)
    client.save({"conanfile.py": conanfile})

    # Installing it with "install ." with output folder
    client.run("install . -of=my_build")
    assert "WARN: Package folder is None? True" in client.out

    # Installing it with "install ." without output folder
    client.run("install .")
    assert "WARN: Package folder is None? True" in client.out


def test_install_multiple_requires_cli():
    """
    Test that it is possible to install multiple --requires=xxx --requires=yyy
    """
    c = TestClient()
    c.save({"conanfile.py": GenConanfile()})
    c.run("create . --name=pkg1 --version=0.1")
    c.run("create . --name=pkg2 --version=0.1")

    c.run("graph info --requires=pkg1/0.1 --requires=pkg2/0.1")
    assert "pkg1/0.1" in c.out
    assert "pkg2/0.1" in c.out
    c.run("install --requires=pkg1/0.1 --requires=pkg2/0.1")
    assert "pkg1/0.1" in c.out
    assert "pkg2/0.1" in c.out
    c.run("lock create --requires=pkg1/0.1 --requires=pkg2/0.1 --lockfile-out=conan.lock")
    lock = c.load("conan.lock")
    assert "pkg1/0.1" in lock
    assert "pkg2/0.1" in lock<|MERGE_RESOLUTION|>--- conflicted
+++ resolved
@@ -48,11 +48,7 @@
     client.run(" install .")
     assert "Running system requirements!!" in client.out
     client.run("export . --name=pkg --version=0.1 --user=lasote --channel=testing")
-<<<<<<< HEAD
-    client.run(" install --reference=pkg/0.1@lasote/testing --build='*'")
-=======
-    client.run(" install --requires=pkg/0.1@lasote/testing --build")
->>>>>>> 9b678d32
+    client.run(" install --requires=pkg/0.1@lasote/testing --build='*'")
     assert "Running system requirements!!" in client.out
     client.run("upload * --confirm -r default")
     client.run('remove "*" -f')
@@ -99,11 +95,7 @@
     client.run("create . --name=pkg2 --version=0.1 --user=user --channel=testing -o *:shared=True -o pkg2*:shared=header")
     assert "pkg/0.1@user/testing: PKG OPTION: True" in client.out
     assert "pkg2/0.1@user/testing: PKG2 OPTION: header" in client.out
-<<<<<<< HEAD
-    client.run(" install --reference=pkg2/0.1@user/testing -o *:shared=True -o pkg2*:shared=header")
-=======
-    client.run(" install --requires=pkg2/0.1@user/testing -o *:shared=True -o pkg2:shared=header")
->>>>>>> 9b678d32
+    client.run(" install --requires=pkg2/0.1@user/testing -o *:shared=True -o pkg2*:shared=header")
     assert "pkg/0.1@user/testing: PKG OPTION: True" in client.out
     assert "pkg2/0.1@user/testing: PKG2 OPTION: header" in client.out
     # Prevalence of exact named option reverse
@@ -112,11 +104,7 @@
     assert "pkg/0.1@user/testing: Calling build()" in client.out
     assert "pkg/0.1@user/testing: PKG OPTION: header" in client.out
     assert "pkg2/0.1@user/testing: PKG2 OPTION: True" in client.out
-<<<<<<< HEAD
-    client.run(" install --reference=pkg2/0.1@user/testing -o *:shared=True -o pkg/*:shared=header")
-=======
-    client.run(" install --requires=pkg2/0.1@user/testing -o *:shared=True -o pkg:shared=header")
->>>>>>> 9b678d32
+    client.run(" install --requires=pkg2/0.1@user/testing -o *:shared=True -o pkg/*:shared=header")
     assert "pkg/0.1@user/testing: PKG OPTION: header" in client.out
     assert "pkg2/0.1@user/testing: PKG2 OPTION: True" in client.out
     # Prevalence of alphabetical pattern
