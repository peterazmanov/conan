import os
import textwrap
import time
from time import sleep

from conans.model.recipe_ref import RecipeReference
from conans.test.utils.tools import TestClient, GenConanfile
from conans.util.files import load


def test_update_binaries():
    client = TestClient(default_server_user=True)
    conanfile = textwrap.dedent("""
        from conan import ConanFile
        from conan.tools.files import save, load
        import os, random
        class Pkg(ConanFile):
            def package(self):
                save(self, os.path.join(self.package_folder, "file.txt"), str(random.random()))

            def package_info(self):
                content = load(self, os.path.join(self.package_folder, "file.txt"))
                self.output.warning("CONTENT=>{}#".format(content))

        """)
    client.save({"conanfile.py": conanfile})
    client.run("create . --name=pkg --version=0.1 --user=lasote --channel=testing")
    client.run("upload pkg/0.1@lasote/testing -r default")

    client2 = TestClient(servers=client.servers, inputs=["admin", "password"])
    client2.run("install --requires=pkg/0.1@lasote/testing")

    def get_value_from_output(output):
        tmp = str(output).split("CONTENT=>")[1]
        return tmp.split("#")[0]

    value = get_value_from_output(client2.out)

    time.sleep(1)  # Make sure the new timestamp is later
    client.run("create . --name=pkg --version=0.1 --user=lasote --channel=testing")  # Because of random, this should be NEW prev
    client.run("upload pkg/0.1@lasote/testing -r default")

    client2.run("install --requires=pkg/0.1@lasote/testing")
    new_value = get_value_from_output(client2.out)
    assert value == new_value

    client2.run("install --requires=pkg/0.1@lasote/testing --update")
    assert "Current package revision is older than the remote one" in client2.out
    new_value = get_value_from_output(client2.out)
    assert value != new_value

    # Now check newer local modifications are not overwritten
    time.sleep(1)  # Make sure the new timestamp is later
    client.run("create . --name=pkg --version=0.1 --user=lasote --channel=testing")
    client.run("upload pkg/0.1@lasote/testing -r default")

    client2.save({"conanfile.py": conanfile})
    client2.run("create . --name=pkg --version=0.1 --user=lasote --channel=testing")
    client2.run("install --requires=pkg/0.1@lasote/testing")
    value2 = get_value_from_output(client2.out)
    client2.run("install --requires=pkg/0.1@lasote/testing --update -r default")
    assert "Current package revision is newer than the remote one" in client2.out
    new_value = get_value_from_output(client2.out)
    assert value2 == new_value


def test_update_not_date():
    client = TestClient(default_server_user=True)
    # Regression for https://github.com/conan-io/conan/issues/949
    client.save({"conanfile.py": GenConanfile("hello0", "1.0")})
    client.run("export . --user=lasote --channel=stable")
    client.save({"conanfile.py": GenConanfile("hello1", "1.0").
                with_requirement("hello0/1.0@lasote/stable")},
                clean_first=True)
    client.run("install . --build='*'")
    client.run("upload hello0/1.0@lasote/stable -r default")

    prev = client.get_latest_package_reference("hello0/1.0@lasote/stable")

    ref = RecipeReference.loads("hello0/1.0@lasote/stable")

    initial_recipe_timestamp = client.cache.get_recipe_timestamp(client.cache.get_latest_recipe_reference(ref))
    initial_package_timestamp = client.cache.get_package_timestamp(prev)

    time.sleep(1)

    # Change and rebuild package
    client.save({"conanfile.py": GenConanfile("hello0", "1.0").with_class_attribute("author = 'O'")},
                clean_first=True)
    client.run("export . --user=lasote --channel=stable")
<<<<<<< HEAD
    client.run("install --reference=hello0/1.0@lasote/stable --build='*'")
=======
    client.run("install --requires=hello0/1.0@lasote/stable --build")
>>>>>>> 9b678d32

    rebuild_recipe_timestamp = client.cache.get_recipe_timestamp(client.cache.get_latest_recipe_reference(ref))
    rebuild_package_timestamp = client.cache.get_package_timestamp(client.get_latest_package_reference(ref))

    assert rebuild_recipe_timestamp != initial_recipe_timestamp
    assert rebuild_package_timestamp != initial_package_timestamp

    # back to the consumer, try to update
    client.save({"conanfile.py": GenConanfile("hello1", "1.0").
                with_requirement("hello0/1.0@lasote/stable")}, clean_first=True)
    # First assign the preference to a remote, it has been cleared when exported locally
    client.run("install . --update")
    # *1 With revisions here is removing the package because it doesn't belong to the recipe

    client.assert_listed_require({"hello0/1.0@lasote/stable": "Newer"})

    failed_update_recipe_timestamp = client.cache.get_recipe_timestamp(client.cache.get_latest_recipe_reference(ref))
    failed_update_package_timestamp = client.cache.get_package_timestamp(client.get_latest_package_reference(ref))

    assert rebuild_recipe_timestamp == failed_update_recipe_timestamp
    assert rebuild_package_timestamp == failed_update_package_timestamp


def test_reuse():
    client = TestClient(default_server_user=True)
    conanfile = GenConanfile("hello0", "1.0")\
        .with_exports_sources("*")\
        .with_import("from conan.tools.files import copy")\
        .with_package("copy(self, '*', self.source_folder, self.package_folder)")
    client.save({"conanfile.py": conanfile,
                 "header.h": "content1"})
    client.run("export . --user=lasote --channel=stable")
<<<<<<< HEAD
    client.run("install --reference=hello0/1.0@lasote/stable --build='*'")
=======
    client.run("install --requires=hello0/1.0@lasote/stable --build")
>>>>>>> 9b678d32
    client.run("upload hello0/1.0@lasote/stable -r default")

    client2 = TestClient(servers=client.servers, inputs=["admin", "password"])
    client2.run("install --requires=hello0/1.0@lasote/stable")

    assert str(client2.out).count("Downloading conaninfo.txt") == 1

    client.save({"header.h": "//EMPTY!"})
    sleep(1)
    client.run("export . --user=lasote --channel=stable")
<<<<<<< HEAD
    client.run("install --reference=hello0/1.0@lasote/stable --build='*'")
=======
    client.run("install --requires=hello0/1.0@lasote/stable --build")
>>>>>>> 9b678d32
    client.run("upload hello0/1.0@lasote/stable -r default")

    client2.run("install --requires=hello0/1.0@lasote/stable --update")
    ref = RecipeReference.loads("hello0/1.0@lasote/stable")
    pref = client.get_latest_package_reference(ref)
    package_path = client2.get_latest_pkg_layout(pref).package()
    header = load(os.path.join(package_path, "header.h"))
    assert header == "//EMPTY!"


def test_update_binaries_failed():
    client = TestClient()
    client.save({"conanfile.py": GenConanfile()})
    client.run("create . --name=pkg --version=0.1 --user=lasote --channel=testing")
    client.run("install --requires=pkg/0.1@lasote/testing --update")
    assert "pkg/0.1@lasote/testing: WARN: Can't update, there are no remotes configured or " \
           "enabled" in client.out<|MERGE_RESOLUTION|>--- conflicted
+++ resolved
@@ -88,11 +88,7 @@
     client.save({"conanfile.py": GenConanfile("hello0", "1.0").with_class_attribute("author = 'O'")},
                 clean_first=True)
     client.run("export . --user=lasote --channel=stable")
-<<<<<<< HEAD
-    client.run("install --reference=hello0/1.0@lasote/stable --build='*'")
-=======
-    client.run("install --requires=hello0/1.0@lasote/stable --build")
->>>>>>> 9b678d32
+    client.run("install --requires=hello0/1.0@lasote/stable --build='*'")
 
     rebuild_recipe_timestamp = client.cache.get_recipe_timestamp(client.cache.get_latest_recipe_reference(ref))
     rebuild_package_timestamp = client.cache.get_package_timestamp(client.get_latest_package_reference(ref))
@@ -125,11 +121,7 @@
     client.save({"conanfile.py": conanfile,
                  "header.h": "content1"})
     client.run("export . --user=lasote --channel=stable")
-<<<<<<< HEAD
-    client.run("install --reference=hello0/1.0@lasote/stable --build='*'")
-=======
-    client.run("install --requires=hello0/1.0@lasote/stable --build")
->>>>>>> 9b678d32
+    client.run("install --requires=hello0/1.0@lasote/stable --build='*'")
     client.run("upload hello0/1.0@lasote/stable -r default")
 
     client2 = TestClient(servers=client.servers, inputs=["admin", "password"])
@@ -140,11 +132,7 @@
     client.save({"header.h": "//EMPTY!"})
     sleep(1)
     client.run("export . --user=lasote --channel=stable")
-<<<<<<< HEAD
-    client.run("install --reference=hello0/1.0@lasote/stable --build='*'")
-=======
-    client.run("install --requires=hello0/1.0@lasote/stable --build")
->>>>>>> 9b678d32
+    client.run("install --requires=hello0/1.0@lasote/stable --build='*'")
     client.run("upload hello0/1.0@lasote/stable -r default")
 
     client2.run("install --requires=hello0/1.0@lasote/stable --update")
