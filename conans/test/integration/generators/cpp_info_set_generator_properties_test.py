--- conflicted
+++ resolved
@@ -240,31 +240,4 @@
 
     old_approach_contents = get_files_contents(client, files_to_compare)
 
-<<<<<<< HEAD
-    assert new_approach_contents == old_approach_contents
-
-
-@pytest.mark.xfail(reason="This depends on GeneratorComponentsMixin, which is to be removed")
-def test_pkg_config_names(setup_client):
-    client = setup_client
-    mypkg = textwrap.dedent("""
-        import os
-        from conans import ConanFile
-        class MyPkg(ConanFile):
-            settings = "build_type"
-            name = "mypkg"
-            version = "1.0"
-            def package_info(self):
-                self.cpp_info.components["mycomponent"].libs = ["mycomponent-lib"]
-                self.cpp_info.components["mycomponent"].set_property("pkg_config_name", "mypkg-config-name")
-        """)
-
-    client.save({"mypkg.py": mypkg})
-    client.run("export mypkg.py")
-    client.run("install consumer.py --build missing")
-
-    with open(os.path.join(client.current_folder, "mypkg-config-name.pc")) as gen_file:
-        assert "mypkg-config-name" in gen_file.read()
-=======
-    assert new_approach_contents == old_approach_contents
->>>>>>> 0942b26d
+    assert new_approach_contents == old_approach_contents