--- conflicted
+++ resolved
@@ -38,13 +38,8 @@
         servers = {"default": server}
         client = TestClient(servers=servers, inputs=["admin", "password"])
         client.save({"conanfile.py": GenConanfile()})
-<<<<<<< HEAD
-        client.run("create . lib/1.0@lasote/stable")
+        client.run("create . --name=lib --version=1.0 --user=lasote --channel=stable")
         client.run("upload lib/1.0@lasote/stable -c -r default")
-=======
-        client.run("create . --name=lib --version=1.0 --user=lasote --channel=stable")
-        client.run("upload lib/1.0@lasote/stable -c --all -r default")
->>>>>>> 63a329c6
 
         class DownloadFilesBrokenRequester(TestRequester):
             def __init__(self, times_to_fail=1, *args, **kwargs):
