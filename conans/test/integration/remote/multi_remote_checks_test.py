import unittest
from collections import OrderedDict

from conans.test.utils.tools import NO_SETTINGS_PACKAGE_ID, TestClient, TestServer


class RemoteChecksTest(unittest.TestCase):

    def test_binary_defines_remote(self):
        servers = OrderedDict([("server1", TestServer()),
                               ("server2", TestServer()),
                               ("server3", TestServer())])
        client = TestClient(servers=servers, inputs=3*["admin", "password"])
        conanfile = """from conan import ConanFile
class Pkg(ConanFile):
    pass"""
        client.save({"conanfile.py": conanfile})
        client.run("create . --name=pkg --version=0.1 --user=lasote --channel=testing")
        client.run("upload pkg* -r=server1 --confirm")
        client.run("upload pkg* -r=server2 --confirm")

        # It takes the default remote
        client.run("remove * -f")

        # Exported recipe gets binary from default remote
        client.run("export . --name=pkg --version=0.1 --user=lasote --channel=testing")
        client.run("install --requires=pkg/0.1@lasote/testing")
        client.assert_listed_binary(
            {"pkg/0.1@lasote/testing": (NO_SETTINGS_PACKAGE_ID, "Download (server1)")})
        self.assertIn("pkg/0.1@lasote/testing: Retrieving package "
                      "%s from remote 'server1'" % NO_SETTINGS_PACKAGE_ID, client.out)

        # Explicit remote also defines the remote
        client.run("remove * -f")
        client.run("export . --name=pkg --version=0.1 --user=lasote --channel=testing")
        client.run("install --requires=pkg/0.1@lasote/testing -r=server2")
        client.assert_listed_binary(
            {"pkg/0.1@lasote/testing": (NO_SETTINGS_PACKAGE_ID, "Download (server2)")})
        self.assertIn("pkg/0.1@lasote/testing: Retrieving package "
                      "%s from remote 'server2'" % NO_SETTINGS_PACKAGE_ID, client.out)

        # Ordered search of binary works
        client.run("remove * -f")
        client.run("remove * -f -r=server1")
        client.run("export . --name=pkg --version=0.1 --user=lasote --channel=testing")
        client.run("install --requires=pkg/0.1@lasote/testing")
        client.assert_listed_binary(
            {"pkg/0.1@lasote/testing": (NO_SETTINGS_PACKAGE_ID, "Download (server2)")})
        self.assertIn("pkg/0.1@lasote/testing: Retrieving package "
                      "%s from remote 'server2'" % NO_SETTINGS_PACKAGE_ID, client.out)

        # Download recipe and binary from the remote2 by iterating
        client.run("remove * -f")
        client.run("remove * -f -r=server1")
        client.run("install --requires=pkg/0.1@lasote/testing")
        client.assert_listed_binary(
            {"pkg/0.1@lasote/testing": (NO_SETTINGS_PACKAGE_ID, "Download (server2)")})
        self.assertIn("pkg/0.1@lasote/testing: Retrieving package "
                      "%s from remote 'server2'" % NO_SETTINGS_PACKAGE_ID, client.out)

    def test_binaries_from_different_remotes(self):
        servers = OrderedDict()
        servers["server1"] = TestServer()
        servers["server2"] = TestServer()
        client = TestClient(servers=servers, inputs=2*["admin", "password"])
        conanfile = """from conan import ConanFile
class Pkg(ConanFile):
    options = {"opt": [1, 2, 3]}
"""
        client.save({"conanfile.py": conanfile})
        client.run("create . --name=pkg --version=0.1 --user=lasote --channel=testing -o pkg/*:opt=1")
        client.run("upload pkg* -r=server1 --confirm")
        client.run("remove * -p -f")
        client.run("create . --name=pkg --version=0.1 --user=lasote --channel=testing -o pkg/*:opt=2")
        package_id2 = client.created_package_id("pkg/0.1@lasote/testing")
        client.run("upload pkg* -r=server2 --confirm")
        client.run("remove * -p -f")

        # recipe is cached, takes binary from server2
<<<<<<< HEAD
        client.run("install --reference=pkg/0.1@lasote/testing -o pkg/*:opt=2 -r=server2")
=======
        client.run("install --requires=pkg/0.1@lasote/testing -o pkg:opt=2 -r=server2")
>>>>>>> 9b678d32
        client.assert_listed_binary({"pkg/0.1@lasote/testing": (package_id2, "Download (server2)")})
        self.assertIn(f"pkg/0.1@lasote/testing: Retrieving package {package_id2} "
                      "from remote 'server2'", client.out)

        # Nothing to update
<<<<<<< HEAD
        client.run("install --reference=pkg/0.1@lasote/testing -o pkg/*:opt=2 -r=server2 -u")
        client.assert_listed_binary({"pkg/0.1@lasote/testing": (package_id2, "Cache")})

        # Build missing
        client.run("install --reference=pkg/0.1@lasote/testing -o pkg/*:opt=3 -r=server2", assert_error=True)
        self.assertIn("ERROR: Missing prebuilt package for 'pkg/0.1@lasote/testing'", client.out)

        client.run("install --reference=pkg/0.1@lasote/testing -o pkg/*:opt=3", assert_error=True)
=======
        client.run("install --requires=pkg/0.1@lasote/testing -o pkg:opt=2 -r=server2 -u")
        client.assert_listed_binary({"pkg/0.1@lasote/testing": (package_id2, "Cache")})

        # Build missing
        client.run("install --requires=pkg/0.1@lasote/testing -o pkg:opt=3 -r=server2", assert_error=True)
        self.assertIn("ERROR: Missing prebuilt package for 'pkg/0.1@lasote/testing'", client.out)

        client.run("install --requires=pkg/0.1@lasote/testing -o pkg:opt=3", assert_error=True)
>>>>>>> 9b678d32
        self.assertIn("ERROR: Missing prebuilt package for 'pkg/0.1@lasote/testing'", client.out)<|MERGE_RESOLUTION|>--- conflicted
+++ resolved
@@ -77,33 +77,18 @@
         client.run("remove * -p -f")
 
         # recipe is cached, takes binary from server2
-<<<<<<< HEAD
-        client.run("install --reference=pkg/0.1@lasote/testing -o pkg/*:opt=2 -r=server2")
-=======
-        client.run("install --requires=pkg/0.1@lasote/testing -o pkg:opt=2 -r=server2")
->>>>>>> 9b678d32
+        client.run("install --requires=pkg/0.1@lasote/testing -o pkg/*:opt=2 -r=server2")
         client.assert_listed_binary({"pkg/0.1@lasote/testing": (package_id2, "Download (server2)")})
         self.assertIn(f"pkg/0.1@lasote/testing: Retrieving package {package_id2} "
                       "from remote 'server2'", client.out)
 
         # Nothing to update
-<<<<<<< HEAD
-        client.run("install --reference=pkg/0.1@lasote/testing -o pkg/*:opt=2 -r=server2 -u")
+        client.run("install --requires=pkg/0.1@lasote/testing -o pkg/*:opt=2 -r=server2 -u")
         client.assert_listed_binary({"pkg/0.1@lasote/testing": (package_id2, "Cache")})
 
         # Build missing
-        client.run("install --reference=pkg/0.1@lasote/testing -o pkg/*:opt=3 -r=server2", assert_error=True)
+        client.run("install --requires=pkg/0.1@lasote/testing -o pkg/*:opt=3 -r=server2", assert_error=True)
         self.assertIn("ERROR: Missing prebuilt package for 'pkg/0.1@lasote/testing'", client.out)
 
-        client.run("install --reference=pkg/0.1@lasote/testing -o pkg/*:opt=3", assert_error=True)
-=======
-        client.run("install --requires=pkg/0.1@lasote/testing -o pkg:opt=2 -r=server2 -u")
-        client.assert_listed_binary({"pkg/0.1@lasote/testing": (package_id2, "Cache")})
-
-        # Build missing
-        client.run("install --requires=pkg/0.1@lasote/testing -o pkg:opt=3 -r=server2", assert_error=True)
-        self.assertIn("ERROR: Missing prebuilt package for 'pkg/0.1@lasote/testing'", client.out)
-
-        client.run("install --requires=pkg/0.1@lasote/testing -o pkg:opt=3", assert_error=True)
->>>>>>> 9b678d32
+        client.run("install --requires=pkg/0.1@lasote/testing -o pkg/*:opt=3", assert_error=True)
         self.assertIn("ERROR: Missing prebuilt package for 'pkg/0.1@lasote/testing'", client.out)