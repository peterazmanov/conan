--- conflicted
+++ resolved
@@ -17,13 +17,8 @@
     pass
 '''
         client.save({CONANFILE: conanfile})
-<<<<<<< HEAD
-        client.run("create . pkg/0.1@lasote/stable")
+        client.run("create . --name=pkg --version=0.1 --user=lasote --channel=stable")
         client.run("upload '*' -c -r default")
-=======
-        client.run("create . --name=pkg --version=0.1 --user=lasote --channel=stable")
-        client.run("upload '*' -c --all -r default")
->>>>>>> 63a329c6
         self.assertEqual(str(client.out).count("seconds to retry..."), 0)
 
     def test_recipe_download_retry(self):
@@ -31,13 +26,8 @@
         client = TestClient(servers={"default": test_server}, inputs=["admin", "password"])
 
         client.save({CONANFILE: GenConanfile()})
-<<<<<<< HEAD
-        client.run("create . pkg/0.1@lasote/stable")
+        client.run("create . --name=pkg --version=0.1 --user=lasote --channel=stable")
         client.run("upload '*' -c -r default")
-=======
-        client.run("create . --name=pkg --version=0.1 --user=lasote --channel=stable")
-        client.run("upload '*' -c --all -r default")
->>>>>>> 63a329c6
 
         class Response(object):
             ok = None
