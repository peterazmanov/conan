--- conflicted
+++ resolved
@@ -116,12 +116,7 @@
         ENV_VAR =   a value
         '''
         save(clang_profile_path, profile)
-<<<<<<< HEAD
-        self.client.run("install Hello0/0.1@lasote/stable --build missing -pr clang",
-                        ignore_error=True)
-=======
         self.client.run("install Hello0/0.1@lasote/stable --build missing -pr clang")
->>>>>>> 024962f4
         self._assert_env_variable_printed("ENV_VAR", "a value")
 
         profile = '''
