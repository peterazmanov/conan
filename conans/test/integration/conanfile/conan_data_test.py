import os
import sys
import textwrap
import unittest

import pytest
import yaml
from bottle import static_file

from conans.model.recipe_ref import RecipeReference
from conans.test.utils.test_files import tgz_with_contents
from conans.test.utils.tools import TestClient, StoppableThreadBottle
from conans.util.files import md5sum, sha1sum, sha256sum, load


class ConanDataTest(unittest.TestCase):

    def test_conan_exports_kept(self):
        client = TestClient()
        conanfile = textwrap.dedent("""
            from conan import ConanFile
            class Lib(ConanFile):
                exports = "myfile.txt"
            """)
        conandata = textwrap.dedent("""
            foo:
              bar: "as"
            """)
        client.save({"conanfile.py": conanfile,
                     "myfile.txt": "bar",
                     "conandata.yml": conandata})
        ref = RecipeReference.loads("lib/0.1@user/testing")
        client.run(f"export . --name={ref.name} --version={ref.version} --user={ref.user} --channel={ref.channel}")
        export_folder = client.get_latest_ref_layout(ref).export()
        exported_data = os.path.join(export_folder, "conandata.yml")
        data = yaml.safe_load(load(exported_data))
        self.assertEqual(data, {"foo": {"bar": "as"}})
        self.assertTrue(os.path.exists(os.path.join(export_folder, "myfile.txt")))

    def test_conan_data_everywhere(self):
        client = TestClient()
        conanfile = """from conan import ConanFile

class Lib(ConanFile):

    def _assert_data(self):
        assert(self.conan_data["sources"]["all"]["url"] == "the url")
        assert(self.conan_data["sources"]["all"]["other"] == "field")
        self.output.info("My URL: {}".format(self.conan_data["sources"]["all"]["url"]))

    def configure(self):
        self._assert_data()

    def config_options(self):
        self._assert_data()

    def source(self):
        self._assert_data()

    def build(self):
        self._assert_data()

    def package(self):
        self._assert_data()

    def package_info(self):
        self._assert_data()
"""
        client.save({"conanfile.py": conanfile,
                     "conandata.yml": """
sources:
  all:
    url: "the url"
    other: "field"
"""})
        ref = RecipeReference.loads("lib/0.1@user/testing")
        client.run(f"create . --name={ref.name} --version={ref.version} --user={ref.user} --channel={ref.channel}")
        self.assertIn("File 'conandata.yml' found. Exporting it...", client.out)
        self.assertIn("My URL:", client.out)
        export_folder = client.get_latest_ref_layout(ref).export()
        self.assertTrue(os.path.exists(os.path.join(export_folder, "conandata.yml")))

        # Transitive loaded?
        client.save({"conanfile.txt": "[requires]\n{}".format(ref)}, clean_first=True)
        client.run("install . ")
        self.assertIn("My URL:", client.out)
        client.run("install . --build")
        self.assertIn("My URL:", client.out)

    @pytest.mark.slow
    @pytest.mark.local_bottle
    def test_conan_data_as_source_newtools(self):
        tgz_path = tgz_with_contents({"foo.txt": "foo"})
        if sys.version_info.major == 3 and sys.version_info.minor >= 9:
            # Python 3.9 changed the tar algorithm. Conan tgz will have different checksums
            # https://github.com/conan-io/conan/issues/8020
            md5_value = "7ebdc5ed79b7b72f3a6010da3671ae05"
            sha1_value = "862c1b58de1dfadaad3206b453b4de731c1751af"
            sha256_value = "25200fc2bd7f430358cd7a7c5ce4a84396e8ec68a1e9d8880994b1236f214972"
        else:
            md5_value = "2ef49b5a102db1abb775eaf1922d5662"
            sha1_value = "18dbea2d9a97bb9e9948604a41976bba5b5940bf"
            sha256_value = "9619013c1f7b83cca4bf3f336f8b4525a23d5463e0768599fe5339e02dd0a338"
        self.assertEqual(md5_value, md5sum(tgz_path))
        self.assertEqual(sha1_value, sha1sum(tgz_path))
        self.assertEqual(sha256_value, sha256sum(tgz_path))

        # Instance stoppable thread server and add endpoints
        thread = StoppableThreadBottle()

        @thread.server.get("/myfile.tar.gz")
        def get_file():
            return static_file(os.path.basename(tgz_path), root=os.path.dirname(tgz_path),
                               mimetype="")

        thread.run_server()

        client = TestClient()
        conanfile = textwrap.dedent("""
                from conan import ConanFile
                from conan.tools.files import get

                class Lib(ConanFile):
                    def source(self):
                        data = self.conan_data["sources"]["all"]
                        get(self, **data)
                        self.output.info("OK!")
                """)
        conandata = textwrap.dedent("""
                sources:
                  all:
                    url: "http://localhost:{}/myfile.tar.gz"
                    md5: "{}"
                    sha1: "{}"
                    sha256: "{}"
                """)
        client.save({"conanfile.py": conanfile,
                     "conandata.yml": conandata.format(thread.port, md5_value, sha1_value,
                                                       sha256_value)})
        ref = RecipeReference.loads("lib/0.1@user/testing")
        client.run(f"create . --name={ref.name} --version={ref.version} --user={ref.user} --channel={ref.channel}")
        self.assertIn("OK!", client.out)

        latest_rrev = client.cache.get_latest_recipe_reference(ref)
        ref_layout = client.cache.ref_layout(latest_rrev)
        source_folder = ref_layout.source()
        downloaded_file = os.path.join(source_folder, "foo.txt")
        self.assertEqual("foo", load(downloaded_file))

    def test_invalid_yml(self):
        client = TestClient()
        conanfile = """from conan import ConanFile

class Lib(ConanFile):
    pass
"""
        client.save({"conanfile.py": conanfile,
                     "conandata.yml": ">>>> ::"})
        ref = RecipeReference.loads("lib/0.1@user/testing")
        client.run(f"create . --name={ref.name} --version={ref.version} --user={ref.user} --channel={ref.channel}", assert_error=True)
        self.assertIn("ERROR: Error loading conanfile at", client.out)
        self.assertIn(": Invalid yml format at conandata.yml: while scanning a block scalar",
                      client.out)

    def test_conan_data_development_flow(self):
        client = TestClient()
        conanfile = textwrap.dedent("""
            from conan import ConanFile

            class Lib(ConanFile):
                def layout(self):
                    self.folders.build = "tmp/build"

                def _assert_data(self):
                    assert(self.conan_data["sources"]["all"]["url"] == "this url")
                    assert(self.conan_data["sources"]["all"]["other"] == "field")
                    self.output.info("My URL: {}".format(self.conan_data["sources"]["all"]["url"]))

                def source(self):
                    self._assert_data()

                def build(self):
                    self._assert_data()

                def package(self):
                    self._assert_data()
            """)
        conandata = textwrap.dedent("""
            sources:
              all:
                url: "this url"
                other: "field"
        """)
        client.save({"conanfile.py": conanfile,
                     "conandata.yml": conandata})
        client.run("source . -sf tmp/source")
        self.assertIn("My URL: this url", client.out)
        client.run("build . -sf tmp/source -of=tmp/build")
        self.assertIn("My URL: this url", client.out)
<<<<<<< HEAD
        client.run("export-pkg . --name=name --version=version")
        self.assertIn("My URL: this url", client.out)
=======
        client.run("export-pkg . name/version@ -sf tmp/source -if tmp/install -bf tmp/build")
        self.assertIn("My URL: this url", client.out)


def test_conandata_update():
    """ test the update_conandata() helper
    """
    c = TestClient()
    conanfile = textwrap.dedent("""
        from conan import ConanFile
        from conan.tools.files import update_conandata
        class Pkg(ConanFile):
            name = "pkg"
            version = "0.1"
            def export(self):
                update_conandata(self, {"sources": {"0.1": {"commit": 123, "type": "git"},
                                                    "0.2": {"url": "new"}
                                                   }
                                       })

            def source(self):
                data = self.conan_data["sources"]
                self.output.info("0.1-commit: {}!!".format(data["0.1"]["commit"]))
                self.output.info("0.1-type: {}!!".format(data["0.1"]["type"]))
                self.output.info("0.1-url: {}!!".format(data["0.1"]["url"]))
                self.output.info("0.2-url: {}!!".format(data["0.2"]["url"]))
        """)
    conandata = textwrap.dedent("""\
        sources:
            "0.1":
                url: myurl
                commit: 234
        """)
    c.save({"conanfile.py": conanfile,
            "conandata.yml": conandata})
    c.run("create .")
    assert "pkg/0.1: 0.1-commit: 123!!" in c.out
    assert "pkg/0.1: 0.1-type: git!!" in c.out
    assert "pkg/0.1: 0.1-url: myurl!!" in c.out
    assert "pkg/0.1: 0.2-url: new!!" in c.out


def test_conandata_update_error():
    """ test the update_conandata() helper fails if used outside export()
    """
    c = TestClient()
    conanfile = textwrap.dedent("""
        from conan import ConanFile
        from conan.tools.files import update_conandata
        class Pkg(ConanFile):
            name = "pkg"
            version = "0.1"
            def source(self):
                update_conandata(self, {})
                                       """)
    c.save({"conanfile.py": conanfile})
    c.run("create .", assert_error=True)
    assert "The 'update_conandata()' can only be used in the 'export()' method" in c.out
>>>>>>> a0f7e9c1
<|MERGE_RESOLUTION|>--- conflicted
+++ resolved
@@ -197,11 +197,7 @@
         self.assertIn("My URL: this url", client.out)
         client.run("build . -sf tmp/source -of=tmp/build")
         self.assertIn("My URL: this url", client.out)
-<<<<<<< HEAD
         client.run("export-pkg . --name=name --version=version")
-        self.assertIn("My URL: this url", client.out)
-=======
-        client.run("export-pkg . name/version@ -sf tmp/source -if tmp/install -bf tmp/build")
         self.assertIn("My URL: this url", client.out)
 
 
@@ -258,5 +254,4 @@
                                        """)
     c.save({"conanfile.py": conanfile})
     c.run("create .", assert_error=True)
-    assert "The 'update_conandata()' can only be used in the 'export()' method" in c.out
->>>>>>> a0f7e9c1
+    assert "The 'update_conandata()' can only be used in the 'export()' method" in c.out