import textwrap
import unittest

from conans.test.utils.tools import TestClient


class ConanfileErrorsTest(unittest.TestCase):

    def test_copy_error(self):
        client = TestClient()
        conanfile = textwrap.dedent('''
            from conan import ConanFile

            class HelloConan(ConanFile):
                name = "hello"
                version = "0.1"
                exports = "*"
                def package(self):
                    self.copy2("*.h", dst="include", src=["include","platform"])
            ''')
        files = {"conanfile.py": conanfile, "test.txt": "Hello world"}
        client.save(files)
        client.run("export . --user=lasote --channel=stable")
<<<<<<< HEAD
        client.run("install --reference=hello/0.1@lasote/stable --build='*'", assert_error=True)
=======
        client.run("install --requires=hello/0.1@lasote/stable --build", assert_error=True)
>>>>>>> 9b678d32
        self.assertIn("hello/0.1@lasote/stable: Error in package() method, line 9", client.out)
        self.assertIn('self.copy2("*.h", dst="include", src=["include","platform"]', client.out)
        self.assertIn("'HelloConan' object has no attribute 'copy2'", client.out)

    def test_copy_error2(self):
        client = TestClient()
        conanfile = textwrap.dedent('''
            from conan import ConanFile

            class HelloConan(ConanFile):
                name = "hello"
                version = "0.1"
                exports = "*"
                def package(self):
                    self.copy("*.h", dst="include", src=["include","platform"])
            ''')
        files = {"conanfile.py": conanfile, "test.txt": "Hello world"}
        client.save(files)
        client.run("export . --user=lasote --channel=stable")
<<<<<<< HEAD
        client.run("install --reference=hello/0.1@lasote/stable --build='*'", assert_error=True)
=======
        client.run("install --requires=hello/0.1@lasote/stable --build", assert_error=True)
>>>>>>> 9b678d32
        self.assertIn("hello/0.1@lasote/stable: Error in package() method, line 9", client.out)
        self.assertIn('self.copy("*.h", dst="include", src=["include","platform"]', client.out)
        # It results that the error is different in different Python2/3 and OSs
        # self.assertIn("'list' object has no attribute 'replace'", client.out)

    def test_package_info_error(self):
        client = TestClient()
        conanfile = textwrap.dedent('''
            from conan import ConanFile

            class HelloConan(ConanFile):
                name = "hello"
                version = "0.1"
                exports = "*"
                def package_info(self):
                    self.copy2()
            ''')
        files = {"conanfile.py": conanfile, "test.txt": "Hello world"}
        client.save(files)
        client.run("export . --user=lasote --channel=stable")
<<<<<<< HEAD
        client.run("install --reference=hello/0.1@lasote/stable --build='*'", assert_error=True)
=======
        client.run("install --requires=hello/0.1@lasote/stable --build", assert_error=True)
>>>>>>> 9b678d32
        self.assertIn("hello/0.1@lasote/stable: Error in package_info() method, line 9", client.out)
        self.assertIn('self.copy2()', client.out)
        self.assertIn("'HelloConan' object has no attribute 'copy2'", client.out)

    def test_config_error(self):
        client = TestClient()
        conanfile = textwrap.dedent('''
            from conan import ConanFile

            class HelloConan(ConanFile):
                name = "hello"
                version = "0.1"
                exports = "*"
                def configure(self):
                    self.copy2()
            ''')
        files = {"conanfile.py": conanfile, "test.txt": "Hello world"}
        client.save(files)
        client.run("export . --user=lasote --channel=stable")
<<<<<<< HEAD
        client.run("install --reference=hello/0.1@lasote/stable --build='*'", assert_error=True)
=======
        client.run("install --requires=hello/0.1@lasote/stable --build", assert_error=True)
>>>>>>> 9b678d32

        self.assertIn("ERROR: hello/0.1@lasote/stable: Error in configure() method, line 9",
                      client.out)
        self.assertIn("self.copy2()", client.out)
        self.assertIn("AttributeError: 'HelloConan' object has no attribute 'copy2'""", client.out)

    def test_source_error(self):
        client = TestClient()
        conanfile = textwrap.dedent('''
            from conan import ConanFile

            class HelloConan(ConanFile):
                name = "hello"
                version = "0.1"
                exports = "*"
                def source(self):
                    self.copy2()
            ''')
        files = {"conanfile.py": conanfile, "test.txt": "Hello world"}
        client.save(files)
        client.run("export . --user=lasote --channel=stable")
<<<<<<< HEAD
        client.run("install --reference=hello/0.1@lasote/stable --build='*'", assert_error=True)
=======
        client.run("install --requires=hello/0.1@lasote/stable --build", assert_error=True)
>>>>>>> 9b678d32
        self.assertIn("hello/0.1@lasote/stable: Error in source() method, line 9", client.out)
        self.assertIn('self.copy2()', client.out)
        self.assertIn("'HelloConan' object has no attribute 'copy2'", client.out)

    def test_duplicate_requires(self):
        client = TestClient()
        conanfile = textwrap.dedent('''
            [requires]
            foo/0.1@user/testing
            foo/0.2@user/testing
            ''')
        files = {"conanfile.txt": conanfile}
        client.save(files)
        client.run("install . --build='*'", assert_error=True)
        self.assertIn("ERROR: Duplicated requirement", client.out)

    def test_duplicate_requires_py(self):
        client = TestClient()
        conanfile = textwrap.dedent('''
            from conan import ConanFile

            class HelloConan(ConanFile):
                name = "hello"
                version = "0.1"
                requires = "foo/0.1@user/testing", "foo/0.2@user/testing"
            ''')
        files = {"conanfile.py": conanfile}
        client.save(files)
        client.run("export .", assert_error=True)
        self.assertIn("Duplicated requirement", client.out)


def test_notduplicate_requires_py():
    client = TestClient()
    conanfile = textwrap.dedent('''
        from conan import ConanFile

        class HelloConan(ConanFile):
            name = "hello"
            version = "0.1"
            requires = "foo/0.1@user/testing"
            build_requires = "foo/0.2@user/testing"
        ''')
    files = {"conanfile.py": conanfile}
    client.save(files)
    client.run("export .")
    assert "hello/0.1: Exported" in client.out<|MERGE_RESOLUTION|>--- conflicted
+++ resolved
@@ -21,11 +21,7 @@
         files = {"conanfile.py": conanfile, "test.txt": "Hello world"}
         client.save(files)
         client.run("export . --user=lasote --channel=stable")
-<<<<<<< HEAD
-        client.run("install --reference=hello/0.1@lasote/stable --build='*'", assert_error=True)
-=======
-        client.run("install --requires=hello/0.1@lasote/stable --build", assert_error=True)
->>>>>>> 9b678d32
+        client.run("install --requires=hello/0.1@lasote/stable --build='*'", assert_error=True)
         self.assertIn("hello/0.1@lasote/stable: Error in package() method, line 9", client.out)
         self.assertIn('self.copy2("*.h", dst="include", src=["include","platform"]', client.out)
         self.assertIn("'HelloConan' object has no attribute 'copy2'", client.out)
@@ -45,11 +41,7 @@
         files = {"conanfile.py": conanfile, "test.txt": "Hello world"}
         client.save(files)
         client.run("export . --user=lasote --channel=stable")
-<<<<<<< HEAD
-        client.run("install --reference=hello/0.1@lasote/stable --build='*'", assert_error=True)
-=======
-        client.run("install --requires=hello/0.1@lasote/stable --build", assert_error=True)
->>>>>>> 9b678d32
+        client.run("install --requires=hello/0.1@lasote/stable --build='*'", assert_error=True)
         self.assertIn("hello/0.1@lasote/stable: Error in package() method, line 9", client.out)
         self.assertIn('self.copy("*.h", dst="include", src=["include","platform"]', client.out)
         # It results that the error is different in different Python2/3 and OSs
@@ -70,11 +62,7 @@
         files = {"conanfile.py": conanfile, "test.txt": "Hello world"}
         client.save(files)
         client.run("export . --user=lasote --channel=stable")
-<<<<<<< HEAD
-        client.run("install --reference=hello/0.1@lasote/stable --build='*'", assert_error=True)
-=======
-        client.run("install --requires=hello/0.1@lasote/stable --build", assert_error=True)
->>>>>>> 9b678d32
+        client.run("install --requires=hello/0.1@lasote/stable --build='*'", assert_error=True)
         self.assertIn("hello/0.1@lasote/stable: Error in package_info() method, line 9", client.out)
         self.assertIn('self.copy2()', client.out)
         self.assertIn("'HelloConan' object has no attribute 'copy2'", client.out)
@@ -94,11 +82,7 @@
         files = {"conanfile.py": conanfile, "test.txt": "Hello world"}
         client.save(files)
         client.run("export . --user=lasote --channel=stable")
-<<<<<<< HEAD
-        client.run("install --reference=hello/0.1@lasote/stable --build='*'", assert_error=True)
-=======
-        client.run("install --requires=hello/0.1@lasote/stable --build", assert_error=True)
->>>>>>> 9b678d32
+        client.run("install --requires=hello/0.1@lasote/stable --build='*'", assert_error=True)
 
         self.assertIn("ERROR: hello/0.1@lasote/stable: Error in configure() method, line 9",
                       client.out)
@@ -120,11 +104,7 @@
         files = {"conanfile.py": conanfile, "test.txt": "Hello world"}
         client.save(files)
         client.run("export . --user=lasote --channel=stable")
-<<<<<<< HEAD
-        client.run("install --reference=hello/0.1@lasote/stable --build='*'", assert_error=True)
-=======
-        client.run("install --requires=hello/0.1@lasote/stable --build", assert_error=True)
->>>>>>> 9b678d32
+        client.run("install --requires=hello/0.1@lasote/stable --build='*'", assert_error=True)
         self.assertIn("hello/0.1@lasote/stable: Error in source() method, line 9", client.out)
         self.assertIn('self.copy2()', client.out)
         self.assertIn("'HelloConan' object has no attribute 'copy2'", client.out)
