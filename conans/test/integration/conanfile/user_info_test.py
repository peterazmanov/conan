import os
import textwrap
import unittest

from conans.paths import CONANFILE
from conans.test.utils.tools import TestClient


class UserInfoTest(unittest.TestCase):

    def test_user_info_propagation(self):
        client = TestClient()

        def export_lib(name, requires, infolines):
            base = textwrap.dedent("""
                from conan import ConanFile

                class MyConanfile(ConanFile):
                    name = "%s"
                    version = "0.1"
                    requires = %s

                    def package_info(self):
                        %s
                    """)
            requires = "'{}'".format(requires) if requires else "None"
            client.save({CONANFILE: base % (name, requires, infolines)}, clean_first=True)
            client.run("export . --user=lasote --channel=stable")

        export_lib("lib_a", "", "self.user_info.VAR1=2")
        export_lib("lib_b", "lib_a/0.1@lasote/stable", "self.user_info.VAR1=2\n        "
                                                       "self.user_info.VAR2=3")
        export_lib("lib_c", "lib_b/0.1@lasote/stable", "self.user_info.VAR1=2")
        export_lib("lib_d", "lib_c/0.1@lasote/stable", "self.user_info.var1=2")

        reuse = textwrap.dedent("""
            from conan import ConanFile

            class MyConanfile(ConanFile):
                requires = "lib_d/0.1@lasote/stable"

                def build(self):
                    assert self.dependencies["lib_a"].user_info.VAR1=="2"
                    assert self.dependencies["lib_b"].user_info.VAR1=="2"
                    assert self.dependencies["lib_b"].user_info.VAR2=="3"
                    assert self.dependencies["lib_c"].user_info.VAR1=="2"
                    assert self.dependencies["lib_c"].user_info.VAR1=="2"
                """)
        client.save({CONANFILE: reuse}, clean_first=True)
        client.run("export . --name=reuse --version=0.1 --user=lasote --channel=stable")
<<<<<<< HEAD
        client.run('install --reference=reuse/0.1@lasote/stable --build=*')
=======
        client.run('install --requires=reuse/0.1@lasote/stable --build')
>>>>>>> 9b678d32
        # Now try local command with a consumer
        client.run('install . --build=*')
        client.run("build .")<|MERGE_RESOLUTION|>--- conflicted
+++ resolved
@@ -48,11 +48,7 @@
                 """)
         client.save({CONANFILE: reuse}, clean_first=True)
         client.run("export . --name=reuse --version=0.1 --user=lasote --channel=stable")
-<<<<<<< HEAD
-        client.run('install --reference=reuse/0.1@lasote/stable --build=*')
-=======
-        client.run('install --requires=reuse/0.1@lasote/stable --build')
->>>>>>> 9b678d32
+        client.run('install --requires=reuse/0.1@lasote/stable --build=*')
         # Now try local command with a consumer
         client.run('install . --build=*')
         client.run("build .")