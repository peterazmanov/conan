--- conflicted
+++ resolved
@@ -35,11 +35,7 @@
         client.save({"conanfile.py": conanfile,
                      "file.h": "myfile.h contents"})
         client.run("export . --user=lasote --channel=testing")
-<<<<<<< HEAD
-        client.run("install --reference=pkg/0.1@lasote/testing --build='*'")
-=======
-        client.run("install --requires=pkg/0.1@lasote/testing --build")
->>>>>>> 9b678d32
+        client.run("install --requires=pkg/0.1@lasote/testing --build='*'")
         self.assertIn("Source files: myfile.h contents", client.out)
         ref = RecipeReference.loads("pkg/0.1@lasote/testing")
 
