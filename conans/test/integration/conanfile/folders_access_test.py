--- conflicted
+++ resolved
@@ -163,11 +163,7 @@
         self.assertIn("INIT: MYFILE!", client.out)
         self.assertIn("SET_NAME: MYFILE!", client.out)
         client.save({}, clean_first=True)
-<<<<<<< HEAD
-        client.run("install --reference=pkg/0.1@user/testing --build='*'")
-=======
-        client.run("install --requires=pkg/0.1@user/testing --build")
->>>>>>> 9b678d32
+        client.run("install --requires=pkg/0.1@user/testing --build='*'")
         self.assertIn("pkg/0.1@user/testing: INIT: MYFILE!", client.out)
         self.assertNotIn("SET_NAME", client.out)
         self.assertIn("pkg/0.1@user/testing: CONFIGURE: MYFILE!", client.out)
