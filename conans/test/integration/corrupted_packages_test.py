import os
import unittest

import pytest

from conans.model.package_ref import PkgReference
from conans.model.recipe_ref import RecipeReference
from conans.test.utils.tools import TestClient, TestServer, NO_SETTINGS_PACKAGE_ID, GenConanfile


class CorruptedPackagesTest(unittest.TestCase):
    """
    Simulate a connection failure or file corruption in the server with missing files for a
    package and make sure the search, install are possible. Check re-upload is always possible
    even if the package in the server is not accessible
    """

    def setUp(self):
        self.server = TestServer([("*/*@*/*", "*")], [("*/*@*/*", "*")])
        self.client = TestClient(servers={"default": self.server}, inputs=["admin", "password"])
        self.client.save({"conanfile.py": GenConanfile()})
<<<<<<< HEAD
        self.client.run("create . pkg/0.1@user/testing")
        self.client.run("upload * --confirm -r default")
=======
        self.client.run("create . --name=pkg --version=0.1 --user=user --channel=testing")
        self.client.run("upload * --all --confirm -r default")
>>>>>>> 63a329c6
        # Check files are uploded in this order: conan_package.tgz, conaninfo.txt, conanmanifest.txt
        order1 = str(self.client.out).find("Uploading conan_package.tgz")
        order2 = str(self.client.out).find("Uploading conaninfo.txt", order1)
        order3 = str(self.client.out).find("Uploading conanmanifest.txt", order2)
        self.assertTrue(order1 < order2 < order3)
        rrev = "f3367e0e7d170aa12abccb175fee5f97"
        pref_str = "pkg/0.1@user/testing#%s" % rrev
        prev = "cf924fbb5ed463b8bb960cf3a4ad4f3a"
        self.pref = pref = PkgReference(RecipeReference.loads(pref_str),
                                        NO_SETTINGS_PACKAGE_ID, prev)
        self.manifest_path = self.server.server_store.get_package_file_path(pref,
                                                                            "conanmanifest.txt")
        self.info_path = self.server.server_store.get_package_file_path(pref, "conaninfo.txt")
        self.tgz_path = self.server.server_store.get_package_file_path(pref, "conan_package.tgz")

    def _assert_all_package_files_in_server(self):
        self.assertTrue(os.path.exists(self.manifest_path))
        self.assertTrue(os.path.exists(self.info_path))
        self.assertTrue(os.path.exists(self.tgz_path))

    @pytest.mark.xfail(reason="Tests using the Search command are temporarely disabled")
    def test_info_manifest_missing(self):
        os.unlink(self.info_path)
        os.unlink(self.manifest_path)
        # Try search
        self.client.run("search pkg/0.1@user/testing -r default")
        self.assertIn("There are no packages for reference 'pkg/0.1@user/testing', "
                      "but package recipe found", self.client.out)
        # Try fresh install
        self.client.run("remove * -f")
        self.client.run("install --reference=pkg/0.1@user/testing", assert_error=True)
        self.assertIn(f"pkg/0.1@user/testing:{NO_SETTINGS_PACKAGE_ID} - Missing",
                      self.client.out)
        # Try upload of fresh package
<<<<<<< HEAD
        self.client.run("create . pkg/0.1@user/testing")
        self.client.run("upload * --confirm -r default")
=======
        self.client.run("create . --name=pkg --version=0.1 --user=user --channel=testing")
        self.client.run("upload * --all --confirm -r default")
>>>>>>> 63a329c6
        self._assert_all_package_files_in_server()

    @pytest.mark.xfail(reason="Tests using the Search command are temporarely disabled")
    def test_manifest_missing(self):
        os.unlink(self.manifest_path)
        # Try search
        self.client.run("search pkg/0.1@user/testing -r default")
        self.assertIn(f"Package_ID: {NO_SETTINGS_PACKAGE_ID}", self.client.out)
        # Try fresh install
        self.client.run("remove * -f")
        self.client.run("install --reference=pkg/0.1@user/testing", assert_error=True)
        self.assertIn("ERROR: Binary package not found", self.client.out)
        self.assertIn(NO_SETTINGS_PACKAGE_ID, self.client.out)
        # Try upload of fresh package
<<<<<<< HEAD
        self.client.run("create . pkg/0.1@user/testing")
        self.client.run("upload * --confirm -r default")
=======
        self.client.run("create . --name=pkg --version=0.1 --user=user --channel=testing")
        self.client.run("upload * --all --confirm -r default")
>>>>>>> 63a329c6
        self._assert_all_package_files_in_server()

    @pytest.mark.xfail(reason="Tests using the Search command are temporarely disabled")
    def test_tgz_info_missing(self):
        os.unlink(self.tgz_path)
        os.unlink(self.info_path)
        # Try search
        self.client.run("search pkg/0.1@user/testing -r default")
        self.assertIn("There are no packages for reference 'pkg/0.1@user/testing', "
                      "but package recipe found", self.client.out)
        # Try fresh install
        self.client.run("remove * -f")
        self.client.run("install --reference=pkg/0.1@user/testing", assert_error=True)
        self.assertIn(f"pkg/0.1@user/testing:{NO_SETTINGS_PACKAGE_ID} - Missing", self.client.out)
        # Try upload of fresh package
<<<<<<< HEAD
        self.client.run("create . pkg/0.1@user/testing")
        self.client.run("upload * --confirm -r default")
=======
        self.client.run("create . --name=pkg --version=0.1 --user=user --channel=testing")
        self.client.run("upload * --all --confirm -r default")
>>>>>>> 63a329c6
        self.assertIn("Uploading conan_package.tgz", self.client.out)
        self.assertIn("Uploading conaninfo.txt", self.client.out)
        self._assert_all_package_files_in_server()

    @pytest.mark.xfail(reason="It is the server the one reporting errors or Not found")
    def test_tgz_missing(self):
        os.unlink(self.tgz_path)
        # Try search
        self.client.run("search pkg/0.1@user/testing -r default")
        # Try fresh install
        self.client.run("remove * -f")
        self.client.run("install --reference=pkg/0.1@user/testing", assert_error=True)
        self.assertIn("ERROR: Binary package not found", self.client.out)
        # Try upload of fresh package
        self.client.run("create . --name=pkg --version=0.1 --user=user --channel=testing")
        # We need the --force to actually fix a broken package
        # TODO: If the server reported missing package, or whatever, it wouldn't be necessary
        self.client.run("upload * --confirm -r default --force")
        self.assertIn("Uploading conan_package.tgz", self.client.out)
        self._assert_all_package_files_in_server()

    @pytest.mark.xfail(reason="Tests using the Search command are temporarely disabled")
    def test_tgz_manifest_missing(self):
        os.unlink(self.tgz_path)
        os.unlink(self.manifest_path)
        # Try search
        self.client.run("search pkg/0.1@user/testing -r default")
        self.assertIn(f"Package_ID: {NO_SETTINGS_PACKAGE_ID}", self.client.out)
        # Try fresh install
        self.client.run("remove * -f")
        self.client.run("install --reference=pkg/0.1@user/testing", assert_error=True)
        self.assertIn("ERROR: Binary package not found", self.client.out)
        # Try upload of fresh package
<<<<<<< HEAD
        self.client.run("create . pkg/0.1@user/testing")
        self.client.run("upload * --confirm -r default")
=======
        self.client.run("create . --name=pkg --version=0.1 --user=user --channel=testing")
        self.client.run("upload * --all --confirm -r default")
>>>>>>> 63a329c6
        self._assert_all_package_files_in_server()

    @pytest.mark.xfail(reason="Tests using the Search command are temporarely disabled")
    def test_tgz_manifest_info_missing(self):
        os.unlink(self.tgz_path)
        os.unlink(self.manifest_path)
        os.unlink(self.info_path)
        # Try search
        self.client.run("search pkg/0.1@user/testing -r default")
        self.assertIn("There are no packages for reference 'pkg/0.1@user/testing', "
                      "but package recipe found", self.client.out)
        # Try fresh install
        self.client.run("remove * -f")
        self.client.run("install --reference=pkg/0.1@user/testing", assert_error=True)
        self.assertIn(f"pkg/0.1@user/testing:{NO_SETTINGS_PACKAGE_ID} - Missing", self.client.out)
        # Try upload of fresh package
<<<<<<< HEAD
        self.client.run("create . pkg/0.1@user/testing")
        self.client.run("upload * --confirm -r default")
=======
        self.client.run("create . --name=pkg --version=0.1 --user=user --channel=testing")
        self.client.run("upload * --all --confirm -r default")
>>>>>>> 63a329c6
        self._assert_all_package_files_in_server()<|MERGE_RESOLUTION|>--- conflicted
+++ resolved
@@ -19,13 +19,9 @@
         self.server = TestServer([("*/*@*/*", "*")], [("*/*@*/*", "*")])
         self.client = TestClient(servers={"default": self.server}, inputs=["admin", "password"])
         self.client.save({"conanfile.py": GenConanfile()})
-<<<<<<< HEAD
-        self.client.run("create . pkg/0.1@user/testing")
+
+        self.client.run("create . --name=pkg --version=0.1 --user=user --channel=testing")
         self.client.run("upload * --confirm -r default")
-=======
-        self.client.run("create . --name=pkg --version=0.1 --user=user --channel=testing")
-        self.client.run("upload * --all --confirm -r default")
->>>>>>> 63a329c6
         # Check files are uploded in this order: conan_package.tgz, conaninfo.txt, conanmanifest.txt
         order1 = str(self.client.out).find("Uploading conan_package.tgz")
         order2 = str(self.client.out).find("Uploading conaninfo.txt", order1)
@@ -60,13 +56,9 @@
         self.assertIn(f"pkg/0.1@user/testing:{NO_SETTINGS_PACKAGE_ID} - Missing",
                       self.client.out)
         # Try upload of fresh package
-<<<<<<< HEAD
-        self.client.run("create . pkg/0.1@user/testing")
+
+        self.client.run("create . --name=pkg --version=0.1 --user=user --channel=testing")
         self.client.run("upload * --confirm -r default")
-=======
-        self.client.run("create . --name=pkg --version=0.1 --user=user --channel=testing")
-        self.client.run("upload * --all --confirm -r default")
->>>>>>> 63a329c6
         self._assert_all_package_files_in_server()
 
     @pytest.mark.xfail(reason="Tests using the Search command are temporarely disabled")
@@ -81,13 +73,9 @@
         self.assertIn("ERROR: Binary package not found", self.client.out)
         self.assertIn(NO_SETTINGS_PACKAGE_ID, self.client.out)
         # Try upload of fresh package
-<<<<<<< HEAD
-        self.client.run("create . pkg/0.1@user/testing")
+
+        self.client.run("create . --name=pkg --version=0.1 --user=user --channel=testing")
         self.client.run("upload * --confirm -r default")
-=======
-        self.client.run("create . --name=pkg --version=0.1 --user=user --channel=testing")
-        self.client.run("upload * --all --confirm -r default")
->>>>>>> 63a329c6
         self._assert_all_package_files_in_server()
 
     @pytest.mark.xfail(reason="Tests using the Search command are temporarely disabled")
@@ -103,13 +91,9 @@
         self.client.run("install --reference=pkg/0.1@user/testing", assert_error=True)
         self.assertIn(f"pkg/0.1@user/testing:{NO_SETTINGS_PACKAGE_ID} - Missing", self.client.out)
         # Try upload of fresh package
-<<<<<<< HEAD
-        self.client.run("create . pkg/0.1@user/testing")
+
+        self.client.run("create . --name=pkg --version=0.1 --user=user --channel=testing")
         self.client.run("upload * --confirm -r default")
-=======
-        self.client.run("create . --name=pkg --version=0.1 --user=user --channel=testing")
-        self.client.run("upload * --all --confirm -r default")
->>>>>>> 63a329c6
         self.assertIn("Uploading conan_package.tgz", self.client.out)
         self.assertIn("Uploading conaninfo.txt", self.client.out)
         self._assert_all_package_files_in_server()
@@ -143,13 +127,8 @@
         self.client.run("install --reference=pkg/0.1@user/testing", assert_error=True)
         self.assertIn("ERROR: Binary package not found", self.client.out)
         # Try upload of fresh package
-<<<<<<< HEAD
-        self.client.run("create . pkg/0.1@user/testing")
+        self.client.run("create . --name=pkg --version=0.1 --user=user --channel=testing")
         self.client.run("upload * --confirm -r default")
-=======
-        self.client.run("create . --name=pkg --version=0.1 --user=user --channel=testing")
-        self.client.run("upload * --all --confirm -r default")
->>>>>>> 63a329c6
         self._assert_all_package_files_in_server()
 
     @pytest.mark.xfail(reason="Tests using the Search command are temporarely disabled")
@@ -166,11 +145,6 @@
         self.client.run("install --reference=pkg/0.1@user/testing", assert_error=True)
         self.assertIn(f"pkg/0.1@user/testing:{NO_SETTINGS_PACKAGE_ID} - Missing", self.client.out)
         # Try upload of fresh package
-<<<<<<< HEAD
-        self.client.run("create . pkg/0.1@user/testing")
+        self.client.run("create . --name=pkg --version=0.1 --user=user --channel=testing")
         self.client.run("upload * --confirm -r default")
-=======
-        self.client.run("create . --name=pkg --version=0.1 --user=user --channel=testing")
-        self.client.run("upload * --all --confirm -r default")
->>>>>>> 63a329c6
         self._assert_all_package_files_in_server()