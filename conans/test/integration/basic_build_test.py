--- conflicted
+++ resolved
@@ -45,18 +45,10 @@
         "build default (gcc in nix, VS in win)"
         if platform.system() == "SunOS":
             return  # If is using sun-cc the gcc generator doesn't work
-<<<<<<< HEAD
-        for pure_c in (False, True):
-            for cmd, lang, static in [("install -g txt", 0, True),
-                                      ("install -o language=1", 1, True),
-                                      ("install -o language=1 -o static=False", 1, False),
-                                      ("install -o static=False -g txt", 0, False)]:
-                self._build(cmd, static, pure_c, use_cmake=False, lang=lang)
-=======
-        for cmd, lang, static, pure_c in [("install -g txt", 0, True, True),
+
+        for cmd, lang, static, pure_c in [("install", 0, True, True),
                                           ("install -o language=1 -o static=False -g txt", 1, False, False)]:
             self._build(cmd, static, pure_c, use_cmake=False, lang=lang)
->>>>>>> 6676ea70
 
     def build_mingw_test(self):
         if platform.system() != "Windows":
