--- conflicted
+++ resolved
@@ -89,19 +89,14 @@
         client.save(files)
         client.run("export lasote/stable")
         client.run("install Hello/0.1@lasote/stable --build", ignore_error=True)
-<<<<<<< HEAD
+
         self.assertIn("""ERROR: Hello/0.1@lasote/stable: Error in configure() method, line 9
 	self.copy2()
 	AttributeError: 'HelloConan' object has no attribute 'copy2'""",
-=======
+
         self.assertIn("Hello/0.1@lasote/stable: Error in requirements, config, config_options "
                       "or configure() method, line 9",
->>>>>>> b808b448
-                      client.user_io.out)
-        self.assertIn('self.copy2()',
-                      client.user_io.out)
-        self.assertIn("'HelloConan' object has no attribute 'copy2'",
-                      client.user_io.out)
+
 
     def source_error_test(self):
         client = TestClient()
