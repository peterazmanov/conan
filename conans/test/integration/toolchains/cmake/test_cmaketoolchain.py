--- conflicted
+++ resolved
@@ -474,11 +474,7 @@
     client = TestClient()
     conanfile = textwrap.dedent("""
         from conan import ConanFile
-<<<<<<< HEAD
-        from conan.tools.cmake import CMakeToolchain, CMake
-=======
         from conan.tools.cmake import CMakeToolchain
->>>>>>> 45d2f85c
 
         class Conan(ConanFile):
             settings = "os", "arch", "compiler", "build_type"
