import json
import os
import platform
import textwrap

import pytest
from mock import mock

from conan.tools.cmake.presets import load_cmake_presets
from conans.test.assets.genconanfile import GenConanfile
from conans.test.utils.tools import TestClient
from conans.util.files import rmdir


def test_cross_build():
    windows_profile = textwrap.dedent("""
        [settings]
        os=Windows
        arch=x86_64
        """)
    rpi_profile = textwrap.dedent("""
        [settings]
        os=Linux
        compiler=gcc
        compiler.version=6
        compiler.libcxx=libstdc++11
        arch=armv8
        build_type=Release
        """)

    client = TestClient(path_with_spaces=False)

    conanfile = GenConanfile().with_settings("os", "arch", "compiler", "build_type")\
        .with_generator("CMakeToolchain")
    client.save({"conanfile.py": conanfile,
                "rpi": rpi_profile,
                 "windows": windows_profile})
    client.run("install . --profile:build=windows --profile:host=rpi")
    toolchain = client.load("conan_toolchain.cmake")

    assert "set(CMAKE_SYSTEM_NAME Linux)" in toolchain
    assert "set(CMAKE_SYSTEM_PROCESSOR armv8)" in toolchain


def test_cross_build_user_toolchain():
    # When a user_toolchain is defined in [conf], CMakeToolchain will not generate anything
    # for cross-build
    windows_profile = textwrap.dedent("""
        [settings]
        os=Windows
        arch=x86_64
        """)
    rpi_profile = textwrap.dedent("""
        [settings]
        os=Linux
        compiler=gcc
        compiler.version=6
        compiler.libcxx=libstdc++11
        arch=armv8
        build_type=Release
        [conf]
        tools.cmake.cmaketoolchain:user_toolchain+=rpi_toolchain.cmake
        """)

    client = TestClient(path_with_spaces=False)

    conanfile = GenConanfile().with_settings("os", "arch", "compiler", "build_type")\
        .with_generator("CMakeToolchain")
    client.save({"conanfile.py": conanfile,
                "rpi": rpi_profile,
                 "windows": windows_profile})
    client.run("install . --profile:build=windows --profile:host=rpi")
    toolchain = client.load("conan_toolchain.cmake")

    assert "CMAKE_SYSTEM_NAME " not in toolchain
    assert "CMAKE_SYSTEM_PROCESSOR" not in toolchain


def test_no_cross_build():
    windows_profile = textwrap.dedent("""
        [settings]
        os=Windows
        arch=x86_64
        compiler=gcc
        compiler.version=6
        compiler.libcxx=libstdc++11
        build_type=Release
        """)

    client = TestClient(path_with_spaces=False)

    conanfile = GenConanfile().with_settings("os", "arch", "compiler", "build_type")\
        .with_generator("CMakeToolchain")
    client.save({"conanfile.py": conanfile,
                 "windows": windows_profile})
    client.run("install . --profile:build=windows --profile:host=windows")
    toolchain = client.load("conan_toolchain.cmake")

    assert "CMAKE_SYSTEM_NAME " not in toolchain
    assert "CMAKE_SYSTEM_PROCESSOR" not in toolchain


def test_cross_arch():
    # Compiling to 32bits in an architecture that runs is not full cross-compiling
    build_profile = textwrap.dedent("""
        [settings]
        os=Linux
        arch=x86_64
        """)
    profile_arm = textwrap.dedent("""
        [settings]
        os=Linux
        arch=armv8
        compiler=gcc
        compiler.version=6
        compiler.libcxx=libstdc++11
        build_type=Release
        """)

    client = TestClient(path_with_spaces=False)

    conanfile = GenConanfile().with_settings("os", "arch", "compiler", "build_type")\
        .with_generator("CMakeToolchain")
    client.save({"conanfile.py": conanfile,
                "linux64": build_profile,
                 "linuxarm": profile_arm})
    client.run("install . --profile:build=linux64 --profile:host=linuxarm")
    toolchain = client.load("conan_toolchain.cmake")

    assert "set(CMAKE_SYSTEM_NAME Linux)" in toolchain
    assert "set(CMAKE_SYSTEM_PROCESSOR armv8)" in toolchain


def test_no_cross_build_arch():
    # Compiling to 32bits in an architecture that runs is not full cross-compiling
    build_profile = textwrap.dedent("""
        [settings]
        os=Linux
        arch=x86_64
        """)
    profile_32 = textwrap.dedent("""
        [settings]
        os=Linux
        arch=x86
        compiler=gcc
        compiler.version=6
        compiler.libcxx=libstdc++11
        build_type=Release
        """)

    client = TestClient(path_with_spaces=False)

    conanfile = GenConanfile().with_settings("os", "arch", "compiler", "build_type")\
        .with_generator("CMakeToolchain")
    client.save({"conanfile.py": conanfile,
                "linux64": build_profile,
                 "linux32": profile_32})
    client.run("install . --profile:build=linux64 --profile:host=linux32")
    toolchain = client.load("conan_toolchain.cmake")

    assert "CMAKE_SYSTEM_NAME" not in toolchain
    assert "CMAKE_SYSTEM_PROCESSOR " not in toolchain


def test_cross_build_conf():
    windows_profile = textwrap.dedent("""
        [settings]
        os=Windows
        arch=x86_64
        """)
    rpi_profile = textwrap.dedent("""
        [settings]
        os=Linux
        compiler=gcc
        compiler.version=6
        compiler.libcxx=libstdc++11
        arch=armv8
        build_type=Release

        [conf]
        tools.cmake.cmaketoolchain:system_name = Custom
        tools.cmake.cmaketoolchain:system_version= 42
        tools.cmake.cmaketoolchain:system_processor = myarm
        """)

    client = TestClient(path_with_spaces=False)

    conanfile = GenConanfile().with_settings("os", "arch", "compiler", "build_type")\
        .with_generator("CMakeToolchain")
    client.save({"conanfile.py": conanfile,
                "rpi": rpi_profile,
                 "windows": windows_profile})
    client.run("install . --profile:build=windows --profile:host=rpi")
    toolchain = client.load("conan_toolchain.cmake")

    assert "set(CMAKE_SYSTEM_NAME Custom)" in toolchain
    assert "set(CMAKE_SYSTEM_VERSION 42)" in toolchain
    assert "set(CMAKE_SYSTEM_PROCESSOR myarm)" in toolchain


def test_find_builddirs():
    client = TestClient()
    conanfile = textwrap.dedent("""
        from conan import ConanFile

        class Conan(ConanFile):

            def package_info(self):
                self.cpp_info.builddirs = ["/path/to/builddir"]
        """)
    client.save({"conanfile.py": conanfile})
    client.run("create . --name=dep --version=1.0")

    conanfile = textwrap.dedent("""
            from conan import ConanFile
            from conan.tools.cmake import CMakeToolchain

            class Conan(ConanFile):
                settings = "os", "arch", "compiler", "build_type"
                requires = "dep/1.0@"

                def generate(self):
                    cmake = CMakeToolchain(self)
                    {}
                    cmake.generate()
            """)

    client.save({"conanfile.py": conanfile})
    client.run("install . ")
    with open(os.path.join(client.current_folder, "conan_toolchain.cmake")) as f:
        contents = f.read()
        assert "/path/to/builddir" in contents


@pytest.mark.skipif(platform.system() != "Darwin", reason="Only OSX")
def test_cmaketoolchain_cmake_system_processor_cross_apple():
    """
    https://github.com/conan-io/conan/pull/10434
    CMAKE_SYSTEM_PROCESSOR was not set when cross-building in Mac
    """
    client = TestClient()
    client.save({"hello.py": GenConanfile().with_name("hello")
                                           .with_version("1.0")
                                           .with_settings("os", "arch", "compiler", "build_type")})
    profile_ios = textwrap.dedent("""
        include(default)
        [settings]
        os=iOS
        os.version=15.4
        os.sdk=iphoneos
        os.sdk_version=15.0
        arch=armv8
    """)
    client.save({"profile_ios": profile_ios})
    client.run("install hello.py -pr:h=./profile_ios -pr:b=default -g CMakeToolchain")
    toolchain = client.load("conan_toolchain.cmake")
    assert "set(CMAKE_SYSTEM_NAME iOS)" in toolchain
    assert "set(CMAKE_SYSTEM_VERSION 15.0)" in toolchain
    assert "set(CMAKE_SYSTEM_PROCESSOR arm64)" in toolchain


@pytest.mark.skipif(platform.system() != "Darwin", reason="Only OSX")
def test_apple_vars_overwrite_user_conf():
    """
        tools.cmake.cmaketoolchain:system_name and tools.cmake.cmaketoolchain:system_version
        will be overwritten by the apple block
    """
    client = TestClient()
    client.save({"hello.py": GenConanfile().with_name("hello")
                                           .with_version("1.0")
                                           .with_settings("os", "arch", "compiler", "build_type")})
    profile_ios = textwrap.dedent("""
        include(default)
        [settings]
        os=iOS
        os.version=15.4
        os.sdk=iphoneos
        os.sdk_version=15.0
        arch=armv8
    """)
    client.save({"profile_ios": profile_ios})
    client.run("install hello.py -pr:h=./profile_ios -pr:b=default -g CMakeToolchain "
               "-c tools.cmake.cmaketoolchain:system_name=tvOS "
               "-c tools.cmake.cmaketoolchain:system_version=15.1 "
               "-c tools.cmake.cmaketoolchain:system_processor=x86_64 ")

    toolchain = client.load("conan_toolchain.cmake")

    # should set the conf values but system/version are overwritten by the apple block
    assert "CMAKE_SYSTEM_NAME tvOS" in toolchain
    assert "CMAKE_SYSTEM_NAME iOS" not in toolchain
    assert "CMAKE_SYSTEM_VERSION 15.1" in toolchain
    assert "CMAKE_SYSTEM_VERSION 15.0" not in toolchain
    assert "CMAKE_SYSTEM_PROCESSOR x86_64" in toolchain
    assert "CMAKE_SYSTEM_PROCESSOR armv8" not in toolchain


def test_extra_flags_via_conf():
    profile = textwrap.dedent("""
        [settings]
        os=Linux
        compiler=gcc
        compiler.version=6
        compiler.libcxx=libstdc++11
        arch=armv8
        build_type=Release

        [conf]
        tools.build:cxxflags=["--flag1", "--flag2"]
        tools.build:cflags+=["--flag3", "--flag4"]
        tools.build:sharedlinkflags=+["--flag5", "--flag6"]
        tools.build:exelinkflags=["--flag7", "--flag8"]
        tools.build:defines=["D1", "D2"]
        """)

    client = TestClient(path_with_spaces=False)

    conanfile = GenConanfile().with_settings("os", "arch", "compiler", "build_type")\
        .with_generator("CMakeToolchain")
    client.save({"conanfile.py": conanfile,
                "profile": profile})
    client.run("install . --profile:build=profile --profile:host=profile")
    toolchain = client.load("conan_toolchain.cmake")
    assert 'string(APPEND CONAN_CXX_FLAGS " --flag1 --flag2")' in toolchain
    assert 'string(APPEND CONAN_C_FLAGS " --flag3 --flag4")' in toolchain
    assert 'string(APPEND CONAN_SHARED_LINKER_FLAGS " --flag5 --flag6")' in toolchain
    assert 'string(APPEND CONAN_EXE_LINKER_FLAGS " --flag7 --flag8")' in toolchain
    assert 'add_compile_definitions( "D1" "D2")' in toolchain


def test_cmake_presets_binary_dir_available():
    client = TestClient(path_with_spaces=False)
    conanfile = textwrap.dedent("""
    from conan import ConanFile
    from conan.tools.cmake import cmake_layout
    class HelloConan(ConanFile):
        generators = "CMakeToolchain"
        settings = "os", "compiler", "build_type", "arch"

        def layout(self):
            cmake_layout(self)

    """)

    client.save({"conanfile.py": conanfile})
    client.run("install .")
    if platform.system() != "Windows":
        build_dir = os.path.join(client.current_folder, "build", "Release")
    else:
        build_dir = os.path.join(client.current_folder, "build")

    presets = load_cmake_presets(os.path.join(client.current_folder, "build", "generators"))
    assert presets["configurePresets"][0]["binaryDir"] == build_dir


def test_cmake_presets_multiconfig():
    client = TestClient()
    profile = textwrap.dedent("""
        [settings]
        os = Windows
        arch = x86_64
        compiler=msvc
        compiler.version=193
        compiler.runtime=static
        compiler.runtime_type=Release
    """)
    client.save({"conanfile.py": GenConanfile("mylib", "1.0"), "profile": profile})
    client.run("create . -s build_type=Release --profile:h=profile")
    client.run("create . -s build_type=Debug --profile:h=profile")

    client.run("install --requires=mylib/1.0@ -g CMakeToolchain "
               "-s build_type=Release --profile:h=profile")
    presets = json.loads(client.load("CMakePresets.json"))
    assert len(presets["buildPresets"]) == 1
    assert presets["buildPresets"][0]["configuration"] == "Release"

    client.run("install --requires=mylib/1.0@ -g CMakeToolchain "
               "-s build_type=Debug --profile:h=profile")
    presets = json.loads(client.load("CMakePresets.json"))
    assert len(presets["buildPresets"]) == 2
    assert presets["buildPresets"][0]["configuration"] == "Release"
    assert presets["buildPresets"][1]["configuration"] == "Debug"

    client.run("install --requires=mylib/1.0@ -g CMakeToolchain "
               "-s build_type=RelWithDebInfo --profile:h=profile")
    client.run("install --requires=mylib/1.0@ -g CMakeToolchain "
               "-s build_type=MinSizeRel --profile:h=profile")

    presets = json.loads(client.load("CMakePresets.json"))
    assert len(presets["buildPresets"]) == 4
    assert presets["buildPresets"][0]["configuration"] == "Release"
    assert presets["buildPresets"][1]["configuration"] == "Debug"
    assert presets["buildPresets"][2]["configuration"] == "RelWithDebInfo"
    assert presets["buildPresets"][3]["configuration"] == "MinSizeRel"

    # Repeat one
    client.run("install --requires=mylib/1.0@ -g CMakeToolchain "
               "-s build_type=Debug --profile:h=profile")
    client.run("install --requires=mylib/1.0@ -g CMakeToolchain "
               "-s build_type=Debug --profile:h=profile")
    assert len(presets["buildPresets"]) == 4
    assert presets["buildPresets"][0]["configuration"] == "Release"
    assert presets["buildPresets"][1]["configuration"] == "Debug"
    assert presets["buildPresets"][2]["configuration"] == "RelWithDebInfo"
    assert presets["buildPresets"][3]["configuration"] == "MinSizeRel"

    assert len(presets["configurePresets"]) == 1
    assert presets["configurePresets"][0]["name"] == "default"


def test_cmake_presets_singleconfig():
    client = TestClient()
    profile = textwrap.dedent("""
        [settings]
        os = Linux
        arch = x86_64
        compiler=gcc
        compiler.version=8
    """)
    client.save({"conanfile.py": GenConanfile("mylib", "1.0"), "profile": profile})
    client.run("create . -s build_type=Release --profile:h=profile")
    client.run("create . -s build_type=Debug --profile:h=profile")

    client.run("install --requires=mylib/1.0@ "
               "-g CMakeToolchain -s build_type=Release --profile:h=profile")
    presets = json.loads(client.load("CMakePresets.json"))
    assert len(presets["configurePresets"]) == 1
    assert presets["configurePresets"][0]["name"] == "release"

    assert len(presets["buildPresets"]) == 1
    assert presets["buildPresets"][0]["configurePreset"] == "release"

    # Now two configurePreset, but named correctly
    client.run("install --requires=mylib/1.0@ "
               "-g CMakeToolchain -s build_type=Debug --profile:h=profile")
    presets = json.loads(client.load("CMakePresets.json"))
    assert len(presets["configurePresets"]) == 2
    assert presets["configurePresets"][1]["name"] == "debug"

    assert len(presets["buildPresets"]) == 2
    assert presets["buildPresets"][1]["configurePreset"] == "debug"

    # Repeat configuration, it shouldn't add a new one
    client.run("install --requires=mylib/1.0@ "
               "-g CMakeToolchain -s build_type=Debug --profile:h=profile")
    presets = json.loads(client.load("CMakePresets.json"))
    assert len(presets["configurePresets"]) == 2


def test_toolchain_cache_variables():
    client = TestClient()
    conanfile = textwrap.dedent("""
        from conan import ConanFile
        from conan.tools.cmake import CMakeToolchain, CMake

        class Conan(ConanFile):
            settings = "os", "arch", "compiler", "build_type"

            def generate(self):
                toolchain = CMakeToolchain(self)
                toolchain.cache_variables["foo"] = True
                toolchain.cache_variables["foo2"] = False
                toolchain.cache_variables["var"] = "23"
                toolchain.cache_variables["CMAKE_SH"] = "THIS VALUE HAS PRIORITY"
                toolchain.cache_variables["CMAKE_POLICY_DEFAULT_CMP0091"] = "THIS VALUE HAS PRIORITY"
                toolchain.cache_variables["CMAKE_MAKE_PROGRAM"] = "THIS VALUE HAS NO PRIORITY"
                toolchain.generate()
        """)
    client.save({"conanfile.py": conanfile})
    with mock.patch("platform.system", mock.MagicMock(return_value="Windows")):
        client.run("install . --name=mylib --version=1.0 "
                   "-c tools.cmake.cmaketoolchain:generator='MinGW Makefiles' "
                   "-c tools.gnu:make_program='MyMake'")
    presets = json.loads(client.load("CMakePresets.json"))
    cache_variables = presets["configurePresets"][0]["cacheVariables"]
    assert cache_variables["foo"] == 'ON'
    assert cache_variables["foo2"] == 'OFF'
    assert cache_variables["var"] == '23'
    assert cache_variables["CMAKE_SH"] == "THIS VALUE HAS PRIORITY"
    assert cache_variables["CMAKE_POLICY_DEFAULT_CMP0091"] == "THIS VALUE HAS PRIORITY"
    assert cache_variables["CMAKE_MAKE_PROGRAM"] == "MyMake"


def test_android_c_library():
    client = TestClient()
    conanfile = textwrap.dedent("""
        from conan import ConanFile

        class Conan(ConanFile):
            settings = "os", "arch", "compiler", "build_type"
            generators = "CMakeToolchain"

            def configure(self):
                if self.settings.compiler != "msvc":
                    del self.settings.compiler.libcxx

        """)
    client.save({"conanfile.py": conanfile})
<<<<<<< HEAD
    client.run("create . --name=foo --version=1.0 -s os=Android -s os.api_level=23 "
               "-c tools.android:ndk_path=/foo")
=======
    # Settings
    settings = "-s arch=x86_64 -s os=Android -s os.api_level=23 -c tools.android:ndk_path=/foo"
    # Checking the Android variables created
    # Issue: https://github.com/conan-io/conan/issues/11798
    client.run("install . " + settings)
    conan_toolchain = client.load(os.path.join(client.current_folder, "conan_toolchain.cmake"))
    assert "set(ANDROID_PLATFORM android-23)" in conan_toolchain
    assert "set(ANDROID_ABI x86_64)" in conan_toolchain
    assert "include(/foo/build/cmake/android.toolchain.cmake)" in conan_toolchain
    client.run("create . foo/1.0@ " + settings)
>>>>>>> a786110c


def test_user_presets_version2():
    client = TestClient()
    conanfile = textwrap.dedent("""
                from conan import ConanFile
                from conan.tools.cmake import cmake_layout

                class Conan(ConanFile):
                    name = "foo"
                    version = "1.0"
                    settings = "os", "arch", "compiler", "build_type"
                    generators = "CMakeToolchain"

                    def layout(self):
                        cmake_layout(self)

            """)
    client.save({"conanfile.py": conanfile, "CMakeLists.txt": "foo"})
    configs = ["-c tools.cmake.cmaketoolchain.presets:max_schema_version=2 ",
               "-c tools.cmake.cmake_layout:build_folder_vars='[\"settings.compiler.cppstd\"]'"]
    client.run("install . {} -s compiler.cppstd=14".format(" ".join(configs)))
    client.run("install . {} -s compiler.cppstd=17".format(" ".join(configs)))

    presets = json.loads(client.load("CMakeUserPresets.json"))
    assert len(presets["configurePresets"]) == 2
    assert presets["version"] == 2
    assert "build/14/generators/conan_toolchain.cmake" \
           in presets["configurePresets"][0]["cacheVariables"]["CMAKE_TOOLCHAIN_FILE"].replace("\\",
                                                                                               "/")
    assert "build/17/generators/conan_toolchain.cmake" \
           in presets["configurePresets"][1]["cacheVariables"]["CMAKE_TOOLCHAIN_FILE"].replace("\\",
                                                                                               "/")


def test_user_presets_version2_no_overwrite_user():

    client = TestClient()
    conanfile = textwrap.dedent("""
            from conan import ConanFile
            from conan.tools.cmake import cmake_layout

            class Conan(ConanFile):
                name = "foo"
                version = "1.0"
                settings = "os", "arch", "compiler", "build_type"
                generators = "CMakeToolchain"

                def layout(self):
                    cmake_layout(self)

            """)
    client.save({"conanfile.py": conanfile, "CMakeLists.txt": "foo",
                 "CMakeUserPresets.json": '{"from_user": 1}'})
    configs = ["-c tools.cmake.cmaketoolchain.presets:max_schema_version=2 ",
               "-c tools.cmake.cmake_layout:build_folder_vars='[\"settings.compiler.cppstd\"]'"]
    client.run("install . {} -s compiler.cppstd=14".format(" ".join(configs)))

    presets = json.loads(client.load("CMakeUserPresets.json"))
    assert presets == {"from_user": 1}


@pytest.mark.skipif(platform.system() != "Windows", reason="Only Windows")
def test_presets_paths_correct():
    client = TestClient()
    conanfile = textwrap.dedent("""
            from conan import ConanFile
            from conan.tools.cmake import cmake_layout

            class Conan(ConanFile):
                settings = "os", "arch", "compiler", "build_type"
                generators = "CMakeToolchain"

                def layout(self):
                    cmake_layout(self)
            """)

    client.save({"conanfile.py": conanfile, "CMakeLists.txt": "foo"})
    configs = ["-c tools.cmake.cmaketoolchain.presets:max_schema_version=2 ",
               "-c tools.cmake.cmake_layout:build_folder_vars='[\"settings.compiler.cppstd\"]'"]
    client.run("install . {} -s compiler.cppstd=14".format(" ".join(configs)))
    client.run("install . {} -s compiler.cppstd=17".format(" ".join(configs)))

    presets = json.loads(client.load("CMakeUserPresets.json"))
    assert len(presets["configurePresets"]) == 2
    assert presets["version"] == 2
    assert "build/14/generators/conan_toolchain.cmake" \
           in presets["configurePresets"][0]["cacheVariables"]["CMAKE_TOOLCHAIN_FILE"].replace("\\",
                                                                                               "/")
    assert "build/17/generators/conan_toolchain.cmake" \
           in presets["configurePresets"][1]["cacheVariables"]["CMAKE_TOOLCHAIN_FILE"].replace("\\",
                                                                                               "/")


@pytest.mark.skipif(platform.system() != "Windows", reason="Only Windows")
def test_presets_paths_normalization():
    # https://github.com/conan-io/conan/issues/11795
    client = TestClient()
    conanfile = textwrap.dedent("""
            from conan import ConanFile
            from conan.tools.cmake import cmake_layout

            class Conan(ConanFile):
                settings = "os", "arch", "compiler", "build_type"
                generators = "CMakeToolchain"

                def layout(self):
                    cmake_layout(self)
            """)
    client.save({"conanfile.py": conanfile, "CMakeLists.txt": "foo"})
    client.run("install .")

    presets = json.loads(client.load("CMakeUserPresets.json"))

    assert "/" not in presets["include"]


def test_presets_updated():
    """If a preset file is generated more than once, the values are always added and, in case the
    configurePreset or buildPreset already exist, the new preset is updated """
    client = TestClient()
    conanfile = textwrap.dedent("""
            from conan import ConanFile
            from conan.tools.cmake import cmake_layout

            class Conan(ConanFile):
                settings = "os", "arch", "compiler", "build_type"
                generators = "CMakeToolchain"

                def layout(self):
                    cmake_layout(self)
            """)
    client.save({"conanfile.py": conanfile, "CMakeLists.txt": "foo"})
    configs = ["-c tools.cmake.cmaketoolchain.presets:max_schema_version=2 ",
               "-c tools.cmake.cmake_layout:build_folder_vars='[\"settings.compiler.cppstd\"]'"]
    client.run("install . {} -s compiler.cppstd=14".format(" ".join(configs)))
    client.run("install . {} -s compiler.cppstd=17".format(" ".join(configs)))

    presets = json.loads(client.load("CMakeUserPresets.json"))
    assert len(presets["configurePresets"]) == 2
    assert "FOO" not in presets["configurePresets"][0]["cacheVariables"]

    # Now introduce a cache_variable FOO to see if we get it in the CMakeUserPresets.json (that
    # at the same time, it will come from the build/xxxx/CMakePreset.json that is also updated)
    conanfile = textwrap.dedent("""
            from conan import ConanFile
            from conan.tools.cmake import cmake_layout, CMakeToolchain

            class Conan(ConanFile):
                settings = "os", "arch", "compiler", "build_type"

                def generate(self):
                    tc = CMakeToolchain(self)
                    tc.cache_variables["FOO"] = "var"
                    tc.generate()

                def layout(self):
                    cmake_layout(self)
            """)
    client.save({"conanfile.py": conanfile})
    client.run("install . {} -s compiler.cppstd=14".format(" ".join(configs)))
    presets = json.loads(client.load("CMakeUserPresets.json"))
    assert len(presets["configurePresets"]) == 2
    assert "FOO" in presets["configurePresets"][0]["cacheVariables"]


@pytest.mark.parametrize("arch, arch_toolset", [("x86", "x86_64"), ("x86_64", "x86_64")])
def test_presets_ninja_msvc(arch, arch_toolset):
    client = TestClient()
    conanfile = textwrap.dedent("""
            from conan import ConanFile
            from conan.tools.cmake import cmake_layout

            class Conan(ConanFile):
                settings = "os", "arch", "compiler", "build_type"
                generators = "CMakeToolchain"

                def layout(self):
                    cmake_layout(self)
            """)
    client.save({"conanfile.py": conanfile, "CMakeLists.txt": "foo"})
    configs = ["-c tools.cmake.cmaketoolchain:toolset_arch={}".format(arch_toolset),
               "-c tools.cmake.cmake_layout:build_folder_vars='[\"settings.compiler.cppstd\"]'",
               "-c tools.cmake.cmaketoolchain:generator=Ninja"]
    msvc = " -s compiler=msvc -s compiler.version=191 -s compiler.runtime=static " \
           "-s compiler.runtime_type=Release"
    client.run("install . {} -s compiler.cppstd=14 {} -s arch={}".format(" ".join(configs), msvc, arch))

    presets = json.loads(client.load("build/14/generators/CMakePresets.json"))

    toolset_value = {"x86_64": "host=x86_64", "x86": "x86"}.get(arch_toolset)
    arch_value = {"x86_64": "x64", "x86": "x86"}.get(arch)

    assert presets["configurePresets"][0]["architecture"]["value"] == arch_value
    assert presets["configurePresets"][0]["architecture"]["strategy"] == "external"
    assert presets["configurePresets"][0]["toolset"]["value"] == toolset_value
    assert presets["configurePresets"][0]["toolset"]["strategy"] == "external"

    # Only for Ninja, no ninja, no values
    rmdir(os.path.join(client.current_folder, "build"))
    configs = ["-c tools.cmake.cmaketoolchain:toolset_arch={}".format(arch_toolset),
               "-c tools.cmake.cmake_layout:build_folder_vars='[\"settings.compiler.cppstd\"]'"]
    client.run(
        "install . {} -s compiler.cppstd=14 {} -s arch={}".format(" ".join(configs), msvc, arch))

    presets = json.loads(client.load("build/14/generators/CMakePresets.json"))
    assert "architecture" not in presets["configurePresets"][0]
    assert "toolset" not in presets["configurePresets"][0]

    # No toolset defined in conf, no value
    rmdir(os.path.join(client.current_folder, "build"))
    configs = ["-c tools.cmake.cmake_layout:build_folder_vars='[\"settings.compiler.cppstd\"]'",
               "-c tools.cmake.cmaketoolchain:generator=Ninja"]

    client.run(
        "install . {} -s compiler.cppstd=14 {} -s arch={}".format(" ".join(configs), msvc, arch))
    presets = json.loads(client.load("build/14/generators/CMakePresets.json"))
    assert "architecture" in presets["configurePresets"][0]
    assert "toolset" not in presets["configurePresets"][0]<|MERGE_RESOLUTION|>--- conflicted
+++ resolved
@@ -496,10 +496,6 @@
 
         """)
     client.save({"conanfile.py": conanfile})
-<<<<<<< HEAD
-    client.run("create . --name=foo --version=1.0 -s os=Android -s os.api_level=23 "
-               "-c tools.android:ndk_path=/foo")
-=======
     # Settings
     settings = "-s arch=x86_64 -s os=Android -s os.api_level=23 -c tools.android:ndk_path=/foo"
     # Checking the Android variables created
@@ -509,8 +505,7 @@
     assert "set(ANDROID_PLATFORM android-23)" in conan_toolchain
     assert "set(ANDROID_ABI x86_64)" in conan_toolchain
     assert "include(/foo/build/cmake/android.toolchain.cmake)" in conan_toolchain
-    client.run("create . foo/1.0@ " + settings)
->>>>>>> a786110c
+    client.run("create . --name=foo --version=1.0 " + settings)
 
 
 def test_user_presets_version2():
