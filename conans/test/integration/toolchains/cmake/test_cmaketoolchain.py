import json
import os
import platform
import textwrap

import pytest
from mock import mock

from conan.tools.cmake.presets import load_cmake_presets
from conans.test.assets.genconanfile import GenConanfile
from conans.test.utils.tools import TestClient


def test_cross_build():
    windows_profile = textwrap.dedent("""
        [settings]
        os=Windows
        arch=x86_64
        """)
    rpi_profile = textwrap.dedent("""
        [settings]
        os=Linux
        compiler=gcc
        compiler.version=6
        compiler.libcxx=libstdc++11
        arch=armv8
        build_type=Release
        """)

    client = TestClient(path_with_spaces=False)

    conanfile = GenConanfile().with_settings("os", "arch", "compiler", "build_type")\
        .with_generator("CMakeToolchain")
    client.save({"conanfile.py": conanfile,
                "rpi": rpi_profile,
                 "windows": windows_profile})
    client.run("install . --profile:build=windows --profile:host=rpi")
    toolchain = client.load("conan_toolchain.cmake")

    assert "set(CMAKE_SYSTEM_NAME Linux)" in toolchain
    assert "set(CMAKE_SYSTEM_PROCESSOR armv8)" in toolchain


def test_cross_build_user_toolchain():
    # When a user_toolchain is defined in [conf], CMakeToolchain will not generate anything
    # for cross-build
    windows_profile = textwrap.dedent("""
        [settings]
        os=Windows
        arch=x86_64
        """)
    rpi_profile = textwrap.dedent("""
        [settings]
        os=Linux
        compiler=gcc
        compiler.version=6
        compiler.libcxx=libstdc++11
        arch=armv8
        build_type=Release
        [conf]
        tools.cmake.cmaketoolchain:user_toolchain+=rpi_toolchain.cmake
        """)

    client = TestClient(path_with_spaces=False)

    conanfile = GenConanfile().with_settings("os", "arch", "compiler", "build_type")\
        .with_generator("CMakeToolchain")
    client.save({"conanfile.py": conanfile,
                "rpi": rpi_profile,
                 "windows": windows_profile})
    client.run("install . --profile:build=windows --profile:host=rpi")
    toolchain = client.load("conan_toolchain.cmake")

    assert "CMAKE_SYSTEM_NAME " not in toolchain
    assert "CMAKE_SYSTEM_PROCESSOR" not in toolchain


def test_no_cross_build():
    windows_profile = textwrap.dedent("""
        [settings]
        os=Windows
        arch=x86_64
        compiler=gcc
        compiler.version=6
        compiler.libcxx=libstdc++11
        build_type=Release
        """)

    client = TestClient(path_with_spaces=False)

    conanfile = GenConanfile().with_settings("os", "arch", "compiler", "build_type")\
        .with_generator("CMakeToolchain")
    client.save({"conanfile.py": conanfile,
                 "windows": windows_profile})
    client.run("install . --profile:build=windows --profile:host=windows")
    toolchain = client.load("conan_toolchain.cmake")

    assert "CMAKE_SYSTEM_NAME " not in toolchain
    assert "CMAKE_SYSTEM_PROCESSOR" not in toolchain


def test_cross_arch():
    # Compiling to 32bits in an architecture that runs is not full cross-compiling
    build_profile = textwrap.dedent("""
        [settings]
        os=Linux
        arch=x86_64
        """)
    profile_arm = textwrap.dedent("""
        [settings]
        os=Linux
        arch=armv8
        compiler=gcc
        compiler.version=6
        compiler.libcxx=libstdc++11
        build_type=Release
        """)

    client = TestClient(path_with_spaces=False)

    conanfile = GenConanfile().with_settings("os", "arch", "compiler", "build_type")\
        .with_generator("CMakeToolchain")
    client.save({"conanfile.py": conanfile,
                "linux64": build_profile,
                 "linuxarm": profile_arm})
    client.run("install . --profile:build=linux64 --profile:host=linuxarm")
    toolchain = client.load("conan_toolchain.cmake")

    assert "set(CMAKE_SYSTEM_NAME Linux)" in toolchain
    assert "set(CMAKE_SYSTEM_PROCESSOR armv8)" in toolchain


def test_no_cross_build_arch():
    # Compiling to 32bits in an architecture that runs is not full cross-compiling
    build_profile = textwrap.dedent("""
        [settings]
        os=Linux
        arch=x86_64
        """)
    profile_32 = textwrap.dedent("""
        [settings]
        os=Linux
        arch=x86
        compiler=gcc
        compiler.version=6
        compiler.libcxx=libstdc++11
        build_type=Release
        """)

    client = TestClient(path_with_spaces=False)

    conanfile = GenConanfile().with_settings("os", "arch", "compiler", "build_type")\
        .with_generator("CMakeToolchain")
    client.save({"conanfile.py": conanfile,
                "linux64": build_profile,
                 "linux32": profile_32})
    client.run("install . --profile:build=linux64 --profile:host=linux32")
    toolchain = client.load("conan_toolchain.cmake")

    assert "CMAKE_SYSTEM_NAME" not in toolchain
    assert "CMAKE_SYSTEM_PROCESSOR " not in toolchain


def test_cross_build_conf():
    windows_profile = textwrap.dedent("""
        [settings]
        os=Windows
        arch=x86_64
        """)
    rpi_profile = textwrap.dedent("""
        [settings]
        os=Linux
        compiler=gcc
        compiler.version=6
        compiler.libcxx=libstdc++11
        arch=armv8
        build_type=Release

        [conf]
        tools.cmake.cmaketoolchain:system_name = Custom
        tools.cmake.cmaketoolchain:system_version= 42
        tools.cmake.cmaketoolchain:system_processor = myarm
        """)

    client = TestClient(path_with_spaces=False)

    conanfile = GenConanfile().with_settings("os", "arch", "compiler", "build_type")\
        .with_generator("CMakeToolchain")
    client.save({"conanfile.py": conanfile,
                "rpi": rpi_profile,
                 "windows": windows_profile})
    client.run("install . --profile:build=windows --profile:host=rpi")
    toolchain = client.load("conan_toolchain.cmake")

    assert "set(CMAKE_SYSTEM_NAME Custom)" in toolchain
    assert "set(CMAKE_SYSTEM_VERSION 42)" in toolchain
    assert "set(CMAKE_SYSTEM_PROCESSOR myarm)" in toolchain


def test_find_builddirs():
    client = TestClient()
    conanfile = textwrap.dedent("""
            import os
            from conans import ConanFile
            from conan.tools.cmake import CMakeToolchain

            class Conan(ConanFile):
                settings = "os", "arch", "compiler", "build_type"

                def package_info(self):
                    self.cpp_info.builddirs = ["/path/to/builddir"]
            """)
    client.save({"conanfile.py": conanfile})
    client.run("create . dep/1.0@")

    conanfile = textwrap.dedent("""
            import os
            from conans import ConanFile
            from conan.tools.cmake import CMakeToolchain

            class Conan(ConanFile):
                name = "mydep"
                version = "1.0"
                settings = "os", "arch", "compiler", "build_type"
                requires = "dep/1.0@"

                def generate(self):
                    cmake = CMakeToolchain(self)
                    {}
                    cmake.generate()
            """)

    client.save({"conanfile.py": conanfile})
    client.run("install . ")
    with open(os.path.join(client.current_folder, "conan_toolchain.cmake")) as f:
        contents = f.read()
        assert "/path/to/builddir" in contents


@pytest.mark.skipif(platform.system() != "Darwin", reason="Only OSX")
def test_cmaketoolchain_cmake_system_processor_cross_apple():
    """
    https://github.com/conan-io/conan/pull/10434
    CMAKE_SYSTEM_PROCESSOR was not set when cross-building in Mac
    """
    client = TestClient()
    client.save({"hello.py": GenConanfile().with_name("hello")
                                           .with_version("1.0")
                                           .with_settings("os", "arch", "compiler", "build_type")})
    profile_ios = textwrap.dedent("""
        include(default)
        [settings]
        os=iOS
        os.version=15.4
        os.sdk=iphoneos
        os.sdk_version=15.0
        arch=armv8
    """)
    client.save({"profile_ios": profile_ios})
    client.run("install hello.py -pr:h=./profile_ios -pr:b=default -g CMakeToolchain")
    toolchain = client.load("conan_toolchain.cmake")
    assert "set(CMAKE_SYSTEM_NAME iOS)" in toolchain
    assert "set(CMAKE_SYSTEM_VERSION 15.0)" in toolchain
    assert "set(CMAKE_SYSTEM_PROCESSOR arm64)" in toolchain


@pytest.mark.skipif(platform.system() != "Darwin", reason="Only OSX")
def test_apple_vars_overwrite_user_conf():
    """
        tools.cmake.cmaketoolchain:system_name and tools.cmake.cmaketoolchain:system_version
        will be overwritten by the apple block
    """
    client = TestClient()
    client.save({"hello.py": GenConanfile().with_name("hello")
                                           .with_version("1.0")
                                           .with_settings("os", "arch", "compiler", "build_type")})
    profile_ios = textwrap.dedent("""
        include(default)
        [settings]
        os=iOS
        os.version=15.4
        os.sdk=iphoneos
        os.sdk_version=15.0
        arch=armv8
    """)
    client.save({"profile_ios": profile_ios})
    client.run("install hello.py -pr:h=./profile_ios -pr:b=default -g CMakeToolchain "
               "-c tools.cmake.cmaketoolchain:system_name=tvOS "
               "-c tools.cmake.cmaketoolchain:system_version=15.1 "
               "-c tools.cmake.cmaketoolchain:system_processor=x86_64 ")

    toolchain = client.load("conan_toolchain.cmake")

    # should set the conf values but system/version are overwritten by the apple block
    assert "CMAKE_SYSTEM_NAME tvOS" in toolchain
    assert "CMAKE_SYSTEM_NAME iOS" not in toolchain
    assert "CMAKE_SYSTEM_VERSION 15.1" in toolchain
    assert "CMAKE_SYSTEM_VERSION 15.0" not in toolchain
    assert "CMAKE_SYSTEM_PROCESSOR x86_64" in toolchain
    assert "CMAKE_SYSTEM_PROCESSOR armv8" not in toolchain


def test_extra_flags_via_conf():
    profile = textwrap.dedent("""
        [settings]
        os=Linux
        compiler=gcc
        compiler.version=6
        compiler.libcxx=libstdc++11
        arch=armv8
        build_type=Release

        [conf]
        tools.build:cxxflags=["--flag1", "--flag2"]
        tools.build:cflags+=["--flag3", "--flag4"]
        tools.build:sharedlinkflags=+["--flag5", "--flag6"]
        tools.build:exelinkflags=["--flag7", "--flag8"]
        tools.build:defines=["D1", "D2"]
        """)

    client = TestClient(path_with_spaces=False)

    conanfile = GenConanfile().with_settings("os", "arch", "compiler", "build_type")\
        .with_generator("CMakeToolchain")
    client.save({"conanfile.py": conanfile,
                "profile": profile})
    client.run("install . --profile:build=profile --profile:host=profile")
    toolchain = client.load("conan_toolchain.cmake")
    assert 'string(APPEND CONAN_CXX_FLAGS " --flag1 --flag2")' in toolchain
    assert 'string(APPEND CONAN_C_FLAGS " --flag3 --flag4")' in toolchain
    assert 'string(APPEND CONAN_SHARED_LINKER_FLAGS " --flag5 --flag6")' in toolchain
    assert 'string(APPEND CONAN_EXE_LINKER_FLAGS " --flag7 --flag8")' in toolchain
    assert 'add_compile_definitions( "D1" "D2")' in toolchain


def test_cmake_presets_binary_dir_available():
    client = TestClient(path_with_spaces=False)
    conanfile = textwrap.dedent("""
    from conan import ConanFile
    from conan.tools.cmake import cmake_layout
    class HelloConan(ConanFile):
        generators = "CMakeToolchain"
        settings = "os", "compiler", "build_type", "arch"

        def layout(self):
            cmake_layout(self)

    """)

    client.save({"conanfile.py": conanfile})
    client.run("install .")
    if platform.system() != "Windows":
        build_dir = os.path.join(client.current_folder, "build", "Release")
    else:
        build_dir = os.path.join(client.current_folder, "build")

    presets = load_cmake_presets(os.path.join(client.current_folder, "build", "generators"))
    assert presets["configurePresets"][0]["binaryDir"] == build_dir


def test_cmake_presets_multiconfig():
    client = TestClient()
    profile = textwrap.dedent("""
        [settings]
        os = Windows
        arch = x86_64
        compiler=msvc
        compiler.version=193
        compiler.runtime=static
        compiler.runtime_type=Release
    """)
    client.save({"conanfile.py": GenConanfile(), "profile": profile})
    client.run("create . mylib/1.0@ -s build_type=Release --profile:h=profile")
    client.run("create . mylib/1.0@ -s build_type=Debug --profile:h=profile")

    client.run("install mylib/1.0@ -g CMakeToolchain -s build_type=Release --profile:h=profile")
    presets = json.loads(client.load("CMakePresets.json"))
    assert len(presets["buildPresets"]) == 1
    assert presets["buildPresets"][0]["configuration"] == "Release"

    client.run("install mylib/1.0@ -g CMakeToolchain -s build_type=Debug --profile:h=profile")
    presets = json.loads(client.load("CMakePresets.json"))
    assert len(presets["buildPresets"]) == 2
    assert presets["buildPresets"][0]["configuration"] == "Release"
    assert presets["buildPresets"][1]["configuration"] == "Debug"

    client.run("install mylib/1.0@ -g CMakeToolchain -s build_type=RelWithDebInfo --profile:h=profile")
    client.run("install mylib/1.0@ -g CMakeToolchain -s build_type=MinSizeRel --profile:h=profile")
    presets = json.loads(client.load("CMakePresets.json"))
    assert len(presets["buildPresets"]) == 4
    assert presets["buildPresets"][0]["configuration"] == "Release"
    assert presets["buildPresets"][1]["configuration"] == "Debug"
    assert presets["buildPresets"][2]["configuration"] == "RelWithDebInfo"
    assert presets["buildPresets"][3]["configuration"] == "MinSizeRel"

    # Repeat one
    client.run("install mylib/1.0@ -g CMakeToolchain -s build_type=Debug --profile:h=profile")
    client.run("install mylib/1.0@ -g CMakeToolchain -s build_type=Debug --profile:h=profile")
    assert len(presets["buildPresets"]) == 4
    assert presets["buildPresets"][0]["configuration"] == "Release"
    assert presets["buildPresets"][1]["configuration"] == "Debug"
    assert presets["buildPresets"][2]["configuration"] == "RelWithDebInfo"
    assert presets["buildPresets"][3]["configuration"] == "MinSizeRel"

    assert len(presets["configurePresets"]) == 1
    assert presets["configurePresets"][0]["name"] == "default"


def test_cmake_presets_singleconfig():
    client = TestClient()
    profile = textwrap.dedent("""
        [settings]
        os = Linux
        arch = x86_64
        compiler=gcc
        compiler.version=8
    """)
    client.save({"conanfile.py": GenConanfile(), "profile": profile})
    client.run("create . mylib/1.0@ -s build_type=Release --profile:h=profile")
    client.run("create . mylib/1.0@ -s build_type=Debug --profile:h=profile")

    client.run("install mylib/1.0@ -g CMakeToolchain -s build_type=Release --profile:h=profile")
    presets = json.loads(client.load("CMakePresets.json"))
    assert len(presets["configurePresets"]) == 1
    assert presets["configurePresets"][0]["name"] == "release"

    assert len(presets["buildPresets"]) == 1
    assert presets["buildPresets"][0]["configurePreset"] == "release"

    # Now two configurePreset, but named correctly
    client.run("install mylib/1.0@ -g CMakeToolchain -s build_type=Debug --profile:h=profile")
    presets = json.loads(client.load("CMakePresets.json"))
    assert len(presets["configurePresets"]) == 2
    assert presets["configurePresets"][1]["name"] == "debug"

    assert len(presets["buildPresets"]) == 2
    assert presets["buildPresets"][1]["configurePreset"] == "debug"

    # Repeat configuration, it shouldn't add a new one
    client.run("install mylib/1.0@ -g CMakeToolchain -s build_type=Debug --profile:h=profile")
    presets = json.loads(client.load("CMakePresets.json"))
    assert len(presets["configurePresets"]) == 2


def test_toolchain_cache_variables():
    client = TestClient()
    conanfile = textwrap.dedent("""
        from conans import ConanFile
        from conan.tools.cmake import CMakeToolchain, CMake

        class Conan(ConanFile):
            settings = "os", "arch", "compiler", "build_type"

            def generate(self):
                toolchain = CMakeToolchain(self)
                toolchain.cache_variables["foo"] = True
                toolchain.cache_variables["foo2"] = False
                toolchain.cache_variables["var"] = "23"
                toolchain.cache_variables["CMAKE_SH"] = "THIS VALUE HAS PRIORITY"
                toolchain.cache_variables["CMAKE_POLICY_DEFAULT_CMP0091"] = "THIS VALUE HAS PRIORITY"
                toolchain.cache_variables["CMAKE_MAKE_PROGRAM"] = "THIS VALUE HAS NO PRIORITY"
                toolchain.generate()
        """)
    client.save({"conanfile.py": conanfile})
    with mock.patch("platform.system", mock.MagicMock(return_value="Windows")):
        client.run("install . mylib/1.0@ -c tools.cmake.cmaketoolchain:generator='MinGW Makefiles' "
                   "-c tools.gnu:make_program='MyMake'")
    presets = json.loads(client.load("CMakePresets.json"))
    cache_variables = presets["configurePresets"][0]["cacheVariables"]
    assert cache_variables["foo"] == 'ON'
    assert cache_variables["foo2"] == 'OFF'
    assert cache_variables["var"] == '23'
    assert cache_variables["CMAKE_SH"] == "THIS VALUE HAS PRIORITY"
    assert cache_variables["CMAKE_POLICY_DEFAULT_CMP0091"] == "THIS VALUE HAS PRIORITY"
    assert cache_variables["CMAKE_MAKE_PROGRAM"] == "MyMake"


def test_android_c_library():
    client = TestClient()
    conanfile = textwrap.dedent("""
        from conans import ConanFile

        class Conan(ConanFile):
            settings = "os", "arch", "compiler", "build_type"
            generators = "CMakeToolchain"

            def configure(self):
                del self.settings.compiler.libcxx

        """)
    client.save({"conanfile.py": conanfile})
    client.run("create . foo/1.0@ -s os=Android -s os.api_level=23 -c tools.android:ndk_path=/foo")


<<<<<<< HEAD
def test_user_presets_version2():

    client = TestClient()
    conanfile = textwrap.dedent("""
            from conan import ConanFile
            from conan.tools.cmake import cmake_layout

            class Conan(ConanFile):
                name = "foo"
                version = "1.0"
                settings = "os", "arch", "compiler", "build_type"
                generators = "CMakeToolchain"

                def layout(self):
                    cmake_layout(self)

            """)
    client.save({"conanfile.py": conanfile, "CMakeLists.txt": "foo"})
    configs = ["-c tools.cmake.cmaketoolchain.presets:max_schema_version=2 ",
               "-c tools.cmake.cmake_layout:build_folder_vars='[\"settings.compiler.cppstd\"]'"]
    client.run("install . {} -s compiler.cppstd=14".format(" ".join(configs)))
    client.run("install . {} -s compiler.cppstd=17".format(" ".join(configs)))

    presets = json.loads(client.load("CMakeUserPresets.json"))
    assert len(presets["configurePresets"]) == 2
    assert presets["version"] == 2
    assert "build/14/generators/conan_toolchain.cmake" \
           in presets["configurePresets"][0]["cacheVariables"]["CMAKE_TOOLCHAIN_FILE"].replace("\\",
                                                                                               "/")
    assert "build/17/generators/conan_toolchain.cmake" \
           in presets["configurePresets"][1]["cacheVariables"]["CMAKE_TOOLCHAIN_FILE"].replace("\\",
                                                                                               "/")


def test_user_presets_version2_no_overwrite_user():

=======
@pytest.mark.skipif(platform.system() != "Windows", reason="Only Windows")
def test_presets_paths_correct():
>>>>>>> 442d1123
    client = TestClient()
    conanfile = textwrap.dedent("""
            from conan import ConanFile
            from conan.tools.cmake import cmake_layout

            class Conan(ConanFile):
<<<<<<< HEAD
                name = "foo"
                version = "1.0"
=======
>>>>>>> 442d1123
                settings = "os", "arch", "compiler", "build_type"
                generators = "CMakeToolchain"

                def layout(self):
                    cmake_layout(self)
<<<<<<< HEAD

            """)
    client.save({"conanfile.py": conanfile, "CMakeLists.txt": "foo",
                 "CMakeUserPresets.json": '{"from_user": 1}'})
    configs = ["-c tools.cmake.cmaketoolchain.presets:max_schema_version=2 ",
               "-c tools.cmake.cmake_layout:build_folder_vars='[\"settings.compiler.cppstd\"]'"]
    client.run("install . {} -s compiler.cppstd=14".format(" ".join(configs)))

    presets = json.loads(client.load("CMakeUserPresets.json"))
    assert presets == {"from_user": 1}
=======
            """)
    client.save({"conanfile.py": conanfile})
    client.run("install . ")
    contents = json.loads(client.load("build/generators/CMakePresets.json"))
    toolchain_file = contents["configurePresets"][0]["toolchainFile"]
    assert "/" not in toolchain_file

    binary_dir = contents["configurePresets"][0]["binaryDir"]
    assert "/" not in binary_dir
>>>>>>> 442d1123
<|MERGE_RESOLUTION|>--- conflicted
+++ resolved
@@ -492,22 +492,16 @@
     client.run("create . foo/1.0@ -s os=Android -s os.api_level=23 -c tools.android:ndk_path=/foo")
 
 
-<<<<<<< HEAD
+
 def test_user_presets_version2():
-
-    client = TestClient()
-    conanfile = textwrap.dedent("""
-            from conan import ConanFile
-            from conan.tools.cmake import cmake_layout
-
-            class Conan(ConanFile):
-                name = "foo"
-                version = "1.0"
-                settings = "os", "arch", "compiler", "build_type"
-                generators = "CMakeToolchain"
-
-                def layout(self):
-                    cmake_layout(self)
+    client = TestClient()
+    conanfile = textwrap.dedent("""
+                from conan import ConanFile
+                from conan.tools.cmake import cmake_layout
+
+                class Conan(ConanFile):
+                    name = "foo"
+                    version = "1.0"
 
             """)
     client.save({"conanfile.py": conanfile, "CMakeLists.txt": "foo"})
@@ -529,27 +523,19 @@
 
 def test_user_presets_version2_no_overwrite_user():
 
-=======
-@pytest.mark.skipif(platform.system() != "Windows", reason="Only Windows")
-def test_presets_paths_correct():
->>>>>>> 442d1123
     client = TestClient()
     conanfile = textwrap.dedent("""
             from conan import ConanFile
             from conan.tools.cmake import cmake_layout
 
             class Conan(ConanFile):
-<<<<<<< HEAD
                 name = "foo"
                 version = "1.0"
-=======
->>>>>>> 442d1123
                 settings = "os", "arch", "compiler", "build_type"
                 generators = "CMakeToolchain"
 
                 def layout(self):
                     cmake_layout(self)
-<<<<<<< HEAD
 
             """)
     client.save({"conanfile.py": conanfile, "CMakeLists.txt": "foo",
@@ -560,14 +546,61 @@
 
     presets = json.loads(client.load("CMakeUserPresets.json"))
     assert presets == {"from_user": 1}
-=======
+
+
+@pytest.mark.skipif(platform.system() != "Windows", reason="Only Windows")
+def test_presets_paths_correct():
+    client = TestClient()
+    conanfile = textwrap.dedent("""
+            from conan import ConanFile
+            from conan.tools.cmake import cmake_layout
+
+            class Conan(ConanFile):
+                settings = "os", "arch", "compiler", "build_type"
+                generators = "CMakeToolchain"
+
+                def layout(self):
+                    cmake_layout(self)
             """)
-    client.save({"conanfile.py": conanfile})
-    client.run("install . ")
-    contents = json.loads(client.load("build/generators/CMakePresets.json"))
-    toolchain_file = contents["configurePresets"][0]["toolchainFile"]
-    assert "/" not in toolchain_file
-
-    binary_dir = contents["configurePresets"][0]["binaryDir"]
-    assert "/" not in binary_dir
->>>>>>> 442d1123
+    client.save({"conanfile.py": conanfile, "CMakeLists.txt": "foo"})
+    configs = ["-c tools.cmake.cmaketoolchain.presets:max_schema_version=2 ",
+               "-c tools.cmake.cmake_layout:build_folder_vars='[\"settings.compiler.cppstd\"]'"]
+    client.run("install . {} -s compiler.cppstd=14".format(" ".join(configs)))
+    client.run("install . {} -s compiler.cppstd=17".format(" ".join(configs)))
+
+    presets = json.loads(client.load("CMakeUserPresets.json"))
+    assert len(presets["configurePresets"]) == 2
+    assert presets["version"] == 2
+    assert "build/14/generators/conan_toolchain.cmake" \
+           in presets["configurePresets"][0]["cacheVariables"]["CMAKE_TOOLCHAIN_FILE"].replace("\\",
+                                                                                               "/")
+    assert "build/17/generators/conan_toolchain.cmake" \
+           in presets["configurePresets"][1]["cacheVariables"]["CMAKE_TOOLCHAIN_FILE"].replace("\\",
+                                                                                               "/")
+
+
+def test_user_presets_version2_no_overwrite_user():
+
+    client = TestClient()
+    conanfile = textwrap.dedent("""
+            from conan import ConanFile
+            from conan.tools.cmake import cmake_layout
+
+            class Conan(ConanFile):
+                name = "foo"
+                version = "1.0"
+                settings = "os", "arch", "compiler", "build_type"
+                generators = "CMakeToolchain"
+
+                def layout(self):
+                    cmake_layout(self)
+
+            """)
+    client.save({"conanfile.py": conanfile, "CMakeLists.txt": "foo",
+                 "CMakeUserPresets.json": '{"from_user": 1}'})
+    configs = ["-c tools.cmake.cmaketoolchain.presets:max_schema_version=2 ",
+               "-c tools.cmake.cmake_layout:build_folder_vars='[\"settings.compiler.cppstd\"]'"]
+    client.run("install . {} -s compiler.cppstd=14".format(" ".join(configs)))
+
+    presets = json.loads(client.load("CMakeUserPresets.json"))
+    assert presets == {"from_user": 1}
