--- conflicted
+++ resolved
@@ -87,11 +87,8 @@
         updown_auth_manager = JWTUpDownAuthManager("secret",
                                                    timedelta(seconds=200))
         adapter = ServerDiskAdapter(self.fake_url, self.tmp_dir, updown_auth_manager)
-<<<<<<< HEAD
-        self.server_store = ServerStore(revisions_enabled=False, storage_adapter=adapter)
-=======
+
         self.server_store = ServerStore(storage_adapter=adapter)
->>>>>>> 53e8c74d
         self.service = ConanService(authorizer, self.server_store, "lasote")
         self.search_service = SearchService(authorizer, self.server_store, "lasote")
 
