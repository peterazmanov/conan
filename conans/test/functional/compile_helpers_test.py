--- conflicted
+++ resolved
@@ -7,426 +7,7 @@
 from conans.test.utils.tools import TestClient
 from conans.util.files import save
 
-<<<<<<< HEAD
-=======
 
-class MockSetting(str):
-    @property
-    def value(self):
-        return self
-
-
-class MockCompiler(object):
-
-    def __init__(self, name, libcxx, version):
-        self.name = name
-        self.libcxx = libcxx
-        self.version = MockSetting(version)
-
-    def __repr__(self, *args, **kwargs):  # @UnusedVariable
-        return self.name
-
-
-class MockSettings(Settings):
-
-    def __init__(self, build_type="Release", os=None, arch=None,
-                 compiler_name=None, libcxx=None, version=None):
-        self._build_type = build_type
-        self._libcxx = libcxx or "libstdc++"
-        self._os = os or "Linux"
-        self._arch = arch or "x86"
-        self._compiler = MockCompiler(compiler_name or "gcc", self._libcxx, version or "4.8")
-
-    @property
-    def build_type(self):
-        return self._build_type
-
-    @property
-    def libcxx(self):
-        return self._libcxx
-
-    @property
-    def os(self):
-        return MockSetting(self._os)
-
-    @property
-    def arch(self):
-        return MockSetting(self._arch)
-
-    @property
-    def compiler(self):
-        return self._compiler
-
-
-class MockAndroidSettings(Settings):
-
-    @property
-    def os(self):
-        return "Android"
-
-
-class BuildInfoMock(object):
-
-    @property
-    def lib_paths(self):
-        return ["path/to/lib1", "path/to/lib2"]
-
-    @property
-    def exelinkflags(self):
-        return ["-framework thing"]
-
-    @property
-    def sharedlinkflags(self):
-        return ["-framework thing2"]
-
-    @property
-    def include_paths(self):
-        return ["path/to/includes/lib1", "path/to/includes/lib2"]
-
-    @property
-    def defines(self):
-        return ["MYDEF1", "MYDEF2"]
-
-    @property
-    def libs(self):
-        return ["lib1", "lib2"]
-
-    @property
-    def cflags(self):
-        return ["cflag1"]
-
-    @property
-    def cppflags(self):
-        return ["cppflag1"]
-
-
-class MockConanfile(object):
-
-    def __init__(self, settings):
-        self.settings = settings
-        self.output = TestBufferConanOutput()
-
-    @property
-    def deps_cpp_info(self):
-        return BuildInfoMock()
-
-    @property
-    def deps_env_info(self):
-        return DepsEnvInfo()
-
-    @property
-    def env_values_dicts(self):
-        return {}, {}
-
-
-class CompileHelpersTest(unittest.TestCase):
-
-    def setUp(self):
-        self.current = os.getcwd()
-        os.chdir(temp_folder())
-
-    def tearDown(self):
-        os.chdir(self.current)
-
-    def compile_flag_test(self):
-        win_settings = MockSettings("Release", os="Windows", arch="x86",
-                                    compiler_name="Visual Studio", libcxx=None, version="14")
-        env = ConfigureEnvironment(MockConanfile(win_settings))
-        self.assertEquals(env.compile_flags, "lib1.lib lib2.lib")
-
-        linux_s = MockSettings("Release", os="Linux", arch="x86",
-                               compiler_name="gcc", libcxx="libstdc++", version="4.9")
-        env = ConfigureEnvironment(MockConanfile(linux_s))
-        self.assertEquals(env.compile_flags, '-m32 -framework thing -framework '
-                                             'thing2 -s -DNDEBUG -DMYDEF1 -DMYDEF2 '
-                                             '-I"path/to/includes/lib1" -I"path/to/includes/lib2" '
-                                             '-L"path/to/lib1" -L"path/to/lib2" -llib1 -llib2 cppflag1 '
-                                             '-D_GLIBCXX_USE_CXX11_ABI=0')
-
-        linux_s_11 = MockSettings("Debug", os="Linux", arch="x86_64",
-                                  compiler_name="gcc", libcxx="libstdc++11", version="4.9")
-        env = ConfigureEnvironment(MockConanfile(linux_s_11))
-        self.assertEquals(env.compile_flags, '-m64 -framework thing -framework thing2'
-                                             ' -g -DMYDEF1 -DMYDEF2 -I"path/to/includes/lib1" '
-                                             '-I"path/to/includes/lib2" -L"path/to/lib1" '
-                                             '-L"path/to/lib2" -llib1 -llib2 cppflag1 '
-                                             '-D_GLIBCXX_USE_CXX11_ABI=1')
-
-        linux_s_clang_std = MockSettings("Debug", os="Linux", arch="x86_64",
-                                         compiler_name="clang", libcxx="libstdc", version="4.9")
-        env = ConfigureEnvironment(MockConanfile(linux_s_clang_std))
-        self.assertEquals(env.compile_flags, '-m64 -framework thing -framework thing2'
-                                             ' -g -DMYDEF1 -DMYDEF2 -I"path/to/includes/lib1" '
-                                             '-I"path/to/includes/lib2" -L"path/to/lib1" '
-                                             '-L"path/to/lib2" -llib1 -llib2 cppflag1 '
-                                             '-stdlib=libstdc++')
-
-        linux_s_clang = MockSettings("Debug", os="Linux", arch="x86_64",
-                                     compiler_name="clang", libcxx="libc++", version="4.9")
-        env = ConfigureEnvironment(MockConanfile(linux_s_clang))
-        self.assertEquals(env.compile_flags, '-m64 -framework thing -framework thing2'
-                                             ' -g -DMYDEF1 -DMYDEF2 -I"path/to/includes/lib1" '
-                                             '-I"path/to/includes/lib2" -L"path/to/lib1" '
-                                             '-L"path/to/lib2" -llib1 -llib2 cppflag1 '
-                                             '-stdlib=libc++')
-
-        freebsd_s_clang_32 = MockSettings("Debug", os="FreeBSD", arch="x86",
-                                          compiler_name="clang", libcxx="libc++", version="3.8")
-        env = ConfigureEnvironment(MockConanfile(freebsd_s_clang_32))
-        self.assertEquals(env.compile_flags, '-m32 -framework thing -framework thing2'
-                                             ' -g -DMYDEF1 -DMYDEF2 -I"path/to/includes/lib1" '
-                                             '-I"path/to/includes/lib2" -L"path/to/lib1" '
-                                             '-L"path/to/lib2" -llib1 -llib2 cppflag1 '
-                                             '-stdlib=libc++')
-
-        freebsd_s_clang_64 = MockSettings("Debug", os="FreeBSD", arch="x86_64",
-                                          compiler_name="clang", libcxx="libc++", version="3.8")
-        env = ConfigureEnvironment(MockConanfile(freebsd_s_clang_64))
-        self.assertEquals(env.compile_flags, '-m64 -framework thing -framework thing2'
-                                             ' -g -DMYDEF1 -DMYDEF2 -I"path/to/includes/lib1" '
-                                             '-I"path/to/includes/lib2" -L"path/to/lib1" '
-                                             '-L"path/to/lib2" -llib1 -llib2 cppflag1 -stdlib=libc++')
-
-        solaris_s_sun_cc_32 = MockSettings("Debug", os="SunOS", arch="x86",
-                                           compiler_name="sun-cc", libcxx="libCstd", version="5.10")
-        env = ConfigureEnvironment(MockConanfile(solaris_s_sun_cc_32))
-        self.assertEquals(env.compile_flags, '-m32 -framework thing -framework thing2'
-                                             ' -g -DMYDEF1 -DMYDEF2 -I"path/to/includes/lib1" '
-                                             '-I"path/to/includes/lib2" -L"path/to/lib1" '
-                                             '-L"path/to/lib2" -llib1 -llib2 cppflag1 -library=Cstd')
-
-        solaris_s_sun_cc_64 = MockSettings("Debug", os="SunOS", arch="x86_64",
-                                           compiler_name="sun-cc", libcxx="libCstd", version="5.10")
-        env = ConfigureEnvironment(MockConanfile(solaris_s_sun_cc_64))
-        self.assertEquals(env.compile_flags, '-m64 -framework thing -framework thing2'
-                                             ' -g -DMYDEF1 -DMYDEF2 -I"path/to/includes/lib1" '
-                                             '-I"path/to/includes/lib2" -L"path/to/lib1" '
-                                             '-L"path/to/lib2" -llib1 -llib2 cppflag1 -library=Cstd')
-
-        solaris_s_sun_cc_stlport = MockSettings("Debug", os="SunOS", arch="x86_64",
-                                                compiler_name="sun-cc", libcxx="libstlport",
-                                                version="5.10")
-        env = ConfigureEnvironment(MockConanfile(solaris_s_sun_cc_stlport))
-        self.assertEquals(env.compile_flags, '-m64 -framework thing -framework thing2'
-                                             ' -g -DMYDEF1 -DMYDEF2 -I"path/to/includes/lib1" '
-                                             '-I"path/to/includes/lib2" -L"path/to/lib1" '
-                                             '-L"path/to/lib2" -llib1 -llib2 cppflag1 -library=stlport4')
-
-        solaris_s_sun_cc_stdcxx = MockSettings("Debug", os="SunOS", arch="x86_64",
-                                               compiler_name="sun-cc", libcxx="libstdcxx",
-                                               version="5.10")
-        env = ConfigureEnvironment(MockConanfile(solaris_s_sun_cc_stdcxx))
-        self.assertEquals(env.compile_flags, '-m64 -framework thing -framework thing2'
-                                             ' -g -DMYDEF1 -DMYDEF2 -I"path/to/includes/lib1" '
-                                             '-I"path/to/includes/lib2" -L"path/to/lib1" '
-                                             '-L"path/to/lib2" -llib1 -llib2 cppflag1 -library=stdcxx4')
-
-        solaris_s_sun_cc_sparc = MockSettings("Debug", os="SunOS", arch="sparc",
-                                              compiler_name="sun-cc", libcxx="libCstd", version="5.10")
-        env = ConfigureEnvironment(MockConanfile(solaris_s_sun_cc_sparc))
-        self.assertEquals(env.compile_flags, '-m32 -framework thing -framework thing2'
-                                             ' -g -DMYDEF1 -DMYDEF2 -I"path/to/includes/lib1" '
-                                             '-I"path/to/includes/lib2" -L"path/to/lib1" '
-                                             '-L"path/to/lib2" -llib1 -llib2 cppflag1 -library=Cstd')
-
-        solaris_s_sun_cc_sparcv9 = MockSettings("Debug", os="SunOS", arch="sparcv9",
-                                                compiler_name="sun-cc", libcxx="libCstd", version="5.10")
-        env = ConfigureEnvironment(MockConanfile(solaris_s_sun_cc_sparcv9))
-        self.assertEquals(env.compile_flags, '-m64 -framework thing -framework thing2'
-                                             ' -g -DMYDEF1 -DMYDEF2 -I"path/to/includes/lib1" '
-                                             '-I"path/to/includes/lib2" -L"path/to/lib1" '
-                                             '-L"path/to/lib2" -llib1 -llib2 cppflag1 -library=Cstd')
-
-    def configure_environment_test(self):
-        win_settings = MockSettings("Release", os="Windows", arch="x86",
-                                    compiler_name="Visual Studio", libcxx=None, version="14")
-
-        env = ConfigureEnvironment(MockConanfile(win_settings))
-
-        if platform.system() == "Windows":
-            expected = 'call ".+VC/vcvarsall.bat" x86 && call _conan_env.bat'
-            self.assertRegexpMatches(env.command_line, expected)
-        else:
-            with self.assertRaisesRegexp(ConanException, "variable not defined"):
-                env.command_line
-
-        linux_s = MockSettings("Release", os="Linux", arch="x86",
-                               compiler_name="gcc", libcxx="libstdc++", version="4.9")
-        env = ConfigureEnvironment(MockConanfile(linux_s))
-        self.assertEquals(env.command_line, 'env LIBS="-llib1 -llib2" LDFLAGS="-Lpath/to/lib1 '
-                                            '-Lpath/to/lib2 -m32 -framework thing -framework thing2 $LDFLAGS" '
-                                            'CFLAGS="$CFLAGS -m32 cflag1 -s -DNDEBUG '
-                                            '-Ipath/to/includes/lib1 -Ipath/to/includes/lib2 -DMYDEF1 -DMYDEF2" '
-                                            'CPPFLAGS="$CPPFLAGS -m32 cppflag1 -D_GLIBCXX_USE_CXX11_ABI=0 -s -DNDEBUG '
-                                            '-Ipath/to/includes/lib1 -Ipath/to/includes/lib2 -DMYDEF1 -DMYDEF2" '
-                                            'C_INCLUDE_PATH=$C_INCLUDE_PATH:"path/to/includes/lib1":'
-                                            '"path/to/includes/lib2" '
-                                            'CPLUS_INCLUDE_PATH=$CPLUS_INCLUDE_PATH:"path/to/includes/lib1":'
-                                            '"path/to/includes/lib2"')
-
-        c11settings = MockSettings("Release", os="Linux", arch="x86",
-                                   compiler_name="gcc", libcxx="libstdc++11", version="6.2")
-        env = ConfigureEnvironment(MockConanfile(c11settings))
-        self.assertEquals(env.command_line, 'env LIBS="-llib1 -llib2" LDFLAGS="-Lpath/to/lib1 '
-                                            '-Lpath/to/lib2 -m32 -framework thing -framework thing2 $LDFLAGS" '
-                                            'CFLAGS="$CFLAGS -m32 cflag1 -s -DNDEBUG '
-                                            '-Ipath/to/includes/lib1 -Ipath/to/includes/lib2 -DMYDEF1 -DMYDEF2" '
-                                            'CPPFLAGS="$CPPFLAGS -m32 cppflag1 -D_GLIBCXX_USE_CXX11_ABI=1 -s -DNDEBUG '
-                                            '-Ipath/to/includes/lib1 -Ipath/to/includes/lib2 -DMYDEF1 -DMYDEF2" '
-                                            'C_INCLUDE_PATH=$C_INCLUDE_PATH:"path/to/includes/lib1":'
-                                            '"path/to/includes/lib2" '
-                                            'CPLUS_INCLUDE_PATH=$CPLUS_INCLUDE_PATH:"path/to/includes/lib1":'
-                                            '"path/to/includes/lib2"')
-
-        clang_settings_64 = MockSettings("Release", os="Macos", arch="x86_64",
-                                         compiler_name="clang", libcxx="libc++", version="3.8")
-        env = ConfigureEnvironment(MockConanfile(clang_settings_64))
-        self.assertEquals(env.command_line, 'env LIBS="-llib1 -llib2" LDFLAGS="-Lpath/to/lib1 '
-                                            '-Lpath/to/lib2 -m64 -framework thing -framework thing2 $LDFLAGS" '
-                                            'CFLAGS="$CFLAGS -m64 cflag1 -DNDEBUG '
-                                            '-Ipath/to/includes/lib1 -Ipath/to/includes/lib2 -DMYDEF1 -DMYDEF2" '
-                                            'CPPFLAGS="$CPPFLAGS -m64 cppflag1 -stdlib=libc++ -DNDEBUG '
-                                            '-Ipath/to/includes/lib1 -Ipath/to/includes/lib2 -DMYDEF1 -DMYDEF2" '
-                                            'C_INCLUDE_PATH=$C_INCLUDE_PATH:"path/to/includes/lib1":'
-                                            '"path/to/includes/lib2" '
-                                            'CPLUS_INCLUDE_PATH=$CPLUS_INCLUDE_PATH:"path/to/includes/lib1":'
-                                            '"path/to/includes/lib2"')
-
-        clang_settings_std = MockSettings("Release", os="Macos", arch="x86_64",
-                                          compiler_name="clang", libcxx="libstdc", version="3.8")
-        env = ConfigureEnvironment(MockConanfile(clang_settings_std))
-        self.assertEquals(env.command_line, 'env LIBS="-llib1 -llib2" LDFLAGS="-Lpath/to/lib1 '
-                                            '-Lpath/to/lib2 -m64 -framework thing -framework thing2 $LDFLAGS" '
-                                            'CFLAGS="$CFLAGS -m64 cflag1 -DNDEBUG '
-                                            '-Ipath/to/includes/lib1 -Ipath/to/includes/lib2 -DMYDEF1 -DMYDEF2" '
-                                            'CPPFLAGS="$CPPFLAGS -m64 cppflag1 -stdlib=libstdc++ -DNDEBUG '
-                                            '-Ipath/to/includes/lib1 -Ipath/to/includes/lib2 -DMYDEF1 -DMYDEF2" '
-                                            'C_INCLUDE_PATH=$C_INCLUDE_PATH:"path/to/includes/lib1":'
-                                            '"path/to/includes/lib2" '
-                                            'CPLUS_INCLUDE_PATH=$CPLUS_INCLUDE_PATH:"path/to/includes/lib1":'
-                                            '"path/to/includes/lib2"')
-
-        clang_settings_std_debug = MockSettings("Debug", os="Macos", arch="x86",
-                                                compiler_name="clang", libcxx="libstdc", version="3.8")
-        env = ConfigureEnvironment(MockConanfile(clang_settings_std_debug))
-        self.assertEquals(env.command_line, 'env LIBS="-llib1 -llib2" LDFLAGS="-Lpath/to/lib1 '
-                                            '-Lpath/to/lib2 -m32 -framework thing -framework thing2 $LDFLAGS" '
-                                            'CFLAGS="$CFLAGS -m32 cflag1 -g '
-                                            '-Ipath/to/includes/lib1 -Ipath/to/includes/lib2 -DMYDEF1 -DMYDEF2" '
-                                            'CPPFLAGS="$CPPFLAGS -m32 cppflag1 -stdlib=libstdc++ -g '
-                                            '-Ipath/to/includes/lib1 -Ipath/to/includes/lib2 -DMYDEF1 -DMYDEF2" '
-                                            'C_INCLUDE_PATH=$C_INCLUDE_PATH:"path/to/includes/lib1":'
-                                            '"path/to/includes/lib2" '
-                                            'CPLUS_INCLUDE_PATH=$CPLUS_INCLUDE_PATH:"path/to/includes/lib1":'
-                                            '"path/to/includes/lib2"')
-
-        freebsd_settings = MockSettings("Release", os="FreeBSD", arch="x86",
-                                        compiler_name="clang", libcxx="libc++", version="3.8")
-        env = ConfigureEnvironment(MockConanfile(freebsd_settings))
-        self.assertEquals(env.command_line, 'env LIBS="-llib1 -llib2" LDFLAGS="-Lpath/to/lib1 '
-                                            '-Lpath/to/lib2 -m32 -framework thing -framework thing2 $LDFLAGS" '
-                                            'CFLAGS="$CFLAGS -m32 cflag1 -DNDEBUG '
-                                            '-Ipath/to/includes/lib1 -Ipath/to/includes/lib2 -DMYDEF1 -DMYDEF2" '
-                                            'CPPFLAGS="$CPPFLAGS -m32 cppflag1 -stdlib=libc++ -DNDEBUG '
-                                            '-Ipath/to/includes/lib1 -Ipath/to/includes/lib2 -DMYDEF1 -DMYDEF2" '
-                                            'C_INCLUDE_PATH=$C_INCLUDE_PATH:"path/to/includes/lib1":'
-                                            '"path/to/includes/lib2" '
-                                            'CPLUS_INCLUDE_PATH=$CPLUS_INCLUDE_PATH:"path/to/includes/lib1":'
-                                            '"path/to/includes/lib2"')
-
-        solaris_settings = MockSettings("Release", os="SunOS", arch="x86_64",
-                                        compiler_name="sun-cc", libcxx="libstlport", version="5.10")
-        env = ConfigureEnvironment(MockConanfile(solaris_settings))
-        self.assertEquals(env.command_line, 'env LIBS="-llib1 -llib2" LDFLAGS="-Lpath/to/lib1 '
-                                            '-Lpath/to/lib2 -m64 -framework thing -framework thing2 $LDFLAGS" '
-                                            'CFLAGS="$CFLAGS -m64 cflag1 -DNDEBUG '
-                                            '-Ipath/to/includes/lib1 -Ipath/to/includes/lib2 -DMYDEF1 -DMYDEF2" '
-                                            'CPPFLAGS="$CPPFLAGS -m64 cppflag1 -library=stlport4 -DNDEBUG '
-                                            '-Ipath/to/includes/lib1 -Ipath/to/includes/lib2 -DMYDEF1 -DMYDEF2" '
-                                            'C_INCLUDE_PATH=$C_INCLUDE_PATH:"path/to/includes/lib1":'
-                                            '"path/to/includes/lib2" '
-                                            'CPLUS_INCLUDE_PATH=$CPLUS_INCLUDE_PATH:"path/to/includes/lib1":'
-                                            '"path/to/includes/lib2"')
-
-        solaris_sparc_settings = MockSettings("Release", os="SunOS", arch="sparc",
-                                              compiler_name="sun-cc", libcxx="libstlport", version="5.10")
-        env = ConfigureEnvironment(MockConanfile(solaris_sparc_settings))
-        self.assertEquals(env.command_line, 'env LIBS="-llib1 -llib2" LDFLAGS="-Lpath/to/lib1 '
-                                            '-Lpath/to/lib2 -m32 -framework thing -framework thing2 $LDFLAGS" '
-                                            'CFLAGS="$CFLAGS -m32 cflag1 -DNDEBUG '
-                                            '-Ipath/to/includes/lib1 -Ipath/to/includes/lib2 -DMYDEF1 -DMYDEF2" '
-                                            'CPPFLAGS="$CPPFLAGS -m32 cppflag1 -library=stlport4 -DNDEBUG '
-                                            '-Ipath/to/includes/lib1 -Ipath/to/includes/lib2 -DMYDEF1 -DMYDEF2" '
-                                            'C_INCLUDE_PATH=$C_INCLUDE_PATH:"path/to/includes/lib1":'
-                                            '"path/to/includes/lib2" '
-                                            'CPLUS_INCLUDE_PATH=$CPLUS_INCLUDE_PATH:"path/to/includes/lib1":'
-                                            '"path/to/includes/lib2"')
-
-        # Not supported yet
-        win_gcc = MockSettings("Release", os="Windows", arch="x86",
-                               compiler_name="gcc", libcxx=None, version="4.9")
-        env = ConfigureEnvironment(MockConanfile(win_gcc))
-        self.assertEquals(env.command_line_env, 'call _conan_env.bat')
-
-    def gcc_test(self):
-        c11settings_release = MockSettings("Release", os="Linux", arch="x86",
-                                           compiler_name="gcc", libcxx="libstdc++11",
-                                           version="6.2")
-        gcc = GCC(c11settings_release)
-        self.assertEquals(gcc.command_line, "-s -DNDEBUG -m32")
-
-        c11settings_debug = MockSettings("Debug", os="Linux", arch="x86",
-                                         compiler_name="gcc", libcxx="libstdc++",
-                                         version="6.2")
-        gcc = GCC(c11settings_debug)
-        self.assertEquals(gcc.command_line, "-g -m32")
-
-    def append_variables_test(self):
-        output = TestBufferConanOutput()
-        runner = ConanRunner()
-        if platform.system() != "Windows":
-            os.environ["LDFLAGS"] = "ldflag=23 otherldflag=33"
-            os.environ["CPPFLAGS"] = "-cppflag -othercppflag"
-            os.environ["CFLAGS"] = "-cflag"
-            os.environ["C_INCLUDE_PATH"] = "/path/to/c_include_path:/anotherpath"
-            os.environ["CPLUS_INCLUDE_PATH"] = "/path/to/cpp_include_path:/anotherpathpp"
-            c11settings_release = MockSettings("Release", os="Linux", arch="x86",
-                                               compiler_name="gcc", libcxx="libstdc++11",
-                                               version="6.2")
-            env = ConfigureEnvironment(MockConanfile(c11settings_release))
-            runner(env.command_line, output=output)
-            self.assertIn("LDFLAGS=-Lpath/to/lib1 -Lpath/to/lib2 -m32 -framework thing -framework thing2 ldflag=23 otherldflag=33\n", output)
-            self.assertIn("CPPFLAGS=-cppflag -othercppflag -m32 cppflag1 -D_GLIBCXX_USE_CXX11_ABI=1 -s -DNDEBUG -Ipath/to/includes/lib1 -Ipath/to/includes/lib2 -DMYDEF1 -DMYDEF2\n", output)
-            self.assertIn("CFLAGS=-cflag -m32 cflag1 -s -DNDEBUG -Ipath/to/includes/lib1 -Ipath/to/includes/lib2 -DMYDEF1 -DMYDEF2\n", output)
-            self.assertIn("C_INCLUDE_PATH=/path/to/c_include_path:/anotherpath:path/to/includes/lib1:path/to/includes/lib2\n", output)
-            self.assertIn("CPLUS_INCLUDE_PATH=/path/to/cpp_include_path:/anotherpathpp:path/to/includes/lib1:path/to/includes/lib2\n", output)
-
-            # Reset env vars to not mess with other tests
-            os.environ["LDFLAGS"] = ""
-            os.environ["CPPFLAGS"] = ""
-            os.environ["CFLAGS"] = ""
-            os.environ["C_INCLUDE_PATH"] = ""
-            os.environ["CPLUS_INCLUDE_PATH"] = ""
-        else:
-            os.environ["LIB"] = '/path/to/lib.a'
-            os.environ["CL"] = '/I"path/to/cl1" /I"path/to/cl2"'
-
-            win_settings = MockSettings("Release", os="Windows", arch="x86",
-                                        compiler_name="Visual Studio", libcxx=None,
-                                        version="14")
-            env = ConfigureEnvironment(MockConanfile(win_settings))
-            command = "%s && SET" % env.command_line
-            runner(command, output=output)
-
-            self.assertIn('/path/to/lib.a;path/to/lib1;path/to/lib2', output)
-            self.assertIn('CL=/I"path/to/cl1" /I"path/to/cl2" '
-                          '/I"path/to/includes/lib1" /I"path/to/includes/lib2"', output)
-
-            os.environ["LIB"] = ""
-            os.environ["CL"] = ""
-
-
->>>>>>> b4d3ffc5
 conanfile_scope_env = """
 from conans import ConanFile
 
