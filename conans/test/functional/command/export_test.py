--- conflicted
+++ resolved
@@ -286,16 +286,11 @@
         self.assertEqual(expected_sums, manif.file_sums)
 
     def test_case_sensitive(self):
-<<<<<<< HEAD
-        files = cpp_hello_conan_files("hello0", "0.1")
-        self.conan.save(files)
-        self.conan.run("export . lasote/stable", assert_error=True)
-=======
         self.files = cpp_hello_conan_files("hello0", "0.1")
         self.ref = ConanFileReference("hello0", "0.1", "lasote", "stable")
         self.client.save(self.files)
         self.client.run("export . lasote/stable", assert_error=True)
->>>>>>> f86e0353
+
         self.assertIn("ERROR: Cannot export package with same name but different case",
                       self.client.out)
 
