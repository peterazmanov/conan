import os
import platform
from shutil import copy

import mock
import pytest

from conans.test.assets.cmake import gen_cmakelists
from conans.test.assets.genconanfile import GenConanfile
from conans.test.assets.sources import gen_function_cpp
from conans.test.utils.scm import create_local_git_repo
from conans.test.utils.tools import TestClient, zipdir

app_name = "Release/my_app.exe" if platform.system() == "Windows" else "my_app"


@pytest.mark.tool("cmake")
@pytest.mark.parametrize("no_copy_source", ["False", "True"])
def test_exports_source_with_src_subfolder(no_copy_source):
    """If we have the sources in a subfolder, specifying it in the self.folders.source will
    work both locally (conan build) or in the cache (exporting the sources)"""
    conan_file = GenConanfile() \
        .with_name("app").with_version("1.0") \
        .with_settings("os", "arch", "build_type", "compiler") \
        .with_exports_sources("my_src/*")\
        .with_cmake_build()\
        .with_class_attribute("no_copy_source={}".format(no_copy_source))

    conan_file = str(conan_file)
    conan_file += """
    def layout(self):
        self.folders.source = "my_src"
        self.folders.build = str(self.settings.build_type)
    """
    cmake = gen_cmakelists(appname="my_app", appsources=["main.cpp"])
    app = gen_function_cpp(name="main")

    client = TestClient()
    client.save({"conanfile.py": conan_file,
                 "my_src/main.cpp": app,
                 "my_src/CMakeLists.txt": cmake})
    client.run("build .")
    assert os.path.exists(os.path.join(client.current_folder, "Release", app_name))
    client.run("create . ")
    assert "Created package revision" in client.out


def test_exports():
    """If we have some sources in the root (like the CMakeLists.txt)
    we don't declare folders.source"""
    conan_file = GenConanfile() \
        .with_name("app").with_version("1.0") \
        .with_settings("os", "arch", "build_type", "compiler") \
        .with_exports("*.py") \
        .with_import("from my_tools import FOO")

    conan_file = str(conan_file)
    conan_file += """
    def layout(self):
        self.folders.source = "my_src"
    def build(self):
        # This FOO comes from the my_tools.py
        self.output.warning("FOO: {}".format(FOO))
    """

    client = TestClient()
    client.save({"conanfile.py": conan_file,
                 "my_tools.py": "FOO=1"})
    client.run("build .")
    assert "FOO: 1" in client.out

    client.run("create . ")
    assert "FOO: 1" in client.out


@pytest.mark.tool("cmake")
def test_exports_source_without_subfolder():
    """If we have some sources in the root (like the CMakeLists.txt)
    we don't declare folders.source"""
    conan_file = GenConanfile() \
        .with_name("app").with_version("1.0") \
        .with_settings("os", "arch", "build_type", "compiler") \
        .with_exports_sources("CMakeLists.txt", "my_src/*")\
        .with_cmake_build()

    conan_file = str(conan_file)
    conan_file += """
    def layout(self):
        self.folders.build = str(self.settings.build_type)
    """
    cmake = gen_cmakelists(appname="my_app", appsources=["my_src/main.cpp"])
    app = gen_function_cpp(name="main")

    client = TestClient()
    client.save({"conanfile.py": conan_file,
                 "my_src/main.cpp": app,
                 "CMakeLists.txt": cmake})
    client.run("build .")
    assert os.path.exists(os.path.join(client.current_folder, "Release", app_name))
    client.run("create . ")
    assert "Created package revision" in client.out


@pytest.mark.tool("cmake")
def test_scm_with_source_layout():
    """If we have the sources in git repository"""
    conan_file = GenConanfile() \
        .with_name("app").with_version("1.0") \
        .with_settings("os", "arch", "build_type", "compiler") \
        .with_scm({"type": "git", "revision": "auto", "url": "auto"})\
        .with_cmake_build()

    conan_file = str(conan_file)
    conan_file += """
    def layout(self):
        self.folders.source = "my_src"
        self.folders.build = "build_{}".format(self.settings.build_type)
    """
    cmake = gen_cmakelists(appname="my_app", appsources=["main.cpp"])
    app = gen_function_cpp(name="main")

    remote_path, _ = create_local_git_repo({"foo": "var"}, branch="my_release")

    client = TestClient()

    client.save({"conanfile.py": conan_file, "my_src/main.cpp": app,
                 "my_src/CMakeLists.txt": cmake,
                 ".gitignore": "build_*\n"})
    client.init_git_repo()
    client.run_command('git remote add origin "%s"' % remote_path.replace("\\", "/"))
    client.run_command('git push origin master')

    client.run("build .")
    assert os.path.exists(os.path.join(client.current_folder, "build_Release", app_name))
    client.run("create . ")
    assert "Created package revision" in client.out


<<<<<<< HEAD
@pytest.mark.tool("cmake")
=======
@pytest.mark.parametrize("no_copy_source", ["False", "True"])
def test_zip_download_with_subfolder(no_copy_source):
    """If we have a zip with the sources in a subfolder, specifying it in the self.folders.source
    will unzip in the base and will work both locally (conan build) or in the cache
    (exporting the sources)"""

    tmp = TestClient()  # Used only to save some files, sorry for the lazyness
    cmake = gen_cmakelists(appname="my_app", appsources=["main.cpp"])
    app = gen_function_cpp(name="main")
    tmp.save({"subfolder/main.cpp": app,
              "subfolder/CMakeLists.txt": cmake,
              "ignored_subfolder/ignored.txt": ""})
    zippath = os.path.join(tmp.current_folder, "my_sources.zip")
    zipdir(tmp.current_folder, zippath)

    conan_file = GenConanfile() \
        .with_import("import os") \
        .with_import("from conans import tools") \
        .with_import("from conan.tools.cmake import CMake") \
        .with_name("app").with_version("1.0") \
        .with_settings("os", "arch", "build_type", "compiler") \
        .with_generator("CMakeToolchain") \
        .with_class_attribute("no_copy_source={}".format(no_copy_source))

    conan_file = str(conan_file)
    conan_file += """
    def source(self):
        tools.get("http://fake_url/my_sources.zip")

    def layout(self):
        self.folders.source = "src"

    def build(self):
        assert os.path.exists(os.path.join(self.source_folder, "subfolder", "CMakeLists.txt"))
        assert os.path.exists(os.path.join(self.source_folder,
                                           "ignored_subfolder", "ignored.txt"))
        cmake = CMake(self)
        cmake.configure(build_script_folder="subfolder")
        cmake.build()
    """
    client = TestClient()
    client.save({"conanfile.py": conan_file})

    with mock.patch("conans.client.tools.net.download") as mock_download:
        def download_zip(*args, **kwargs):
            copy(zippath, os.getcwd())
        mock_download.side_effect = download_zip
        client.run("create . ")


>>>>>>> a43c1eb7
@pytest.mark.parametrize("no_copy_source", ["False", "True"])
def test_zip_download_with_subfolder_new_tools(no_copy_source):
    """If we have a zip with the sources in a subfolder, specifying it in the self.folders.source
    will unzip in the base and will work both locally (conan build) or in the cache
    (exporting the sources)"""

    tmp = TestClient()  # Used only to save some files, sorry for the lazyness
    cmake = gen_cmakelists(appname="my_app", appsources=["main.cpp"])
    app = gen_function_cpp(name="main")
    tmp.save({"subfolder/main.cpp": app,
              "subfolder/CMakeLists.txt": cmake,
              "ignored_subfolder/ignored.txt": ""})
    zippath = os.path.join(tmp.current_folder, "my_sources.zip")
    zipdir(tmp.current_folder, zippath)

    conan_file = GenConanfile() \
        .with_import("import os") \
        .with_import("from conan.tools.files import get") \
        .with_import("from conan.tools.cmake import CMake") \
        .with_name("app").with_version("1.0") \
        .with_settings("os", "arch", "build_type", "compiler") \
        .with_generator("CMakeToolchain") \
        .with_class_attribute("no_copy_source={}".format(no_copy_source))

    conan_file = str(conan_file)
    conan_file += """
    def source(self):
        get(self, "http://fake_url/my_sources.zip")

    def layout(self):
        self.folders.source = "src"

    def build(self):
        assert os.path.exists(os.path.join(self.source_folder, "subfolder", "CMakeLists.txt"))
        assert os.path.exists(os.path.join(self.source_folder,
                                           "ignored_subfolder", "ignored.txt"))
        cmake = CMake(self)
        cmake.configure(build_script_folder="subfolder")
        cmake.build()
    """
    client = TestClient()
    client.save({"conanfile.py": conan_file})

    with mock.patch("conan.tools.files.files.download") as mock_download:
        def download_zip(*args, **kwargs):
            copy(zippath, os.getcwd())
        mock_download.side_effect = download_zip
        client.run("create . ")<|MERGE_RESOLUTION|>--- conflicted
+++ resolved
@@ -136,9 +136,7 @@
     assert "Created package revision" in client.out
 
 
-<<<<<<< HEAD
-@pytest.mark.tool("cmake")
-=======
+@pytest.mark.tool("cmake")
 @pytest.mark.parametrize("no_copy_source", ["False", "True"])
 def test_zip_download_with_subfolder(no_copy_source):
     """If we have a zip with the sources in a subfolder, specifying it in the self.folders.source
@@ -189,7 +187,6 @@
         client.run("create . ")
 
 
->>>>>>> a43c1eb7
 @pytest.mark.parametrize("no_copy_source", ["False", "True"])
 def test_zip_download_with_subfolder_new_tools(no_copy_source):
     """If we have a zip with the sources in a subfolder, specifying it in the self.folders.source
