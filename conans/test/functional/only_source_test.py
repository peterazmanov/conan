--- conflicted
+++ resolved
@@ -34,11 +34,7 @@
         assert "Use 'conan search hello0/0.0@lasote/stable --table=table.html" in client.out
 
         # We generate the package for hello0/0.0
-<<<<<<< HEAD
-        client.run("install --reference=hello0/0.0@lasote/stable --build hello0*")
-=======
-        client.run("install --requires=hello0/0.0@lasote/stable --build hello0")
->>>>>>> 9b678d32
+        client.run("install --requires=hello0/0.0@lasote/stable --build hello0*")
 
         # Still missing hello1/1.1
         client.run("create . --user=lasote --channel=stable", assert_error=True)
@@ -46,11 +42,7 @@
                       "'--build=hello1/1.1@lasote/stable'", client.out)
 
         # We generate the package for hello1/1.1
-<<<<<<< HEAD
-        client.run("install --reference=hello1/1.1@lasote/stable --build hello1*")
-=======
-        client.run("install --requires=hello1/1.1@lasote/stable --build hello1")
->>>>>>> 9b678d32
+        client.run("install --requires=hello1/1.1@lasote/stable --build hello1*")
 
         # Now Hello2 should be built and not fail
         client.run("create . --user=lasote --channel=stable")
@@ -151,11 +143,7 @@
 
         # Now from other "computer" install the uploaded conans with same options (nothing)
         other_client = TestClient(servers=client.servers)
-<<<<<<< HEAD
-        other_client.run("install --reference=%s --build='*'" % str(ref))
-=======
-        other_client.run("install --requires=%s --build" % str(ref))
->>>>>>> 9b678d32
+        other_client.run("install --requires=%s --build='*'" % str(ref))
         pref = client.get_latest_package_reference(ref)
         self.assertTrue(os.path.exists(other_client.get_latest_pkg_layout(pref).build()))
         self.assertTrue(os.path.exists(other_client.get_latest_pkg_layout(pref).package()))
