--- conflicted
+++ resolved
@@ -81,12 +81,7 @@
 
         class GreetingsTestConan(ConanFile):
             settings = "os", "compiler", "build_type", "arch"
-<<<<<<< HEAD
-            generators = "cmake", "CMakeDeps"
-=======
             generators = "CMakeDeps", "CMakeToolchain"
-            requires = "greetings/0.0.1"
->>>>>>> 66a3189f
 
             def build(self):
                 cmake = CMake(self)
@@ -105,7 +100,7 @@
         set(CMAKE_CXX_ABI_COMPILED 1)
         cmake_minimum_required(VERSION 3.0)
         project(PackageTest CXX)
-        
+
         find_package(greetings)
 
         add_executable(example example.cpp)
@@ -180,12 +175,7 @@
 
         class WorldTestConan(ConanFile):
             settings = "os", "compiler", "build_type", "arch"
-<<<<<<< HEAD
-            generators = "cmake", "{}"
-=======
             generators = "CMakeDeps", "CMakeToolchain"
-            requires = "chat/0.0.1"
->>>>>>> 66a3189f
 
             def build(self):
                 cmake = CMake(self)
