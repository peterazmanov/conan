--- conflicted
+++ resolved
@@ -192,15 +192,10 @@
 
 @pytest.mark.skipif(platform.system() != "Darwin", reason="Only OSX")
 @pytest.mark.parametrize("settings",
-<<<<<<< HEAD
                          [# FIXME: Skipped because environment changes ('',),
-                          ('-s os=iOS -s os.version=10.0 -s arch=armv8',),
-                          ("-s os=tvOS -s os.version=11.0 -s arch=armv8",)])
-=======
-                         [('',),
                           ('-s os=iOS -s os.sdk=iphoneos -s os.version=10.0 -s arch=armv8',),
                           ("-s os=tvOS -s os.sdk=appletvos -s os.version=11.0 -s arch=armv8",)])
->>>>>>> c5989d7e
+
 def test_apple_own_framework_cross_build(settings):
     client = TestClient()
 
