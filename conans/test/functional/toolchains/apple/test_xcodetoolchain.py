--- conflicted
+++ resolved
@@ -378,14 +378,9 @@
                  "app.xcodeproj/project.pbxproj": pbxproj}, clean_first=True)
 
     sdk_version = "11.3"
-<<<<<<< HEAD
-    settings = "-s arch=x86_64 -s os.sdk_version={} -s compiler.cppstd={} " \
-               "-s compiler.libcxx=libc++ -s os.version={} ".format(sdk_version, cppstd, min_version)
-=======
     settings = "-s arch=x86_64 -s os.sdk=macosx -s os.sdk_version={} -s compiler.cppstd={} " \
                "-s compiler.libcxx=libc++ -s os.version={} " \
                "-c 'tools.build:cflags=[\"-fstack-protector-strong\"]'".format(sdk_version, cppstd, min_version)
->>>>>>> c6e3f967
 
     client.run("create . -s build_type=Release {} --build=missing".format(settings))
     assert "main __x86_64__ defined" in client.out
