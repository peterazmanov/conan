import platform
import re
import os
import shutil
import textwrap

import pytest

<<<<<<< HEAD
from conans.model.recipe_ref import RecipeReference
from conans.test.utils.tools import TestClient
=======
from conans.model.ref import ConanFileReference, PackageReference
from conans.test.utils.tools import TestClient, TestServer
>>>>>>> ca22f2d5


@pytest.mark.skipif(platform.system() not in ["Linux", "Darwin"], reason="Requires Autotools")
@pytest.mark.tool("autotools")
def test_autotools_lib_template():
    client = TestClient(path_with_spaces=False)
    client.run("new autotools_lib -d name=hello -d version=0.1")

    # Local flow works
    client.run("install .")
    client.run("build .")

    client.run("export-pkg .")
    package_id = re.search(r"Packaging to (\S+)", str(client.out)).group(1)
    ref = RecipeReference.loads("hello/0.1")
    pref = client.get_latest_package_reference(ref, package_id)
    package_folder = client.get_latest_pkg_layout(pref).package()
    assert os.path.exists(os.path.join(package_folder, "include", "hello.h"))
    assert os.path.exists(os.path.join(package_folder, "lib", "libhello.a"))

    # Create works
    client.run("create .")
    assert "hello/0.1: Hello World Release!" in client.out

    client.run("create . -s build_type=Debug")
    assert "hello/0.1: Hello World Debug!" in client.out

    # Create + shared works
    client.save({}, clean_first=True)
    client.run("new autotools_lib -d name=hello -d version=0.1")
    client.run("create . -o hello/*:shared=True")
    assert "hello/0.1: Hello World Release!" in client.out
    if platform.system() == "Darwin":
        client.run_command("otool -l test_package/test_output/build-release/main")
        assert "libhello.0.dylib" in client.out
    else:
        client.run_command("ldd test_package/test_output/build-release/main")
        assert "libhello.so.0" in client.out


@pytest.mark.skipif(platform.system() not in ["Linux", "Darwin"], reason="Requires Autotools")
@pytest.mark.tool("autotools")
def test_autotools_exe_template():
    client = TestClient(path_with_spaces=False)
    client.run("new autotools_exe -d name=greet -d version=0.1")
    # Local flow works
    client.run("install .")
    client.run("build .")

    # Create works
    client.run("create .")
    assert "greet/0.1: Hello World Release!" in client.out

    client.run("create . -s build_type=Debug")
<<<<<<< HEAD
    assert "greet/0.1: Hello World Debug!" in client.out
=======
    assert "greet/0.1: Hello World Debug!" in client.out


@pytest.mark.skipif(platform.system() not in ["Darwin"], reason="Requires Autotools")
@pytest.mark.tool_autotools()
def test_autotools_relocatable_libs_darwin():
    client = TestClient(path_with_spaces=False)
    client.run("new hello/0.1 --template=autotools_lib")
    client.run("create . -o hello:shared=True")
    package_id = re.search(r"Package (\S+)", str(client.out)).group(1)
    package_id = package_id.replace("'", "")
    pref = PackageReference(ConanFileReference.loads("hello/0.1"), package_id)
    package_folder = client.cache.package_layout(pref.ref).package(pref)
    dylib = os.path.join(package_folder, "lib", "libhello.0.dylib")
    if platform.system() == "Darwin":
        client.run_command("otool -l {}".format(dylib))
        assert "@rpath/libhello.0.dylib" in client.out
        client.run_command("otool -l {}".format("test_package/build-release/main"))

    # will work because rpath set
    client.run_command("test_package/build-release/main")
    assert "hello/0.1: Hello World Release!" in client.out

    # move to another location so that the path set in the rpath does not exist
    # then the execution should fail
    shutil.move(os.path.join(package_folder, "lib"), os.path.join(client.current_folder, "tempfolder"))
    # will fail because rpath does not exist
    client.run_command("test_package/build-release/main", assert_error=True)
    assert "Library not loaded: @rpath/libhello.0.dylib" in client.out

    # Use DYLD_LIBRARY_PATH and should run
    client.run_command("DYLD_LIBRARY_PATH={} test_package/build-release/main".format(os.path.join(client.current_folder, "tempfolder")))
    assert "hello/0.1: Hello World Release!" in client.out


@pytest.mark.skipif(platform.system() not in ["Darwin"], reason="Requires Autotools")
@pytest.mark.tool_autotools()
def test_autotools_relocatable_libs_darwin_downloaded():
    server = TestServer([("*/*@*/*", "*")], [("*/*@*/*", "*")])
    client = TestClient(servers={"default": server}, path_with_spaces=False)
    client2 = TestClient(servers={"default": server}, path_with_spaces=False)
    assert client2.cache_folder != client.cache_folder
    client.run("new hello/0.1 --template=autotools_lib")
    client.run("create . -o hello:shared=True -tf=None")
    client.run("upload * --all -c")
    client.run("remove * -f")

    conanfile = textwrap.dedent("""
        from conan import ConanFile
        from conan.tools.gnu import Autotools
        from conan.tools.layout import basic_layout

        class GreetConan(ConanFile):
            name = "greet"
            version = "1.0"
            settings = "os", "compiler", "build_type", "arch"
            exports_sources = "configure.ac", "Makefile.am", "main.cpp"
            generators = "AutotoolsDeps", "AutotoolsToolchain"

            def requirements(self):
                self.requires("hello/0.1")

            def layout(self):
                basic_layout(self)

            def build(self):
                autotools = Autotools(self)
                autotools.autoreconf()
                autotools.configure()
                autotools.make()
        """)

    main = textwrap.dedent("""
        #include "hello.h"
        int main() { hello(); }
        """)

    makefileam = textwrap.dedent("""
        bin_PROGRAMS = greet
        greet_SOURCES = main.cpp
        """)

    configureac = textwrap.dedent("""
        AC_INIT([greet], [1.0], [])
        AM_INIT_AUTOMAKE([-Wall -Werror foreign])
        AC_PROG_CXX
        AM_PROG_AR
        LT_INIT
        AC_CONFIG_FILES([Makefile])
        AC_OUTPUT
        """)

    client2.save({"conanfile.py": conanfile,
                  "main.cpp": main,
                  "makefile.am": makefileam,
                  "configure.ac": configureac})

    client2.run("install . -o hello:shared=True -r default")
    client2.run("build .")
    client2.run_command("build-release/greet")
    assert "Hello World Release!" in client2.out
>>>>>>> ca22f2d5
<|MERGE_RESOLUTION|>--- conflicted
+++ resolved
@@ -6,13 +6,8 @@
 
 import pytest
 
-<<<<<<< HEAD
 from conans.model.recipe_ref import RecipeReference
-from conans.test.utils.tools import TestClient
-=======
-from conans.model.ref import ConanFileReference, PackageReference
 from conans.test.utils.tools import TestClient, TestServer
->>>>>>> ca22f2d5
 
 
 @pytest.mark.skipif(platform.system() not in ["Linux", "Darwin"], reason="Requires Autotools")
@@ -67,53 +62,54 @@
     assert "greet/0.1: Hello World Release!" in client.out
 
     client.run("create . -s build_type=Debug")
-<<<<<<< HEAD
-    assert "greet/0.1: Hello World Debug!" in client.out
-=======
     assert "greet/0.1: Hello World Debug!" in client.out
 
 
 @pytest.mark.skipif(platform.system() not in ["Darwin"], reason="Requires Autotools")
-@pytest.mark.tool_autotools()
+@pytest.mark.tool("autotools")
 def test_autotools_relocatable_libs_darwin():
     client = TestClient(path_with_spaces=False)
-    client.run("new hello/0.1 --template=autotools_lib")
-    client.run("create . -o hello:shared=True")
-    package_id = re.search(r"Package (\S+)", str(client.out)).group(1)
+    client.run("new autotools_lib -d name=hello -d version=0.1")
+    client.run("create . -o hello/*:shared=True")
+
+    package_id = re.search(r"Package (\S+) created", str(client.out)).group(1)
     package_id = package_id.replace("'", "")
-    pref = PackageReference(ConanFileReference.loads("hello/0.1"), package_id)
-    package_folder = client.cache.package_layout(pref.ref).package(pref)
+    ref = RecipeReference.loads("hello/0.1")
+    pref = client.get_latest_package_reference(ref, package_id)
+    package_folder = client.get_latest_pkg_layout(pref).package()
+
     dylib = os.path.join(package_folder, "lib", "libhello.0.dylib")
     if platform.system() == "Darwin":
         client.run_command("otool -l {}".format(dylib))
         assert "@rpath/libhello.0.dylib" in client.out
-        client.run_command("otool -l {}".format("test_package/build-release/main"))
+        client.run_command("otool -l {}".format("test_package/test_output/build-release/main"))
+        assert package_folder in client.out
 
     # will work because rpath set
-    client.run_command("test_package/build-release/main")
+    client.run_command("test_package/test_output/build-release/main")
     assert "hello/0.1: Hello World Release!" in client.out
 
     # move to another location so that the path set in the rpath does not exist
     # then the execution should fail
     shutil.move(os.path.join(package_folder, "lib"), os.path.join(client.current_folder, "tempfolder"))
     # will fail because rpath does not exist
-    client.run_command("test_package/build-release/main", assert_error=True)
+    client.run_command("test_package/test_output/build-release/main", assert_error=True)
     assert "Library not loaded: @rpath/libhello.0.dylib" in client.out
 
     # Use DYLD_LIBRARY_PATH and should run
-    client.run_command("DYLD_LIBRARY_PATH={} test_package/build-release/main".format(os.path.join(client.current_folder, "tempfolder")))
+    client.run_command("DYLD_LIBRARY_PATH={} test_package/test_output/build-release/main".format(os.path.join(client.current_folder, "tempfolder")))
     assert "hello/0.1: Hello World Release!" in client.out
 
 
 @pytest.mark.skipif(platform.system() not in ["Darwin"], reason="Requires Autotools")
-@pytest.mark.tool_autotools()
+@pytest.mark.tool("autotools")
 def test_autotools_relocatable_libs_darwin_downloaded():
     server = TestServer([("*/*@*/*", "*")], [("*/*@*/*", "*")])
     client = TestClient(servers={"default": server}, path_with_spaces=False)
     client2 = TestClient(servers={"default": server}, path_with_spaces=False)
     assert client2.cache_folder != client.cache_folder
-    client.run("new hello/0.1 --template=autotools_lib")
-    client.run("create . -o hello:shared=True -tf=None")
+    client.run("new autotools_lib -d name=hello -d version=0.1")
+    client.run("create . -o hello/*:shared=True -tf=None")
     client.run("upload * --all -c")
     client.run("remove * -f")
 
@@ -167,8 +163,7 @@
                   "makefile.am": makefileam,
                   "configure.ac": configureac})
 
-    client2.run("install . -o hello:shared=True -r default")
-    client2.run("build .")
+    client2.run("install . -o hello/*:shared=True")
+    client2.run("build . -o hello/*:shared=True")
     client2.run_command("build-release/greet")
     assert "Hello World Release!" in client2.out
->>>>>>> ca22f2d5
