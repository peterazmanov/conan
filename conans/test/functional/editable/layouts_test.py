--- conflicted
+++ resolved
@@ -26,11 +26,7 @@
         client.run("editable add . {} --layout mylayout".format(ref))
         client2 = TestClient(cache_folder=client.cache_folder)
         client2.save({"conanfile.py": GenConanfile().with_name("app").with_version("1.0")
-<<<<<<< HEAD
-                                                    .with_requirement(ref)})
-=======
                                                     .with_require(ref)})
->>>>>>> fd827f68
         client2.run("create . user/testing")
         graph_info = os.path.join(client.current_folder, "build", "graph_info.json")
         self.assertTrue(os.path.exists(graph_info))
