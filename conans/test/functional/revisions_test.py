--- conflicted
+++ resolved
@@ -1013,13 +1013,8 @@
                            ("remote2", None)])  # None server will crash if touched
     c = TestClient(servers=servers, inputs=["admin", "password"])
     c.save({"conanfile.py": GenConanfile().with_settings("os")})
-<<<<<<< HEAD
-    c.run("create . pkg/0.1@conan/channel -s os=Windows")
+    c.run("create . --name=pkg --version=0.1 --user=conan --channel=channel -s os=Windows")
     c.run("upload * -c -r=remote1")
-=======
-    c.run("create . --name=pkg --version=0.1 --user=conan --channel=channel -s os=Windows")
-    c.run("upload * --all -c -r=remote1")
->>>>>>> 63a329c6
     c.run("remove * -f")
 
     # This is OK, binary found
