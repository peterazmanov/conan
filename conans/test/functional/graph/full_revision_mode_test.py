import unittest
from textwrap import dedent

from conans.model.ref import ConanFileReference
from conans.test.utils.tools import TestClient, GenConanfile


class FullRevisionModeTest(unittest.TestCase):

    def recipe_revision_mode_test(self):
        liba_ref = ConanFileReference.loads("liba/0.1@user/testing")
        libb_ref = ConanFileReference.loads("libb/0.1@user/testing")

        clienta = TestClient()
        clienta.run("config set general.default_package_id_mode=recipe_revision_mode")
        conanfilea = dedent("""
            from conans import ConanFile
            from conans.tools import save
            import uuid, os
            class Pkg(ConanFile):
                def package(self):
                    save(os.path.join(self.package_folder, "file.txt"),
                         str(uuid.uuid1()))
            """)
        clienta.save({"conanfile.py": conanfilea})
        clienta.run("create . liba/0.1@user/testing")

        clientb = TestClient(cache_folder=clienta.cache_folder)
        clientb.save({"conanfile.py": str(GenConanfile().with_name("libb").with_version("0.1")
<<<<<<< HEAD
                                                        .with_requirement(liba_ref))})
=======
                                                        .with_require(liba_ref))})
>>>>>>> fd827f68
        clientb.run("create . user/testing")

        clientc = TestClient(cache_folder=clienta.cache_folder)
        clientc.save({"conanfile.py": str(GenConanfile().with_name("libc").with_version("0.1")
<<<<<<< HEAD
                                                        .with_requirement(libb_ref))})
=======
                                                        .with_require(libb_ref))})
>>>>>>> fd827f68
        clientc.run("install . user/testing")

        # Do a minor change to the recipe, it will change the recipe revision
        clienta.save({"conanfile.py": conanfilea + "# comment"})
        clienta.run("create . liba/0.1@user/testing")

        clientc.run("install . user/testing", assert_error=True)
        self.assertIn("ERROR: Missing prebuilt package for 'libb/0.1@user/testing'", clientc.out)
        # Building b with the new recipe revision of liba works
        clientc.run("install . user/testing --build=libb")

        # Now change only the package revision of liba
        clienta.run("create . liba/0.1@user/testing")
        clientc.run("install . user/testing")
        clientc.run("config set general.default_package_id_mode=package_revision_mode")
        clientc.run("install . user/testing", assert_error=True)
        self.assertIn("ERROR: Missing prebuilt package for 'libb/0.1@user/testing'", clientc.out)
        clientc.run("install . user/testing --build=libb")
        clientc.run("info . --build-order=ALL")

        clienta.run("create . liba/0.1@user/testing")
        clientc.run("install . user/testing", assert_error=True)
        self.assertIn("ERROR: Missing prebuilt package for 'libb/0.1@user/testing'", clientc.out)

        clienta.run("create . liba/0.1@user/testing")
        clientc.run("info . --build-order=ALL")

    def reusing_artifacts_after_build_test(self):
        # An unknown binary that after build results in the exact same PREF with PREV, doesn't
        # fire build of downstream
        client = TestClient()
        client.run("config set general.default_package_id_mode=package_revision_mode")
        conanfile = dedent("""
            from conans import ConanFile
            class Pkg(ConanFile):
                pass
                %s
            """)
        client.save({"conanfile.py": conanfile % ""})
        client.run("create . liba/0.1@user/testing")

        client.save({"conanfile.py": conanfile % "requires = 'liba/0.1@user/testing'"})
        client.run("create . libb/0.1@user/testing")

        client.save({"conanfile.py": conanfile % "requires = 'libb/0.1@user/testing'"})
        # Telling to build LibA doesn't change the final result of LibA, which has same ID and PREV
        client.run("install . libd/0.1@user/testing --build=liba", assert_error=True)
        self.assertIn("liba/0.1@user/testing: Calling build()", client.out)
        self.assertIn("ERROR: Missing prebuilt package for 'libb/0.1@user/testing'", client.out)
        self.assertIn("Package ID: Package_ID_unknown", client.out)<|MERGE_RESOLUTION|>--- conflicted
+++ resolved
@@ -27,20 +27,12 @@
 
         clientb = TestClient(cache_folder=clienta.cache_folder)
         clientb.save({"conanfile.py": str(GenConanfile().with_name("libb").with_version("0.1")
-<<<<<<< HEAD
-                                                        .with_requirement(liba_ref))})
-=======
                                                         .with_require(liba_ref))})
->>>>>>> fd827f68
         clientb.run("create . user/testing")
 
         clientc = TestClient(cache_folder=clienta.cache_folder)
         clientc.save({"conanfile.py": str(GenConanfile().with_name("libc").with_version("0.1")
-<<<<<<< HEAD
-                                                        .with_requirement(libb_ref))})
-=======
                                                         .with_require(libb_ref))})
->>>>>>> fd827f68
         clientc.run("install . user/testing")
 
         # Do a minor change to the recipe, it will change the recipe revision
