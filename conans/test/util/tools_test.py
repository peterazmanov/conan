--- conflicted
+++ resolved
@@ -441,7 +441,6 @@
 """
         client = TestClient()
 
-<<<<<<< HEAD
         # Try specifying the standard
         files = get_vs_project_files(std="cpp17_2015")
         files[CONANFILE] = conan_build_vs
@@ -454,8 +453,6 @@
                    'compiler.version=14')
         self.assertIn("Copied 1 '.exe' files: MyProject.exe", client.user_io.out)
 
-=======
->>>>>>> b8765007
         files = get_vs_project_files()
         files[CONANFILE] = conan_build_vs
 
@@ -479,7 +476,6 @@
         client.run("install Hello/1.2.1@lasote/stable --build -s arch=x86 -s build_type=Debug")
         self.assertIn("Debug|x86", client.user_io.out)
         self.assertIn("Copied 1 '.exe' files: MyProject.exe", client.user_io.out)
-
 
     def download_retries_test(self):
         out = TestBufferConanOutput()
