import os
import platform
import tempfile
import unittest

from collections import namedtuple

from conans.client.client_cache import CONAN_CONF
from nose.plugins.attrib import attr

from conans import tools
<<<<<<< HEAD
from conans.client.conan_api import ConanAPIV1
from conans.client.conf import default_settings_yml, default_client_conf
=======
from conans.client.command import get_command
from conans.client.conf import default_settings_yml
from conans.client.output import ConanOutput
>>>>>>> 4116daf0
from conans.errors import ConanException
from conans.model.settings import Settings
from conans.paths import CONANFILE
from conans.test.utils.runner import TestRunner
from conans.test.utils.test_files import temp_folder
from conans.test.utils.tools import TestClient, TestBufferConanOutput
from conans.test.utils.visual_project_files import get_vs_project_files
from conans.tools import OSInfo, SystemPackageTool, replace_in_file, AptTool
from conans.util.files import save


class RunnerMock(object):
    def __init__(self, return_ok=True):
        self.command_called = None
        self.return_ok = return_ok

    def __call__(self, command, output):  # @UnusedVariable
        self.command_called = command
        return 0 if self.return_ok else 1


class ReplaceInFileTest(unittest.TestCase):
    def setUp(self):
        text = u'J\xe2nis\xa7'
        self.tmp_folder = temp_folder()

        self.win_file = os.path.join(self.tmp_folder, "win_encoding.txt")
        text = text.encode("Windows-1252", "ignore")
        with open(self.win_file, "wb") as handler:
            handler.write(text)

        self.bytes_file = os.path.join(self.tmp_folder, "bytes_encoding.txt")
        with open(self.bytes_file, "wb") as handler:
            handler.write(text)

    def test_replace_in_file(self):
        replace_in_file(self.win_file, "nis", "nus")
        replace_in_file(self.bytes_file, "nis", "nus")

        with open(self.win_file, "rt") as handler:
            content = handler.read()
            self.assertNotIn("nis", content)
            self.assertIn("nus", content)

        with open(self.bytes_file, "rt") as handler:
            content = handler.read()
            self.assertNotIn("nis", content)
            self.assertIn("nus", content)


class ToolsTest(unittest.TestCase):
    def cpu_count_test(self):
        cpus = tools.cpu_count()
        self.assertIsInstance(cpus, int)
        self.assertGreaterEqual(cpus, 1)
        with tools.environment_append({"CONAN_CPU_COUNT": "34"}):
            self.assertEquals(tools.cpu_count(), 34)

    def test_global_tools_overrided(self):
        client = TestClient()

        tools._global_requester = None
        tools._global_output = None

        conanfile = """
from conans import ConanFile, tools

class HelloConan(ConanFile):
    name = "Hello"
    version = "0.1"

    def build(self):
        assert(tools._global_requester != None)
        assert(tools._global_output != None)
<<<<<<< HEAD

=======
        
>>>>>>> 4116daf0
        """
        client.save({"conanfile.py": conanfile})
        client.run("build")

<<<<<<< HEAD
        # Not test the real commmand get_command if it's setting the module global vars
        tools._global_requester = None
        tools._global_output = None
        tmp = tempfile.mkdtemp()
        conf = default_client_conf.replace("\n[proxies]", "\n[proxies]\nhttp = http://myproxy.com")
        os.mkdir(os.path.join(tmp, ".conan"))
        save(os.path.join(tmp, ".conan", CONAN_CONF), conf)
        with tools.environment_append({"CONAN_USER_HOME": tmp}):
            conan_api = ConanAPIV1.factory()
        conan_api.remote_list()
        self.assertEquals(tools._global_requester.proxies, {"http": "http://myproxy.com"})
=======

        # Not test the real commmand get_command if it's setting the module global vars
        tools._global_requester = None
        tools._global_output = None
        get_command()
        self.assertIsNotNone(tools._global_requester.proxies)
>>>>>>> 4116daf0
        self.assertIsNotNone(tools._global_output.warn)

    def test_environment_nested(self):
        with tools.environment_append({"A": "1", "Z": "40"}):
            with tools.environment_append({"A": "1", "B": "2"}):
                with tools.environment_append({"A": "2", "B": "2"}):
                    self.assertEquals(os.getenv("A"), "2")
                    self.assertEquals(os.getenv("B"), "2")
                    self.assertEquals(os.getenv("Z"), "40")
                self.assertEquals(os.getenv("A", None), "1")
                self.assertEquals(os.getenv("B", None), "2")
            self.assertEquals(os.getenv("A", None), "1")
            self.assertEquals(os.getenv("Z", None), "40")

        self.assertEquals(os.getenv("A", None), None)
        self.assertEquals(os.getenv("B", None), None)
        self.assertEquals(os.getenv("Z", None), None)

    def system_package_tool_fail_when_not_0_returned_test(self):
        runner = RunnerMock(return_ok=False)
        spt = SystemPackageTool(runner=runner)
        if platform.system() == "Linux" or platform.system() == "Darwin":
            msg = "Command 'sudo apt-get update' failed" if platform.system() == "Linux" \
                else "Command 'brew update' failed"
            with self.assertRaisesRegexp(ConanException, msg):
                spt.update()
        else:
            spt.update()  # Won't raise anything because won't do anything

    def system_package_tool_test(self):

        runner = RunnerMock()

        # fake os info to linux debian, default sudo
        os_info = OSInfo()
        os_info.is_linux = True
        os_info.linux_distro = "debian"
        spt = SystemPackageTool(runner=runner, os_info=os_info)
        spt.update()
        self.assertEquals(runner.command_called, "sudo apt-get update")

        os_info.linux_distro = "ubuntu"
        spt = SystemPackageTool(runner=runner, os_info=os_info)
        spt.update()
        self.assertEquals(runner.command_called, "sudo apt-get update")

        os_info.linux_distro = "knoppix"
        spt = SystemPackageTool(runner=runner, os_info=os_info)
        spt.update()
        self.assertEquals(runner.command_called, "sudo apt-get update")

        os_info.linux_distro = "fedora"
        spt = SystemPackageTool(runner=runner, os_info=os_info)
        spt.update()
        self.assertEquals(runner.command_called, "sudo yum check-update")

        os_info.linux_distro = "redhat"
        spt = SystemPackageTool(runner=runner, os_info=os_info)
        spt.install("a_package", force=False)
        self.assertEquals(runner.command_called, "rpm -q a_package")
        spt.install("a_package", force=True)
        self.assertEquals(runner.command_called, "sudo yum install -y a_package")

        os_info.linux_distro = "debian"
        spt = SystemPackageTool(runner=runner, os_info=os_info)
        with self.assertRaises(ConanException):
            runner.return_ok = False
            spt.install("a_package")
            self.assertEquals(runner.command_called, "sudo apt-get install -y a_package")

        runner.return_ok = True
        spt.install("a_package", force=False)
        self.assertEquals(runner.command_called, "dpkg -s a_package")

        os_info.is_macos = True
        os_info.is_linux = False

        spt = SystemPackageTool(runner=runner, os_info=os_info)
        spt.update()
        self.assertEquals(runner.command_called, "brew update")
        spt.install("a_package", force=True)
        self.assertEquals(runner.command_called, "brew install a_package")

        os.environ["CONAN_SYSREQUIRES_SUDO"] = "False"

        os_info = OSInfo()
        os_info.is_linux = True
        os_info.linux_distro = "redhat"
        spt = SystemPackageTool(runner=runner, os_info=os_info)
        spt.install("a_package", force=True)
        self.assertEquals(runner.command_called, "yum install -y a_package")
        spt.update()
        self.assertEquals(runner.command_called, "yum check-update")

        os_info.linux_distro = "ubuntu"
        spt = SystemPackageTool(runner=runner, os_info=os_info)
        spt.install("a_package", force=True)
        self.assertEquals(runner.command_called, "apt-get install -y a_package")

        spt.update()
        self.assertEquals(runner.command_called, "apt-get update")

        os_info.is_macos = True
        os_info.is_linux = False
        spt = SystemPackageTool(runner=runner, os_info=os_info)

        spt.update()
        self.assertEquals(runner.command_called, "brew update")
        spt.install("a_package", force=True)
        self.assertEquals(runner.command_called, "brew install a_package")

        del os.environ["CONAN_SYSREQUIRES_SUDO"]

    def system_package_tool_try_multiple_test(self):
        class RunnerMultipleMock(object):
            def __init__(self, expected=None):
                self.calls = 0
                self.expected = expected

            def __call__(self, command, output):  # @UnusedVariable
                self.calls += 1
                return 0 if command in self.expected else 1

        packages = ["a_package", "another_package", "yet_another_package"]

        runner = RunnerMultipleMock(["dpkg -s another_package"])
        spt = SystemPackageTool(runner=runner, tool=AptTool())
        spt.install(packages)
        self.assertEquals(2, runner.calls)

        runner = RunnerMultipleMock(["sudo apt-get update", "sudo apt-get install -y yet_another_package"])
        spt = SystemPackageTool(runner=runner, tool=AptTool())
        spt.install(packages)
        self.assertEquals(7, runner.calls)

        runner = RunnerMultipleMock(["sudo apt-get update"])
        spt = SystemPackageTool(runner=runner, tool=AptTool())
        with self.assertRaises(ConanException):
            spt.install(packages)
        self.assertEquals(7, runner.calls)

    def system_package_tool_installed_test(self):
        if platform.system() != "Linux" and platform.system() != "Macos":
            return
        spt = SystemPackageTool()
        # Git should be installed on development/testing machines
        self.assertTrue(spt._tool.installed("git"))
        # This package hopefully doesn't exist
        self.assertFalse(spt._tool.installed("oidfjgesiouhrgioeurhgielurhgaeiorhgioearhgoaeirhg"))

    def msvc_build_command_test(self):
        if platform.system() != "Windows":
            return
        settings = Settings.loads(default_settings_yml)
        settings.os = "Windows"
        settings.compiler = "Visual Studio"
        settings.compiler.version = "14"
        # test build_type and arch override, for multi-config packages
        cmd = tools.msvc_build_command(settings, "project.sln", build_type="Debug", arch="x86")
        self.assertIn('msbuild project.sln /p:Configuration=Debug /p:Platform="x86"', cmd)
        self.assertIn('vcvarsall.bat', cmd)

        # tests errors if args not defined
        with self.assertRaisesRegexp(ConanException, "Cannot build_sln_command"):
            tools.msvc_build_command(settings, "project.sln")
        settings.arch = "x86"
        with self.assertRaisesRegexp(ConanException, "Cannot build_sln_command"):
            tools.msvc_build_command(settings, "project.sln")

        # succesful definition via settings
        settings.build_type = "Debug"
        cmd = tools.msvc_build_command(settings, "project.sln")
        self.assertIn('msbuild project.sln /p:Configuration=Debug /p:Platform="x86"', cmd)
        self.assertIn('vcvarsall.bat', cmd)

    def vcvars_echo_test(self):
        if platform.system() != "Windows":
            return
        settings = Settings.loads(default_settings_yml)
        settings.os = "Windows"
        settings.compiler = "Visual Studio"
        settings.compiler.version = "14"
        cmd = tools.vcvars_command(settings)
        output = TestBufferConanOutput()
        runner = TestRunner(output)
        runner(cmd + " && set vs140comntools")
        self.assertIn("vcvarsall.bat", str(output))
        self.assertIn("VS140COMNTOOLS=", str(output))
        with tools.environment_append({"VisualStudioVersion": "14"}):
            output = TestBufferConanOutput()
            runner = TestRunner(output)
            cmd = tools.vcvars_command(settings)
            runner(cmd + " && set vs140comntools")
            self.assertNotIn("vcvarsall.bat", str(output))
            self.assertIn("Conan:vcvars already set", str(output))
            self.assertIn("VS140COMNTOOLS=", str(output))

    def vcvars_constrained_test(self):
        if platform.system() != "Windows":
            return
        text = """os: [Windows]
compiler:
    Visual Studio:
        version: ["14"]
        """
        settings = Settings.loads(text)
        settings.os = "Windows"
        settings.compiler = "Visual Studio"
        with self.assertRaisesRegexp(ConanException,
                                     "compiler.version setting required for vcvars not defined"):
            tools.vcvars_command(settings)
        settings.compiler.version = "14"
        cmd = tools.vcvars_command(settings)
        self.assertIn("vcvarsall.bat", cmd)
        with tools.environment_append({"VisualStudioVersion": "12"}):
            with self.assertRaisesRegexp(ConanException,
                                         "Error, Visual environment already set to 12"):
                tools.vcvars_command(settings)

    def run_in_bash_test(self):
        if platform.system() != "Windows":
            return

        class MockConanfile(object):
            def __init__(self):
                self.command = ""
                self.output = namedtuple("output", "info")(lambda x: None)

            def run(self, command):
                self.command = command

        conanfile = MockConanfile()
        tools.run_in_windows_bash(conanfile, "a_command.bat")
        self.assertIn("bash --login -c", conanfile.command)
        self.assertIn("^&^& a_command.bat ^", conanfile.command)

        with tools.environment_append({"CONAN_BASH_PATH": "path\\to\\mybash.exe"}):
            tools.run_in_windows_bash(conanfile, "a_command.bat")
            self.assertIn("path\\to\\mybash.exe --login -c", conanfile.command)

    @attr('slow')
    def build_vs_project_test(self):
        if platform.system() != "Windows":
            return
        conan_build_vs = """
from conans import ConanFile, tools, ConfigureEnvironment
import platform

class HelloConan(ConanFile):
    name = "Hello"
    version = "1.2.1"
    exports = "*"
    settings = "os", "build_type", "arch", "compiler"

    def build(self):
        build_command = tools.build_sln_command(self.settings, "MyProject.sln")
        env = ConfigureEnvironment(self)
        command = "%s && %s" % (env.command_line_env, build_command)
        self.output.warn(command)
        self.run(command)

    def package(self):
        self.copy(pattern="*.exe")

"""
        client = TestClient()
        files = get_vs_project_files()
        files[CONANFILE] = conan_build_vs

        # Try with x86_64
        client.save(files)
        client.run("export lasote/stable")
        client.run("install Hello/1.2.1@lasote/stable --build -s arch=x86_64")
        self.assertTrue("Release|x64", client.user_io.out)
        self.assertTrue("Copied 1 '.exe' files: MyProject.exe", client.user_io.out)

        # Try with x86
        client.save(files, clean_first=True)
        client.run("export lasote/stable")
        client.run("install Hello/1.2.1@lasote/stable --build -s arch=x86")
        self.assertTrue("Release|x86", client.user_io.out)
        self.assertTrue("Copied 1 '.exe' files: MyProject.exe", client.user_io.out)

        # Try with x86 debug
        client.save(files, clean_first=True)
        client.run("export lasote/stable")
        client.run("install Hello/1.2.1@lasote/stable --build -s arch=x86 -s build_type=Debug")
        self.assertTrue("Debug|x86", client.user_io.out)
        self.assertTrue("Copied 1 '.exe' files: MyProject.exe", client.user_io.out)

    def download_retries_test(self):
        out = TestBufferConanOutput()

        # Connection error
        with self.assertRaisesRegexp(ConanException, "HTTPConnectionPool"):
            tools.download("http://fakeurl3.es/nonexists",
                           os.path.join(temp_folder(), "file.txt"), out=out,
                           retry=3, retry_wait=0)

        # Not found error
        self.assertEquals(str(out).count("Waiting 0 seconds to retry..."), 2)
        with self.assertRaisesRegexp(ConanException, "Error 404 downloading file"):
            tools.download("https://github.com/conan-io/conan/blob/develop/FILE_NOT_FOUND.txt",
                           os.path.join(temp_folder(), "README.txt"), out=out,
                           retry=3, retry_wait=0)

        # And OK
        dest = os.path.join(temp_folder(), "manual.html")
        tools.download("http://www.zlib.net/manual.html",
                       dest, out=out,
                       retry=3, retry_wait=0)

        self.assertTrue(os.path.exists(dest))<|MERGE_RESOLUTION|>--- conflicted
+++ resolved
@@ -9,14 +9,9 @@
 from nose.plugins.attrib import attr
 
 from conans import tools
-<<<<<<< HEAD
 from conans.client.conan_api import ConanAPIV1
 from conans.client.conf import default_settings_yml, default_client_conf
-=======
-from conans.client.command import get_command
-from conans.client.conf import default_settings_yml
-from conans.client.output import ConanOutput
->>>>>>> 4116daf0
+
 from conans.errors import ConanException
 from conans.model.settings import Settings
 from conans.paths import CONANFILE
@@ -91,16 +86,11 @@
     def build(self):
         assert(tools._global_requester != None)
         assert(tools._global_output != None)
-<<<<<<< HEAD
-
-=======
-        
->>>>>>> 4116daf0
         """
         client.save({"conanfile.py": conanfile})
         client.run("build")
 
-<<<<<<< HEAD
+
         # Not test the real commmand get_command if it's setting the module global vars
         tools._global_requester = None
         tools._global_output = None
@@ -112,14 +102,7 @@
             conan_api = ConanAPIV1.factory()
         conan_api.remote_list()
         self.assertEquals(tools._global_requester.proxies, {"http": "http://myproxy.com"})
-=======
-
-        # Not test the real commmand get_command if it's setting the module global vars
-        tools._global_requester = None
-        tools._global_output = None
-        get_command()
-        self.assertIsNotNone(tools._global_requester.proxies)
->>>>>>> 4116daf0
+
         self.assertIsNotNone(tools._global_output.warn)
 
     def test_environment_nested(self):
