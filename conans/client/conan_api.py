--- conflicted
+++ resolved
@@ -144,21 +144,17 @@
 
         return conan
 
-    def __init__(self, client_cache, user_io, runner, remote_manager, search_manager):
+    def __init__(self, client_cache, user_io, runner, remote_manager, search_manager, cwd):
         assert isinstance(user_io, UserIO)
         assert isinstance(client_cache, ClientCache)
         self._client_cache = client_cache
         self._user_io = user_io
         self._runner = runner
         self._manager = ConanManager(client_cache, user_io, runner, remote_manager, search_manager)
-<<<<<<< HEAD
-
-=======
         self._cwd = cwd
         # Patch the tools module with a good requester and user_io
         tools._global_requester = get_basic_requester(self._client_cache)
         tools._global_output = self._user_io.out
->>>>>>> c78c258b
 
     @api_method
     def new(self, name, header=False, pure_c=False, test=False, exports_sources=False, bare=False, cwd=None):
@@ -539,11 +535,7 @@
             else:
                 self._user_io.out.info("No profiles defined")
         elif subcommand == "show":
-<<<<<<< HEAD
-            p = Profile.read_file(profile, cwd, self._client_cache.profiles_path)
-=======
             p, _ = read_profile(profile, os.getcwd(), self._client_cache.profiles_path)
->>>>>>> c78c258b
             Printer(self._user_io.out).print_profile(profile, p)
 
 
