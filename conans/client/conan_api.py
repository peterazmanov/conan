import json
import os
import sys
from collections import OrderedDict
from collections import namedtuple
from io import StringIO

import conans
from conans import __version__ as client_version
from conans.client.cache.cache import ClientCache
from conans.client.cmd.build import cmd_build
from conans.client.cmd.create import create
from conans.client.cmd.download import download
from conans.client.cmd.export import cmd_export, export_alias
from conans.client.cmd.export_pkg import export_pkg
from conans.client.cmd.profile import (cmd_profile_create, cmd_profile_delete_key, cmd_profile_get,
                                       cmd_profile_list, cmd_profile_update)
from conans.client.cmd.test import install_build_and_test
from conans.client.cmd.uploader import CmdUpload
from conans.client.cmd.user import user_set, users_clean, users_list, token_present
from conans.client.conf.required_version import check_required_conan_version
from conans.client.generators import GeneratorManager
from conans.client.graph.graph_binaries import GraphBinariesAnalyzer
from conans.client.graph.graph_manager import GraphManager
from conans.client.graph.printer import print_graph
from conans.client.graph.proxy import ConanProxy
from conans.client.graph.python_requires import PyRequireLoader
from conans.client.graph.range_resolver import RangeResolver
from conans.client.hook_manager import HookManager
from conans.client.importer import run_imports, undo_imports
from conans.client.loader import ConanFileLoader
from conans.client.manager import deps_install
from conans.client.migrations import ClientMigrator
from conans.client.output import ConanOutput, colorama_initialize
from conans.client.profile_loader import profile_from_args, read_profile
from conans.client.recorder.action_recorder import ActionRecorder
from conans.client.recorder.upload_recoder import UploadRecorder
from conans.client.remote_manager import RemoteManager
from conans.client.remover import ConanRemover
from conans.client.rest.auth_manager import ConanApiAuthManager
from conans.client.rest.conan_requester import ConanRequester
from conans.client.rest.rest_client import RestApiClientFactory
from conans.client.runner import ConanRunner
from conans.client.source import config_source_local
from conans.client.tools.env import environment_append
from conans.client.userio import UserIO
from conans.errors import (ConanException, RecipeNotFoundException,
                           PackageNotFoundException, NotFoundException)
from conans.model.graph_lock import GraphLockFile, LOCKFILE, GraphLock
from conans.model.lock_bundle import LockBundle
from conans.model.manifest import discarded_file
from conans.model.ref import ConanFileReference, PackageReference, check_valid_ref
from conans.model.version import Version
from conans.paths import get_conan_user_home
from conans.search.search import search_recipes
from conans.tools import set_global_instances
from conans.util.conan_v2_mode import conan_v2_error
from conans.util.env_reader import get_env
from conans.util.files import exception_message_safe, mkdir, save_files, load, save
from conans.util.log import configure_logger
from conans.util.tracer import log_command, log_exception


class ProfileData(namedtuple("ProfileData", ["profiles", "settings", "options", "env", "conf"])):
    def __bool__(self):
        return bool(self.profiles or self.settings or self.options or self.env or self.conf)
    __nonzero__ = __bool__


def api_method(f):
    def wrapper(api, *args, **kwargs):
        quiet = kwargs.pop("quiet", False)
        try:  # getcwd can fail if Conan runs on an unexisting folder
            old_curdir = os.getcwd()
        except EnvironmentError:
            old_curdir = None
        old_output = api.user_io.out
        quiet_output = ConanOutput(StringIO(), color=api.color) if quiet else None
        try:
            api.create_app(quiet_output=quiet_output)
            log_command(f.__name__, kwargs)
            with environment_append(api.app.cache.config.env_vars):
                return f(api, *args, **kwargs)
        except Exception as exc:
            if quiet_output:
                old_output.write(quiet_output._stream.getvalue())
                old_output.flush()
            msg = exception_message_safe(exc)
            try:
                log_exception(exc, msg)
            except BaseException:
                pass
            raise
        finally:
            if old_curdir:
                os.chdir(old_curdir)
    return wrapper


def _make_abs_path(path, cwd=None, default=None):
    """convert 'path' to absolute if necessary (could be already absolute)
    if not defined (empty, or None), will return 'default' one or 'cwd'
    """
    cwd = cwd or os.getcwd()
    if not path:
        abs_path = default or cwd
    elif os.path.isabs(path):
        abs_path = path
    else:
        abs_path = os.path.normpath(os.path.join(cwd, path))
    return abs_path


def _get_conanfile_path(path, cwd, py):
    """
    param py= True: Must be .py, False: Must be .txt, None: Try .py, then .txt
    """
    candidate_paths = list()
    path = _make_abs_path(path, cwd)

    if os.path.isdir(path):  # Can be a folder
        if py:
            path = os.path.join(path, "conanfile.py")
            candidate_paths.append(path)
        elif py is False:
            path = os.path.join(path, "conanfile.txt")
            candidate_paths.append(path)
        else:
            path_py = os.path.join(path, "conanfile.py")
            candidate_paths.append(path_py)
            if os.path.exists(path_py):
                path = path_py
            else:
                path = os.path.join(path, "conanfile.txt")
                candidate_paths.append(path)
    else:
        candidate_paths.append(path)

    if not os.path.isfile(path):  # Must exist
        raise ConanException("Conanfile not found at %s" % " or ".join(candidate_paths))

    if py and not path.endswith(".py"):
        raise ConanException("A conanfile.py is needed, " + path + " is not acceptable")

    return path


class ConanApp(object):
    def __init__(self, cache_folder, user_io, http_requester=None, runner=None, quiet_output=None):
        # User IO, interaction and logging
        self.user_io = user_io
        self.out = self.user_io.out
        if quiet_output:
            self.user_io.out = quiet_output
            self.out = quiet_output

        self.cache_folder = cache_folder
        self.cache = ClientCache(self.cache_folder, self.out)
        self.config = self.cache.config
        if self.config.non_interactive or quiet_output:
            self.user_io.disable_input()

        # Adjust CONAN_LOGGING_LEVEL with the env readed
        conans.util.log.logger = configure_logger(self.config.logging_level,
                                                  self.config.logging_file)
        conans.util.log.logger.debug("INIT: Using config '%s'" % self.cache.conan_conf_path)

        self.hook_manager = HookManager(self.cache.hooks_path, self.config.hooks, self.out)
        # Wraps an http_requester to inject proxies, certs, etc
        self.requester = ConanRequester(self.config, http_requester)
        # To handle remote connections
        artifacts_properties = self.cache.read_artifacts_properties()
        rest_client_factory = RestApiClientFactory(self.out, self.requester, self.config,
                                                   artifacts_properties=artifacts_properties)
        # Wraps RestApiClient to add authentication support (same interface)
        auth_manager = ConanApiAuthManager(rest_client_factory, self.user_io, self.cache.localdb)
        # Handle remote connections
        self.remote_manager = RemoteManager(self.cache, auth_manager, self.out, self.hook_manager)

        # Adjust global tool variables
        set_global_instances(self.out, self.requester, self.config)

        self.runner = runner or ConanRunner(self.config.print_commands_to_output,
                                            self.config.generate_run_log_file,
                                            self.config.log_run_to_output,
                                            self.out)

        self.proxy = ConanProxy(self.cache, self.out, self.remote_manager)
        self.range_resolver = RangeResolver(self.cache, self.remote_manager)
        self.generator_manager = GeneratorManager()
        self.pyreq_loader = PyRequireLoader(self.proxy, self.range_resolver)
        self.loader = ConanFileLoader(self.runner, self.out,
                                      self.generator_manager, self.pyreq_loader, self.requester)
        self.binaries_analyzer = GraphBinariesAnalyzer(self.cache, self.out, self.remote_manager)
        self.graph_manager = GraphManager(self.out, self.cache, self.remote_manager, self.loader,
                                          self.proxy, self.range_resolver, self.binaries_analyzer)

    def load_remotes(self, remote_name=None, update=False, check_updates=False):
        remotes = self.cache.registry.load_remotes()
        if remote_name:
            remotes.select(remote_name)
        self.pyreq_loader.enable_remotes(update=update, check_updates=check_updates, remotes=remotes)
        return remotes


class ConanAPIV1(object):
    @classmethod
    def factory(cls):
        return cls(), None, None

    def __init__(self, cache_folder=None, output=None, user_io=None, http_requester=None,
                 runner=None):
        self.color = colorama_initialize()
        self.out = output or ConanOutput(sys.stdout, sys.stderr, self.color)
        self.user_io = user_io or UserIO(out=self.out)
        self.cache_folder = cache_folder or os.path.join(get_conan_user_home(), ".conan")
        self.http_requester = http_requester
        self.runner = runner
        self.app = None  # Api calls will create a new one every call
        # Migration system
        migrator = ClientMigrator(self.cache_folder, Version(client_version), self.out)
        migrator.migrate()
        check_required_conan_version(self.cache_folder, self.out)
        python_folder = os.path.join(self.cache_folder, "python")
        conan_v2_error("Using code from cache/python not allowed", os.path.isdir(python_folder))
        sys.path.append(python_folder)

    def create_app(self, quiet_output=None):
        self.app = ConanApp(self.cache_folder, self.user_io, self.http_requester,
                            self.runner, quiet_output=quiet_output)

    @api_method
    def new(self, name, header=False, pure_c=False, test=False, exports_sources=False, bare=False,
            cwd=None, visual_versions=None, linux_gcc_versions=None, linux_clang_versions=None,
            osx_clang_versions=None, shared=None, upload_url=None, gitignore=None,
            gitlab_gcc_versions=None, gitlab_clang_versions=None,
            circleci_gcc_versions=None, circleci_clang_versions=None, circleci_osx_versions=None,
            template=None, defines=None):
        from conans.client.cmd.new import cmd_new
        cwd = os.path.abspath(cwd or os.getcwd())
        files = cmd_new(name, header=header, pure_c=pure_c, test=test,
                        exports_sources=exports_sources, bare=bare,
                        visual_versions=visual_versions,
                        linux_gcc_versions=linux_gcc_versions,
                        linux_clang_versions=linux_clang_versions,
                        osx_clang_versions=osx_clang_versions, shared=shared,
                        upload_url=upload_url, gitignore=gitignore,
                        gitlab_gcc_versions=gitlab_gcc_versions,
                        gitlab_clang_versions=gitlab_clang_versions,
                        circleci_gcc_versions=circleci_gcc_versions,
                        circleci_clang_versions=circleci_clang_versions,
                        circleci_osx_versions=circleci_osx_versions,
                        template=template, cache=self.app.cache, defines=defines)

        save_files(cwd, files)
        for f in sorted(files):
            self.app.out.success("File saved: %s" % f)

    @api_method
    def inspect(self, path, attributes, remote_name=None):
        remotes = self.app.load_remotes(remote_name=remote_name)
        try:
            ref = ConanFileReference.loads(path)
        except ConanException:
            conanfile_path = _get_conanfile_path(path, os.getcwd(), py=True)
            conanfile = self.app.loader.load_named(conanfile_path, None, None, None, None)
        else:
            if remote_name:
                remotes = self.app.load_remotes()
                remote = remotes.get_remote(remote_name)
                try:  # get_recipe_manifest can fail, not in server
                    if not ref.revision:
                        ref = self.app.remote_manager.get_latest_recipe_revision(ref, remote)
                except NotFoundException:
                    raise RecipeNotFoundException(ref)
                else:
                    if not self.app.cache.exists_rrev(ref):
                        ref, _ = self.app.remote_manager.get_recipe(ref, remote)

            result = self.app.proxy.get_recipe(ref, False, False, remotes)
            conanfile_path, _, _, ref = result
            conanfile = self.app.loader.load_basic(conanfile_path)
            conanfile.name = ref.name
            # FIXME: Conan 2.0, this should be a string, not a Version object
            conanfile.version = ref.version

        result = OrderedDict()
        if not attributes:
            attributes = ['name', 'version', 'url', 'homepage', 'license', 'author',
                          'description', 'topics', 'generators', 'exports', 'exports_sources',
                          'short_paths', 'build_policy', 'revision_mode', 'settings',
                          'options', 'default_options', 'deprecated']
        # TODO: Change this in Conan 2.0, cli stdout should display only fields with values,
        # json should contain all values for easy automation
        for attribute in attributes:
            try:
                attr = getattr(conanfile, attribute)
                result[attribute] = attr
            except AttributeError:
                result[attribute] = ''
        return result

    @api_method
    def test(self, path, reference, profile_names=None, settings=None, options=None, env=None,
             remote_name=None, update=False, build_modes=None, cwd=None, test_build_folder=None,
             lockfile=None, profile_build=None, conf=None):

        profile_host = ProfileData(profiles=profile_names, settings=settings, options=options,
                                   env=env, conf=conf)

        remotes = self.app.load_remotes(remote_name=remote_name, update=update)
        conanfile_path = _get_conanfile_path(path, cwd, py=True)
        cwd = cwd or os.getcwd()
        lockfile = _make_abs_path(lockfile, cwd) if lockfile else None
        profile_host, profile_build, graph_lock, root_ref = get_graph_info(profile_host,
                                                                           profile_build, cwd,
                                                                           self.app.cache,
                                                                           self.app.out,
                                                                           lockfile=lockfile)
        ref = ConanFileReference.loads(reference)
        recorder = ActionRecorder()
        install_build_and_test(self.app, conanfile_path, ref, profile_host,
                               profile_build, graph_lock, root_ref, remotes, update,
                               build_modes=build_modes, test_build_folder=test_build_folder,
                               recorder=recorder)

    @api_method
    def create(self, conanfile_path, name=None, version=None, user=None, channel=None,
               profile_names=None, settings=None,
               options=None, env=None, test_folder=None,
               build_modes=None, remote_name=None, update=False, cwd=None, test_build_folder=None,
               lockfile=None, lockfile_out=None, ignore_dirty=False, profile_build=None,
               is_build_require=False, conf=None, require_overrides=None):
        """
        API method to create a conan package

        test_folder default None   - looks for default 'test' or 'test_package' folder),
                                    string - test_folder path
                                    False  - disabling tests
        """

        profile_host = ProfileData(profiles=profile_names, settings=settings, options=options,
                                   env=env, conf=conf)
        cwd = cwd or os.getcwd()
        recorder = ActionRecorder()
        try:
            conanfile_path = _get_conanfile_path(conanfile_path, cwd, py=True)

            remotes = self.app.load_remotes(remote_name=remote_name, update=update)
            lockfile = _make_abs_path(lockfile, cwd) if lockfile else None
            profile_host, profile_build, graph_lock, root_ref = get_graph_info(profile_host,
                                                                               profile_build, cwd,
                                                                               self.app.cache,
                                                                               self.app.out,
                                                                               lockfile=lockfile)

            new_ref = cmd_export(self.app, conanfile_path, name, version, user, channel,
                                 graph_lock=graph_lock,
                                 ignore_dirty=ignore_dirty)

            self.app.range_resolver.clear_output()  # invalidate version range output

            recorder.recipe_exported(new_ref)

            if build_modes is None:  # Not specified, force build the tested library
                build_modes = [new_ref.name]

            # FIXME: Dirty hack: remove the root for the test_package/conanfile.py consumer
            root_ref = ConanFileReference(None, None, None, None, validate=False)
            recorder.add_recipe_being_developed(new_ref)
            create(self.app, new_ref, profile_host, profile_build,
                   graph_lock, root_ref, remotes, update, build_modes,
                   test_build_folder, test_folder, conanfile_path, recorder=recorder,
                   is_build_require=is_build_require, require_overrides=require_overrides)

            if lockfile_out:
                lockfile_out = _make_abs_path(lockfile_out, cwd)
                graph_lock_file = GraphLockFile(profile_host, profile_build, graph_lock)
                graph_lock_file.save(lockfile_out)
            return recorder.get_info()

        except ConanException as exc:
            recorder.error = True
            exc.info = recorder.get_info()
            raise

    @api_method
    def export_pkg(self, conanfile_path, name, channel, source_folder=None, build_folder=None,
                   package_folder=None, profile_names=None, settings=None,
                   options=None, env=None, force=False, user=None, version=None, cwd=None,
                   lockfile=None, lockfile_out=None, ignore_dirty=False, profile_build=None,
                   conf=None):
        profile_host = ProfileData(profiles=profile_names, settings=settings, options=options,
                                   env=env, conf=conf)
        remotes = self.app.load_remotes()
        cwd = cwd or os.getcwd()

        recorder = ActionRecorder()
        try:
            conanfile_path = _get_conanfile_path(conanfile_path, cwd, py=True)

            if package_folder:
                if build_folder or source_folder:
                    raise ConanException("package folder definition incompatible with build "
                                         "and source folders")
                package_folder = _make_abs_path(package_folder, cwd)

            build_folder = _make_abs_path(build_folder, cwd)

            source_folder = _make_abs_path(source_folder, cwd,
                                           default=os.path.dirname(conanfile_path))

            for folder, path in {"source": source_folder, "build": build_folder,
                                 "package": package_folder}.items():
                if path and not os.path.exists(path):
                    raise ConanException("The {} folder '{}' does not exist."
                                         .format(folder, path))

            lockfile = _make_abs_path(lockfile, cwd) if lockfile else None
            # Checks that no both settings and info files are specified
            profile_host, profile_build, graph_lock, root_ref = get_graph_info(profile_host,
                                                                               profile_build, cwd,
                                                                               self.app.cache,
                                                                               self.app.out,
                                                                               lockfile=lockfile)

            new_ref = cmd_export(self.app, conanfile_path, name, version, user, channel,
                                 graph_lock=graph_lock, ignore_dirty=ignore_dirty)
            ref = new_ref.copy_clear_rev()
            # new_ref has revision
            recorder.recipe_exported(new_ref)
            recorder.add_recipe_being_developed(ref)
            export_pkg(self.app, recorder, new_ref, source_folder=source_folder,
                       build_folder=build_folder, package_folder=package_folder,
                       profile_host=profile_host, profile_build=profile_build,
                       graph_lock=graph_lock, root_ref=root_ref, force=force,
                       remotes=remotes)
            if lockfile_out:
                lockfile_out = _make_abs_path(lockfile_out, cwd)
                graph_lock_file = GraphLockFile(profile_host, profile_build, graph_lock)
                graph_lock_file.save(lockfile_out)
            return recorder.get_info()
        except ConanException as exc:
            recorder.error = True
            exc.info = recorder.get_info()
            raise

    @api_method
    def download(self, reference, remote_name=None, packages=None, recipe=False):
        if packages and recipe:
            raise ConanException("recipe parameter cannot be used together with packages")
        # Install packages without settings (fixed ids or all)
        if check_valid_ref(reference):
            ref = ConanFileReference.loads(reference)
            if packages and ref.revision is None:
                for package_id in packages:
                    if "#" in package_id:
                        raise ConanException("It is needed to specify the recipe revision if you "
                                             "specify a package revision")
            remotes = self.app.load_remotes(remote_name=remote_name)
            remote = remotes.get_remote(remote_name)
            recorder = ActionRecorder()
            download(self.app, ref, packages, remote, recipe, recorder, remotes=remotes)
        else:
            raise ConanException("Provide a valid full reference without wildcards.")

    @api_method
    def install_reference(self, reference, settings=None, options=None, env=None,
                          remote_name=None, build=None, profile_names=None,
                          update=False, generators=None, install_folder=None, cwd=None,
                          lockfile=None, lockfile_out=None, profile_build=None,
                          lockfile_node_id=None, is_build_require=False, conf=None,
                          require_overrides=None):
        profile_host = ProfileData(profiles=profile_names, settings=settings, options=options,
                                   env=env, conf=conf)
        recorder = ActionRecorder()
        cwd = cwd or os.getcwd()
        try:
            lockfile = _make_abs_path(lockfile, cwd) if lockfile else None
            profile_host, profile_build, graph_lock, root_ref = get_graph_info(profile_host,
                                                                               profile_build, cwd,
                                                                               self.app.cache,
                                                                               self.app.out,
                                                                               lockfile=lockfile)

            install_folder = _make_abs_path(install_folder, cwd)

            mkdir(install_folder)
            remotes = self.app.load_remotes(remote_name=remote_name, update=update)
            deps_install(self.app, ref_or_path=reference, install_folder=install_folder, base_folder=cwd,
                         remotes=remotes, profile_host=profile_host, profile_build=profile_build,
                         graph_lock=graph_lock, root_ref=root_ref, build_modes=build,
                         update=update, generators=generators, recorder=recorder,
                         lockfile_node_id=lockfile_node_id,
                         is_build_require=is_build_require,
                         require_overrides=require_overrides)

            if lockfile_out:
                lockfile_out = _make_abs_path(lockfile_out, cwd)
                graph_lock_file = GraphLockFile(profile_host, profile_build, graph_lock)
                graph_lock_file.save(lockfile_out)
            return recorder.get_info()
        except ConanException as exc:
            recorder.error = True
            exc.info = recorder.get_info()
            raise

    @api_method
    def install(self, path="", name=None, version=None, user=None, channel=None,
                settings=None, options=None, env=None,
                remote_name=None, build=None, profile_names=None,
                update=False, generators=None, no_imports=False, install_folder=None, cwd=None,
                lockfile=None, lockfile_out=None, profile_build=None, conf=None,
                require_overrides=None):

        profile_host = ProfileData(profiles=profile_names, settings=settings, options=options,
                                   env=env, conf=conf)
        recorder = ActionRecorder()
        cwd = cwd or os.getcwd()
        try:
            lockfile = _make_abs_path(lockfile, cwd) if lockfile else None
            profile_host, profile_build, graph_lock, root_ref = get_graph_info(profile_host,
                                                                               profile_build, cwd,
                                                                               self.app.cache,
                                                                               self.app.out,
                                                                               name=name,
                                                                               version=version,
                                                                               user=user,
                                                                               channel=channel,
                                                                               lockfile=lockfile)

            install_folder = _make_abs_path(install_folder, cwd)
            conanfile_path = _get_conanfile_path(path, cwd, py=None)

            remotes = self.app.load_remotes(remote_name=remote_name, update=update)
            deps_install(app=self.app,
                         ref_or_path=conanfile_path,
                         install_folder=install_folder,
                         base_folder=cwd,
                         remotes=remotes,
                         profile_host=profile_host,
                         profile_build=profile_build,
                         graph_lock=graph_lock,
                         root_ref=root_ref,
                         build_modes=build,
                         update=update,
                         generators=generators,
                         no_imports=no_imports,
                         recorder=recorder,
                         require_overrides=require_overrides)

            if lockfile_out:
                lockfile_out = _make_abs_path(lockfile_out, cwd)
                graph_lock_file = GraphLockFile(profile_host, profile_build, graph_lock)
                graph_lock_file.save(lockfile_out)
            return recorder.get_info()
        except ConanException as exc:
            recorder.error = True
            exc.info = recorder.get_info()
            raise

    @api_method
    def config_get(self, item):
        if item == "storage.path":
            result = self.app.config.storage_path
        else:
            result = self.app.config.get_item(item)
        self.app.out.info(result)
        return result

    @api_method
    def config_set(self, item, value):
        self.app.config.set_item(item, value)

    @api_method
    def config_rm(self, item):
        self.app.config.rm_item(item)

    @api_method
    def config_install_list(self):
        if not os.path.isfile(self.app.cache.config_install_file):
            return []
        return json.loads(load(self.app.cache.config_install_file))

    @api_method
    def config_install_remove(self, index):
        if not os.path.isfile(self.app.cache.config_install_file):
            raise ConanException("There is no config data. Need to install config first.")
        configs = json.loads(load(self.app.cache.config_install_file))
        try:
            configs.pop(index)
        except Exception as e:
            raise ConanException("Config %s can't be removed: %s" % (index, str(e)))
        save(self.app.cache.config_install_file, json.dumps(configs))

    @api_method
    def config_install(self, path_or_url, verify_ssl, config_type=None, args=None,
                       source_folder=None, target_folder=None):
        from conans.client.conf.config_installer import configuration_install
        return configuration_install(self.app, path_or_url, verify_ssl,
                                     config_type=config_type, args=args,
                                     source_folder=source_folder, target_folder=target_folder)

    @api_method
    def config_home(self):
        return self.cache_folder

    @api_method
    def config_init(self, force=False):
        if force:
            self.app.cache.reset_config()
            self.app.cache.registry.reset_remotes()
            self.app.cache.reset_default_profile()
            self.app.cache.reset_settings()
        else:
            self.app.cache.initialize_config()
            self.app.cache.registry.initialize_remotes()
            self.app.cache.initialize_default_profile()
            self.app.cache.initialize_settings()

    def _info_args(self, reference_or_path, profile_host, profile_build,
                   name=None, version=None, user=None, channel=None, lockfile=None):
        cwd = os.getcwd()
        if check_valid_ref(reference_or_path):
            ref = ConanFileReference.loads(reference_or_path)
        else:
            ref = _get_conanfile_path(reference_or_path, cwd=None, py=None)

        lockfile = _make_abs_path(lockfile, cwd) if lockfile else None
        profile_host, profile_build, graph_lock, root_ref = get_graph_info(profile_host, profile_build,
                                                                           cwd,
                                                                           self.app.cache,
                                                                           self.app.out,
                                                                           name=name,
                                                                           version=version,
                                                                           user=user,
                                                                           channel=channel,
                                                                           lockfile=lockfile)

        return ref, profile_host, profile_build, graph_lock, root_ref

    @api_method
    def info_nodes_to_build(self, reference, build_modes, settings=None, options=None, env=None,
                            profile_names=None, remote_name=None, check_updates=None,
                            profile_build=None, name=None, version=None, user=None, channel=None,
                            conf=None):
        profile_host = ProfileData(profiles=profile_names, settings=settings, options=options,
                                   env=env, conf=conf)
        reference, profile_host, profile_build, graph_lock, root_ref = \
            self._info_args(reference, profile_host, profile_build, name=name,
                            version=version, user=user, channel=channel)

        recorder = ActionRecorder()
        remotes = self.app.load_remotes(remote_name=remote_name, check_updates=check_updates)
        deps_graph = self.app.graph_manager.load_graph(reference, None, profile_host,
                                                       profile_build, graph_lock,
                                                       root_ref, build_modes, check_updates,
                                                       False, remotes, recorder)
        nodes_to_build = deps_graph.nodes_to_build()
        return nodes_to_build, deps_graph.root.conanfile

    @api_method
    def info(self, reference_or_path, remote_name=None, settings=None, options=None, env=None,
             profile_names=None, update=False, build=None, lockfile=None,
             profile_build=None, name=None, version=None, user=None, channel=None, conf=None):
        profile_host = ProfileData(profiles=profile_names, settings=settings, options=options,
                                   env=env, conf=conf)
        reference, profile_host, profile_build, graph_lock, root_ref = \
            self._info_args(reference_or_path, profile_host,
                            profile_build, name=name, version=version,
                            user=user, channel=channel, lockfile=lockfile)
        recorder = ActionRecorder()
        # FIXME: Using update as check_update?
        remotes = self.app.load_remotes(remote_name=remote_name, check_updates=update)
        deps_graph = self.app.graph_manager.load_graph(reference, None, profile_host,
                                                       profile_build, graph_lock,
                                                       root_ref, build,
                                                       update, False, remotes, recorder)
        return deps_graph, deps_graph.root.conanfile

    @api_method
    def build(self, conanfile_path, name=None, version=None, user=None, channel=None,
              source_folder=None, package_folder=None, build_folder=None,
              install_folder=None, should_configure=True, should_build=True, should_install=True,
              should_test=True, cwd=None, settings=None, options=None, env=None,
              remote_name=None, build=None, profile_names=None,
              update=False, generators=None, no_imports=False,
              lockfile=None, lockfile_out=None, profile_build=None, conf=None):

        profile_host = ProfileData(profiles=profile_names, settings=settings, options=options,
                                   env=env, conf=conf)
        recorder = ActionRecorder()
        cwd = cwd or os.getcwd()

        conanfile_path = _get_conanfile_path(conanfile_path, cwd, py=True)
        build_folder = _make_abs_path(build_folder, cwd)
        install_folder = _make_abs_path(install_folder, cwd, default=build_folder)
        source_folder = _make_abs_path(source_folder, cwd, default=os.path.dirname(conanfile_path))
        default_pkg_folder = os.path.join(build_folder, "package")
        package_folder = _make_abs_path(package_folder, cwd, default=default_pkg_folder)

        try:
            lockfile = _make_abs_path(lockfile, cwd) if lockfile else None
            profile_host, profile_build, graph_lock, root_ref = \
                get_graph_info(profile_host, profile_build, cwd,
                               self.app.cache, self.app.out,
                               name=name, version=version, user=user, channel=channel,
                               lockfile=lockfile)

            remotes = self.app.load_remotes(remote_name=remote_name, update=update)

            deps_info = deps_install(app=self.app,
                                     ref_or_path=conanfile_path,
                                     install_folder=install_folder,
                                     base_folder=cwd,
                                     remotes=remotes,
                                     profile_host=profile_host,
                                     profile_build=profile_build,
                                     graph_lock=graph_lock,
                                     root_ref=root_ref,
                                     build_modes=build,
                                     update=update,
                                     generators=generators,
                                     no_imports=no_imports,
                                     recorder=recorder)

            if lockfile_out:
                lockfile_out = _make_abs_path(lockfile_out, cwd)
                graph_lock_file = GraphLockFile(profile_host, profile_build, graph_lock)
                graph_lock_file.save(lockfile_out)

            conanfile = deps_info.root.conanfile
            cmd_build(self.app, conanfile_path, conanfile, base_path=cwd,
                      source_folder=source_folder, build_folder=build_folder,
                      package_folder=package_folder, install_folder=install_folder,
                      should_configure=should_configure, should_build=should_build,
                      should_install=should_install, should_test=should_test)

            return recorder.get_info()
        except ConanException as exc:
            recorder.error = True
            exc.info = recorder.get_info()
            raise

    @api_method
    def source(self, path, source_folder=None, cwd=None):
        self.app.load_remotes()

        cwd = cwd or os.getcwd()
        conanfile_path = _get_conanfile_path(path, cwd, py=True)
        source_folder = _make_abs_path(source_folder, cwd)

        mkdir(source_folder)

        # only infos if exist
        conanfile = self.app.graph_manager.load_consumer_conanfile(conanfile_path)
        conanfile.folders.set_base_source(source_folder)
        conanfile.folders.set_base_build(None)
        conanfile.folders.set_base_package(None)

        config_source_local(conanfile, conanfile_path, self.app.hook_manager)

    @api_method
    def imports(self, conanfile_path, dest=None, cwd=None, settings=None,
                options=None, env=None, profile_names=None, profile_build=None, lockfile=None,
                conf=None):
        """
        :param path: Path to the conanfile
        :param dest: Dir to put the imported files. (Abs path or relative to cwd)
        :param cwd: Current working directory
        :return: None
        """
        cwd = cwd or os.getcwd()
        dest = _make_abs_path(dest, cwd)

        mkdir(dest)
        profile_host = ProfileData(profiles=profile_names, settings=settings, options=options,
                                   env=env, conf=conf)
        conanfile_path = _get_conanfile_path(conanfile_path, cwd, py=None)
        recorder = ActionRecorder()
        try:
            lockfile = _make_abs_path(lockfile, cwd) if lockfile else None
            profile_host, profile_build, graph_lock, root_ref = \
                get_graph_info(profile_host, profile_build, cwd,
                               self.app.cache, self.app.out, lockfile=lockfile)

            remotes = self.app.load_remotes(remote_name=None, update=False)
            deps_info = deps_install(app=self.app,
                                     ref_or_path=conanfile_path,
                                     install_folder=None,
                                     base_folder=cwd,
                                     profile_host=profile_host,
                                     profile_build=profile_build,
                                     graph_lock=graph_lock,
                                     root_ref=root_ref,
                                     recorder=recorder,
                                     remotes=remotes)
            conanfile = deps_info.root.conanfile
            conanfile.folders.set_base_imports(dest)
            return run_imports(conanfile)
        except ConanException as exc:
            recorder.error = True
            exc.info = recorder.get_info()
            raise

    @api_method
    def imports_undo(self, manifest_path):
        cwd = os.getcwd()
        manifest_path = _make_abs_path(manifest_path, cwd)
        undo_imports(manifest_path, self.app.out)

    @api_method
    def export(self, path, name, version, user, channel, cwd=None,
               lockfile=None, lockfile_out=None, ignore_dirty=False):
        conanfile_path = _get_conanfile_path(path, cwd, py=True)
        graph_lock, graph_lock_file = None, None
        if lockfile:
            lockfile = _make_abs_path(lockfile, cwd)
            graph_lock_file = GraphLockFile.load(lockfile)
            graph_lock = graph_lock_file.graph_lock
            self.app.out.info("Using lockfile: '{}'".format(lockfile))

        self.app.load_remotes()
        cmd_export(self.app, conanfile_path, name, version, user, channel,
                   graph_lock=graph_lock, ignore_dirty=ignore_dirty)

        if lockfile_out and graph_lock_file:
            lockfile_out = _make_abs_path(lockfile_out, cwd)
            graph_lock_file.save(lockfile_out)

    @api_method
    def remove(self, pattern, query=None, packages=None, builds=None, src=False, force=False,
               remote_name=None):
        remotes = self.app.cache.registry.load_remotes()
        remover = ConanRemover(self.app.cache, self.app.remote_manager, self.app.user_io, remotes)
        remover.remove(pattern, remote_name, src, builds, packages, force=force,
                       packages_query=query)

    @api_method
    def authenticate(self, name, password, remote_name, skip_auth=False):
        # FIXME: 2.0 rename "name" to "user".
        # FIXME: 2.0 probably we should return also if we have been authenticated or not (skipped)
        # FIXME: 2.0 remove the skip_auth argument, that behavior will be done by:
        #      "conan user USERNAME -r remote" that will use the local credentials (
        #      and verify that are valid)
        #      against the server. Currently it only "associate" the USERNAME with the remote
        #      without checking anything else
        remote = self.get_remote_by_name(remote_name)

        if skip_auth and token_present(self.app.cache.localdb, remote, name):
            return remote.name, name, name
        if not password:
            name, password = self.app.user_io.request_login(remote_name=remote_name, username=name)

        remote_name, prev_user, user = self.app.remote_manager.authenticate(remote, name, password)
        return remote_name, prev_user, user

    @api_method
    def user_set(self, user, remote_name=None):
        remote = (self.get_default_remote() if not remote_name
                  else self.get_remote_by_name(remote_name))
        return user_set(self.app.cache.localdb, user, remote)

    @api_method
    def users_clean(self):
        users_clean(self.app.cache.localdb)

    @api_method
    def users_list(self, remote_name=None):
        info = {"error": False, "remotes": []}
        remotes = [self.get_remote_by_name(remote_name)] if remote_name else self.remote_list()
        try:
            info["remotes"] = users_list(self.app.cache.localdb, remotes)
            return info
        except ConanException as exc:
            info["error"] = True
            exc.info = info
            raise

    # @api_method
    # def search_packages(self, reference, query=None, remote_name=None):
    #     search_recorder = SearchRecorder()
    #     remotes = self.app.cache.registry.load_remotes()
    #     search = Search(self.app.cache, self.app.remote_manager, remotes)
    #
    #     try:
    #         ref = ConanFileReference.loads(reference)
    #         references = search.search_packages(ref, remote_name, query=query)
    #     except ConanException as exc:
    #         search_recorder.error = True
    #         exc.info = search_recorder.get_info()
    #         raise
    #
    #     for remote_name, remote_ref in references.items():
    #         search_recorder.add_recipe(remote_name, ref)
    #         if remote_ref.ordered_packages:
    #             for package_id, properties in remote_ref.ordered_packages.items():
    #                 # Artifactory uses field 'requires', conan_center 'full_requires'
    #                 requires = properties.get("requires", []) or properties.get("full_requires", [])
    #                 search_recorder.add_package(remote_name, ref,
    #                                             package_id, properties.get("options", []),
    #                                             properties.get("settings", []),
    #                                             requires)
    #     return search_recorder.get_info()

    @api_method
    def upload(self, pattern, package=None, remote_name=None, all_packages=False, confirm=False,
               retry=None, retry_wait=None, integrity_check=False, policy=None, query=None,
               parallel_upload=False):
        """ Uploads a package recipe and the generated binary packages to a specified remote
        """
        upload_recorder = UploadRecorder()
        uploader = CmdUpload(self.app.cache, self.app.user_io, self.app.remote_manager,
                             self.app.loader, self.app.hook_manager)
        remotes = self.app.load_remotes(remote_name=remote_name)
        try:
            uploader.upload(pattern, remotes, upload_recorder, package, all_packages, confirm,
                            retry, retry_wait, integrity_check, policy, query=query,
                            parallel_upload=parallel_upload)
            return upload_recorder.get_info()
        except ConanException as exc:
            upload_recorder.error = True
            exc.info = upload_recorder.get_info()
            raise

    @api_method
    def remote_list(self):
        return list(self.app.cache.registry.load_remotes().all_values())

    @api_method
    def remote_add(self, remote_name, url, verify_ssl=True, insert=None, force=None):
        return self.app.cache.registry.add(remote_name, url, verify_ssl, insert, force)

    @api_method
    def remote_remove(self, remote_name):
        return self.app.cache.registry.remove(remote_name)

    @api_method
    def remote_set_disabled_state(self, remote_name, state):
        return self.app.cache.registry.set_disabled_state(remote_name, state)

    @api_method
    def remote_update(self, remote_name, url, verify_ssl=True, insert=None):
        return self.app.cache.registry.update(remote_name, url, verify_ssl, insert)

    @api_method
    def remote_rename(self, remote_name, new_new_remote):
        return self.app.cache.registry.rename(remote_name, new_new_remote)

    @api_method
    def remote_list_ref(self, no_remote=False):
        result = {}
        for ref in self.app.cache.all_refs():
            result[ref] = self.app.cache.get_remote(ref)
        if no_remote:
            return {r.full_str(): remote_name for r, remote_name in result.items() if not remote_name}
        else:
            return {r.full_str(): remote_name for r, remote_name in result.items() if remote_name}

    @api_method
    def remote_add_ref(self, reference, remote_name):
        ref = ConanFileReference.loads(reference, validate=True)
        remote = self.app.cache.registry.load_remotes()[remote_name]
        all_rrevs = self.app.cache.get_recipe_revisions(ref)
        if len(all_rrevs) > 0:
            for rrev in all_rrevs:
                self.app.cache.set_remote(rrev, remote.name)
                for pkg in self.app.cache.get_package_ids(rrev):
                    for prev in self.app.cache.get_package_revisions(pkg):
                        self.app.cache.set_remote(prev, remote.name)
        else:
            raise ConanException(f"Can't set the remote for {str(ref)}. "
                                 f"It doesn't exist in the local cache")

    @api_method
    def remote_remove_ref(self, reference):
        ref = ConanFileReference.loads(reference, validate=True)
        for rrev in self.app.cache.get_recipe_revisions(ref):
            self.app.cache.set_remote(rrev, None)

    @api_method
    def remote_update_ref(self, reference, remote_name):
        ref = ConanFileReference.loads(reference, validate=True)
        remote = self.app.cache.registry.load_remotes()[remote_name]
        for rrev in self.app.cache.get_recipe_revisions(ref):
            self.app.cache.set_remote(rrev, remote.name)

    @api_method
    def remote_list_pref(self, reference, no_remote=False):
        ref = ConanFileReference.loads(reference, validate=True)
        result = {}
        for rrev in self.app.cache.get_recipe_revisions(ref):
            for pkg in self.app.cache.get_package_ids(rrev):
                for prev in self.app.cache.get_package_revisions(pkg):
                    result[prev] = self.app.cache.get_remote(prev)
        if no_remote:
            return {repr(prev): remote_name for prev, remote_name in result.items() if not remote_name}
        else:
            return {repr(prev): remote_name for prev, remote_name in result.items() if remote_name}

    @api_method
    def remote_add_pref(self, package_reference, remote_name):
        pref = PackageReference.loads(package_reference, validate=True)
        remote = self.app.cache.registry.load_remotes()[remote_name]
        # TODO: cache2.0 fix this, probably we have to ask to enter the ref with rrev?
        for rrev in self.app.cache.get_recipe_revisions(pref.ref):
            for pkg_id  in self.app.cache.get_package_ids(rrev):
                if pkg_id.id == pref.id:
                    for prev in self.app.cache.get_package_revisions(pkg_id):
                        if self.app.cache.get_remote(prev):
                            raise ConanException("%s already exists. Use update" % str(pref))
                        self.app.cache.set_remote(prev, remote.name)

    @api_method
    def remote_remove_pref(self, package_reference):
        pref = PackageReference.loads(package_reference, validate=True)
        for rrev in self.app.cache.get_recipe_revisions(pref.ref):
            for pkg_id in self.app.cache.get_package_ids(rrev):
                if pkg_id.id == pref.id:
                    for prev in self.app.cache.get_package_revisions(pkg_id):
                        if self.app.cache.get_remote(prev):
                            self.app.cache.set_remote(prev, None)

    @api_method
    def remote_update_pref(self, package_reference, remote_name):
        pref = PackageReference.loads(package_reference, validate=True)
        _ = self.app.cache.registry.load_remotes()[remote_name]
        for rrev in self.app.cache.get_recipe_revisions(pref.ref):
            for pkg_id in self.app.cache.get_package_ids(rrev):
                if pkg_id.id == pref.id:
                    for prev in self.app.cache.get_package_revisions(pkg_id):
                        if self.app.cache.get_remote(prev):
                            self.app.cache.set_remote(prev, remote_name)

    @api_method
    def remote_clean(self):
        return self.app.cache.registry.clear()

    @api_method
    def remove_system_reqs(self, reference):
        try:
            ref = ConanFileReference.loads(reference)
            self.app.cache.get_pkg_layout(ref).remove_system_reqs()
            self.app.out.info(
                "Cache system_reqs from %s has been removed" % repr(ref))
        except Exception as error:
            raise ConanException("Unable to remove system_reqs: %s" % error)

    @api_method
    def remove_system_reqs_by_pattern(self, pattern):
        for ref in search_recipes(self.app.cache, pattern=pattern):
            self.remove_system_reqs(repr(ref))

    @api_method
    def remove_locks(self):
        self.app.cache.remove_locks()

    @api_method
    def profile_list(self):
        return cmd_profile_list(self.app.cache.profiles_path, self.app.out)

    @api_method
    def create_profile(self, profile_name, detect=False, force=False):
        return cmd_profile_create(profile_name, self.app.cache.profiles_path,
                                  self.app.out, detect, force)

    @api_method
    def update_profile(self, profile_name, key, value):
        return cmd_profile_update(profile_name, key, value, self.app.cache.profiles_path)

    @api_method
    def get_profile_key(self, profile_name, key):
        return cmd_profile_get(profile_name, key, self.app.cache.profiles_path)

    @api_method
    def delete_profile_key(self, profile_name, key):
        return cmd_profile_delete_key(profile_name, key, self.app.cache.profiles_path)

    @api_method
    def read_profile(self, profile=None):
        p, _ = read_profile(profile, os.getcwd(), self.app.cache.profiles_path)
        return p

    @api_method
    def get_path(self, reference, package_id=None, path=None, remote_name=None):

        def get_path(cache, ref, path, package_id):
            """ Return the contents for the given `path` inside current layout, it can
                be a single file or the list of files in a directory

                :param package_id: will retrieve the contents from the package directory
                :param path: path relative to the cache reference or package folder
            """
            assert not os.path.isabs(path)

            latest_rrev = cache.get_latest_rrev(ref)

            if package_id is None:  # Get the file in the exported files
                folder = cache.ref_layout(latest_rrev).export()
            else:
                latest_pref = cache.get_latest_prev(PackageReference(latest_rrev, package_id))
                folder = cache.get_pkg_layout(latest_pref).package()

            abs_path = os.path.join(folder, path)

            if not os.path.exists(abs_path):
                raise NotFoundException("The specified path doesn't exist")

            if os.path.isdir(abs_path):
                # FIXME: 2.0: This env variable should not be declared here
                keep_python = get_env("CONAN_KEEP_PYTHON_FILES", False)
                return sorted([path_ for path_ in os.listdir(abs_path)
                               if not discarded_file(path, keep_python)])
            else:
                return load(abs_path)

        ref = ConanFileReference.loads(reference)
        if not path:
            path = "conanfile.py" if not package_id else "conaninfo.txt"

        if not remote_name:
            return get_path(self.app.cache, ref, path, package_id), path
        else:
            remote = self.get_remote_by_name(remote_name)
            if not ref.revision:
                ref = self.app.remote_manager.get_latest_recipe_revision(ref, remote)
            if package_id:
                pref = PackageReference(ref, package_id)
                if not pref.revision:
                    pref = self.app.remote_manager.get_latest_package_revision(pref, remote)
                return self.app.remote_manager.get_package_path(pref, path, remote), path
            else:
                return self.app.remote_manager.get_recipe_path(ref, path, remote), path

    @api_method
    def export_alias(self, reference, target_reference):
        self.app.load_remotes()

        ref = ConanFileReference.loads(reference)
        target_ref = ConanFileReference.loads(target_reference)

        if ref.name != target_ref.name:
            raise ConanException("An alias can only be defined to a package with the same name")

        # Do not allow to create an alias of a recipe that already has revisions
        # with that name
        latest_rrev = self.app.cache.get_latest_rrev(ref)
        if latest_rrev:
            alias_conanfile_path = self.app.cache.ref_layout(latest_rrev).conanfile()
            if os.path.exists(alias_conanfile_path):
                conanfile = self.app.loader.load_basic(alias_conanfile_path)
                if not getattr(conanfile, 'alias', None):
                    raise ConanException("Reference '{}' is already a package, remove it before "
                                         "creating and alias with the same name".format(ref))

        return export_alias(ref, target_ref, self.app.cache, output=self.app.out)

    @api_method
    def get_default_remote(self):
        return self.app.cache.registry.load_remotes().default

    @api_method
    def get_remote_by_name(self, remote_name):
        return self.app.cache.registry.load_remotes()[remote_name]

    @api_method
    def get_package_revisions(self, reference, remote_name=None):
        pref = PackageReference.loads(reference, validate=True)
        if not pref.ref.revision:
            raise ConanException("Specify a recipe reference with revision")
        if pref.revision:
            raise ConanException("Cannot list the revisions of a specific package revision")

        # TODO: cache2.0 we get the latest package revision for the recipe revision and package id
        pkg_revs = self.app.cache.get_package_revisions(pref, only_latest_prev=True)
        pkg_rev = pkg_revs[0] if pkg_revs else None
        if not remote_name:
            if not pkg_rev:
                raise PackageNotFoundException(pref)
            # Check the time in the associated remote if any
            remote_name = self.app.cache.get_remote(pkg_rev)
            remote = self.app.cache.registry.load_remotes()[remote_name] if remote_name else None
            rev_time = None
            if remote:
                try:
                    revisions = self.app.remote_manager.get_package_revisions(pref, remote)
                except RecipeNotFoundException:
                    pass
                except NotFoundException:
                    rev_time = None
                else:
                    tmp = {r["revision"]: r["time"] for r in revisions}
                    rev_time = tmp.get(pkg_rev.revision)

            return [{"revision": pkg_rev.revision, "time": rev_time}]
        else:
            remote = self.get_remote_by_name(remote_name)
            return self.app.remote_manager.get_package_revisions(pref, remote=remote)

    @api_method
    def editable_add(self, path, reference, cwd):
        # Retrieve conanfile.py from target_path
        target_path = _get_conanfile_path(path=path, cwd=cwd, py=True)

        self.app.load_remotes()

        # Check the conanfile is there, and name/version matches
        ref = ConanFileReference.loads(reference, validate=True)
        target_conanfile = self.app.loader.load_basic(target_path)
        if (target_conanfile.name and target_conanfile.name != ref.name) or \
                (target_conanfile.version and target_conanfile.version != ref.version):
            raise ConanException("Name and version from reference ({}) and target "
                                 "conanfile.py ({}/{}) must match".
                                 format(ref, target_conanfile.name, target_conanfile.version))

        self.app.cache.editable_packages.add(ref, target_path)

    @api_method
    def editable_remove(self, reference):
        ref = ConanFileReference.loads(reference, validate=True)
        return self.app.cache.editable_packages.remove(ref)

    @api_method
    def editable_list(self):
        return {str(k): v for k, v in self.app.cache.editable_packages.edited_refs.items()}

    @api_method
    def lock_update(self, old_lockfile, new_lockfile, cwd=None):
        cwd = cwd or os.getcwd()
        old_lockfile = _make_abs_path(old_lockfile, cwd)
        old_lock = GraphLockFile.load(old_lockfile)
        new_lockfile = _make_abs_path(new_lockfile, cwd)
        new_lock = GraphLockFile.load(new_lockfile)
        if old_lock.profile_host.dumps() != new_lock.profile_host.dumps():
            raise ConanException("Profiles of lockfiles are different\n%s:\n%s\n%s:\n%s"
                                 % (old_lockfile, old_lock.profile_host.dumps(),
                                    new_lockfile, new_lock.profile_host.dumps()))
        old_lock.graph_lock.update_lock(new_lock.graph_lock)
        old_lock.save(old_lockfile)

    @api_method
    def lock_build_order(self, lockfile, cwd=None):
        cwd = cwd or os.getcwd()
        lockfile = _make_abs_path(lockfile, cwd)

        graph_lock_file = GraphLockFile.load(lockfile)
        if graph_lock_file.profile_host is None:
            raise ConanException("Lockfiles with --base do not contain profile information, "
                                 "cannot be used. Create a full lockfile")

        graph_lock = graph_lock_file.graph_lock
        build_order = graph_lock.build_order()
        return build_order

    @api_method
    def lock_clean_modified(self, lockfile, cwd=None):
        cwd = cwd or os.getcwd()
        lockfile = _make_abs_path(lockfile, cwd)

        graph_lock_file = GraphLockFile.load(lockfile)
        graph_lock = graph_lock_file.graph_lock
        graph_lock.clean_modified()
        graph_lock_file.save(lockfile)

    @api_method
    def lock_install(self, lockfile, remote_name=None, build=None,
                     generators=None, install_folder=None, cwd=None,
                     lockfile_out=None, recipes=None):
        lockfile = _make_abs_path(lockfile, cwd) if lockfile else None
        graph_info = get_graph_info(None, None, cwd,
                                    self.app.cache, self.app.out, lockfile=lockfile)
        phost, pbuild, graph_lock, root_ref = graph_info

        if not generators:  # We don't want the default txt
            generators = False

        install_folder = _make_abs_path(install_folder, cwd)

        mkdir(install_folder)
        remotes = self.app.load_remotes(remote_name=remote_name)
        recorder = ActionRecorder()
        root_id = graph_lock.root_node_id()
        reference = graph_lock.nodes[root_id].ref
        if recipes:
            graph = self.app.graph_manager.load_graph(reference, create_reference=None,
                                                      profile_host=phost, profile_build=pbuild,
                                                      graph_lock=graph_lock,
                                                      root_ref=root_ref,
                                                      build_mode=None,
                                                      check_updates=False, update=None,
                                                      remotes=remotes, recorder=recorder,
                                                      lockfile_node_id=root_id)
            print_graph(graph, self.app.out)
        else:
            deps_install(self.app, ref_or_path=reference, install_folder=install_folder,
                         base_folder=cwd,
                         profile_host=phost, profile_build=pbuild, graph_lock=graph_lock,
                         root_ref=root_ref, remotes=remotes, build_modes=build,
                         generators=generators, recorder=recorder, lockfile_node_id=root_id)

        if lockfile_out:
            lockfile_out = _make_abs_path(lockfile_out, cwd)
            graph_lock_file = GraphLockFile(phost, pbuild, graph_lock)
            graph_lock_file.save(lockfile_out)

    @api_method
    def lock_bundle_create(self, lockfiles, lockfile_out, cwd=None):
        cwd = cwd or os.getcwd()
        result = LockBundle.create(lockfiles, cwd)
        lockfile_out = _make_abs_path(lockfile_out, cwd)
        save(lockfile_out, result.dumps())

    @api_method
    def lock_bundle_build_order(self, lockfile, cwd=None):
        cwd = cwd or os.getcwd()
        lockfile = _make_abs_path(lockfile, cwd)
        lock_bundle = LockBundle()
        lock_bundle.loads(load(lockfile))
        build_order = lock_bundle.build_order()
        return build_order

    @api_method
    def lock_bundle_update(self, lock_bundle_path, cwd=None):
        cwd = cwd or os.getcwd()
        lock_bundle_path = _make_abs_path(lock_bundle_path, cwd)
        LockBundle.update_bundle(lock_bundle_path)

    @api_method
    def lock_bundle_clean_modified(self, lock_bundle_path, cwd=None):
        cwd = cwd or os.getcwd()
        lock_bundle_path = _make_abs_path(lock_bundle_path, cwd)
        LockBundle.clean_modified(lock_bundle_path)

    @api_method
    def lock_create(self, path, lockfile_out,
                    reference=None, name=None, version=None, user=None, channel=None,
                    profile_host=None, profile_build=None, remote_name=None, update=None, build=None,
                    base=None, lockfile=None):
        # profile_host is mandatory
        profile_host = profile_host or ProfileData(None, None, None, None, None)
        profile_build = profile_build or ProfileData(None, None, None, None, None)
        cwd = os.getcwd()

        if path and reference:
            raise ConanException("Both path and reference arguments were provided. Please provide "
                                 "only one of them")

        if path:
            ref_or_path = _make_abs_path(path, cwd)
            if os.path.isdir(ref_or_path):
                raise ConanException("Path argument must include filename "
                                     "like 'conanfile.py' or 'path/conanfile.py'")
            if not os.path.isfile(ref_or_path):
                raise ConanException("Conanfile does not exist in %s" % ref_or_path)
        else:  # reference
            ref_or_path = ConanFileReference.loads(reference)

        phost = pbuild = graph_lock = None
        if lockfile:
            lockfile = _make_abs_path(lockfile, cwd)
            graph_lock_file = GraphLockFile.load(lockfile)
            phost = graph_lock_file.profile_host
            pbuild = graph_lock_file.profile_build
            graph_lock = graph_lock_file.graph_lock
            graph_lock.relax()

        if not phost:
            phost = profile_from_args(profile_host.profiles, profile_host.settings,
                                      profile_host.options, profile_host.env, profile_host.conf,
                                      cwd, self.app.cache)

        if not pbuild:
            # Only work on the profile_build if something is provided
            pbuild = profile_from_args(profile_build.profiles, profile_build.settings,
                                       profile_build.options, profile_build.env, profile_build.conf,
                                       cwd, self.app.cache, build_profile=True)

        root_ref = ConanFileReference(name, version, user, channel, validate=False)
        phost.process_settings(self.app.cache)
        if pbuild:
            pbuild.process_settings(self.app.cache)

        recorder = ActionRecorder()
        # FIXME: Using update as check_update?
        remotes = self.app.load_remotes(remote_name=remote_name, check_updates=update)
        deps_graph = self.app.graph_manager.load_graph(ref_or_path, None, phost,
                                                       pbuild, graph_lock, root_ref, build, update,
                                                       update, remotes, recorder)
        print_graph(deps_graph, self.app.out)

        # The computed graph-lock by the graph expansion
        graph_lock = graph_lock or GraphLock(deps_graph)
        # Pure graph_lock, no more graph_info mess
        graph_lock_file = GraphLockFile(phost, pbuild, graph_lock)
        if lockfile:
            new_graph_lock = GraphLock(deps_graph)
            graph_lock_file = GraphLockFile(phost, pbuild, new_graph_lock)
        if base:
            graph_lock_file.only_recipes()

        lockfile_out = _make_abs_path(lockfile_out or "conan.lock")
        graph_lock_file.save(lockfile_out)
        self.app.out.info("Generated lockfile: %s" % lockfile_out)


Conan = ConanAPIV1


def get_graph_info(profile_host, profile_build, cwd, cache, output,
                   name=None, version=None, user=None, channel=None, lockfile=None):

    root_ref = ConanFileReference(name, version, user, channel, validate=False)

    if lockfile:
        lockfile = lockfile if os.path.isfile(lockfile) else os.path.join(lockfile, LOCKFILE)
        graph_lock_file = GraphLockFile.load(lockfile)
        profile_host = graph_lock_file.profile_host
        profile_build = graph_lock_file.profile_build
        if profile_host is None:
            raise ConanException("Lockfiles with --base do not contain profile information, "
                                 "cannot be used. Create a full lockfile")
        profile_host.process_settings(cache, preprocess=False)
        profile_build.process_settings(cache, preprocess=False)
        graph_lock = graph_lock_file.graph_lock
        output.info("Using lockfile: '{}'".format(lockfile))
<<<<<<< HEAD
        return profile_host, profile_build, graph_lock, root_ref

    phost = profile_from_args(profile_host.profiles, profile_host.settings,
                              profile_host.options, profile_host.env, profile_host.conf,
                              cwd, cache)
    phost.process_settings(cache)
    # Only work on the profile_build if something is provided
    pbuild = profile_from_args(profile_build.profiles, profile_build.settings,
                               profile_build.options, profile_build.env, profile_build.conf,
                               cwd, cache)
    pbuild.process_settings(cache)

    # Preprocess settings and convert to real settings
=======
        return graph_info

    try:
        graph_info = GraphInfo.load(install_folder)
    except IOError:  # Only if file is missing
        if install_folder:
            raise ConanException("Failed to load graphinfo file in install-folder: %s"
                                 % install_folder)
        graph_info = None
    else:
        lockfilename = os.path.join(install_folder, LOCKFILE)
        graph_lock_file = GraphLockFile.load(lockfilename, cache.config.revisions_enabled)
        graph_info.profile_host = graph_lock_file.profile_host
        graph_info.profile_host.process_settings(cache, preprocess=False)

    if profile_host or profile_build or not graph_info:
        if graph_info:
            # FIXME: Convert to Exception in Conan 2.0
            output.warn("Settings, options, env or profile specified. "
                        "GraphInfo found from previous install won't be used: %s\n"
                        "Don't pass settings, options or profile arguments if you want to reuse "
                        "the installed graph-info file."
                        % install_folder)

        phost = profile_from_args(profile_host.profiles, profile_host.settings, profile_host.options,
                                  profile_host.env, profile_host.conf, cwd, cache)
        phost.process_settings(cache)

        profile_build = profile_build or ProfileData(None, None, None, None, None)
        # Only work on the profile_build if something is provided
        pbuild = profile_from_args(profile_build.profiles, profile_build.settings,
                                   profile_build.options, profile_build.env, profile_build.conf,
                                   cwd, cache, build_profile=True)
        if pbuild is not None:
            pbuild.process_settings(cache)

        root_ref = ConanFileReference(name, version, user, channel, validate=False)
        graph_info = GraphInfo(profile_host=phost, profile_build=pbuild, root_ref=root_ref)
        # Preprocess settings and convert to real settings

>>>>>>> 88d85065
    # Apply the new_config to the profiles the global one, so recipes get it too
    # TODO: This means lockfiles contain whole copy of the config here?
    # FIXME: Apply to locked graph-info as well
    phost.conf.rebase_conf_definition(cache.new_config)
    pbuild.conf.rebase_conf_definition(cache.new_config)
    return phost, pbuild, None, root_ref<|MERGE_RESOLUTION|>--- conflicted
+++ resolved
@@ -1423,7 +1423,6 @@
         profile_build.process_settings(cache, preprocess=False)
         graph_lock = graph_lock_file.graph_lock
         output.info("Using lockfile: '{}'".format(lockfile))
-<<<<<<< HEAD
         return profile_host, profile_build, graph_lock, root_ref
 
     phost = profile_from_args(profile_host.profiles, profile_host.settings,
@@ -1433,52 +1432,9 @@
     # Only work on the profile_build if something is provided
     pbuild = profile_from_args(profile_build.profiles, profile_build.settings,
                                profile_build.options, profile_build.env, profile_build.conf,
-                               cwd, cache)
+                               cwd, cache, build_profile=True)
     pbuild.process_settings(cache)
 
-    # Preprocess settings and convert to real settings
-=======
-        return graph_info
-
-    try:
-        graph_info = GraphInfo.load(install_folder)
-    except IOError:  # Only if file is missing
-        if install_folder:
-            raise ConanException("Failed to load graphinfo file in install-folder: %s"
-                                 % install_folder)
-        graph_info = None
-    else:
-        lockfilename = os.path.join(install_folder, LOCKFILE)
-        graph_lock_file = GraphLockFile.load(lockfilename, cache.config.revisions_enabled)
-        graph_info.profile_host = graph_lock_file.profile_host
-        graph_info.profile_host.process_settings(cache, preprocess=False)
-
-    if profile_host or profile_build or not graph_info:
-        if graph_info:
-            # FIXME: Convert to Exception in Conan 2.0
-            output.warn("Settings, options, env or profile specified. "
-                        "GraphInfo found from previous install won't be used: %s\n"
-                        "Don't pass settings, options or profile arguments if you want to reuse "
-                        "the installed graph-info file."
-                        % install_folder)
-
-        phost = profile_from_args(profile_host.profiles, profile_host.settings, profile_host.options,
-                                  profile_host.env, profile_host.conf, cwd, cache)
-        phost.process_settings(cache)
-
-        profile_build = profile_build or ProfileData(None, None, None, None, None)
-        # Only work on the profile_build if something is provided
-        pbuild = profile_from_args(profile_build.profiles, profile_build.settings,
-                                   profile_build.options, profile_build.env, profile_build.conf,
-                                   cwd, cache, build_profile=True)
-        if pbuild is not None:
-            pbuild.process_settings(cache)
-
-        root_ref = ConanFileReference(name, version, user, channel, validate=False)
-        graph_info = GraphInfo(profile_host=phost, profile_build=pbuild, root_ref=root_ref)
-        # Preprocess settings and convert to real settings
-
->>>>>>> 88d85065
     # Apply the new_config to the profiles the global one, so recipes get it too
     # TODO: This means lockfiles contain whole copy of the config here?
     # FIXME: Apply to locked graph-info as well
