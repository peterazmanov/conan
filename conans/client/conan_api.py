import os
import sys

import requests

import conans
from conans import __version__ as client_version, tools
from conans.client.cmd.create import create
from conans.client.recorder.action_recorder import ActionRecorder
from conans.client.client_cache import ClientCache
from conans.client.conf import MIN_SERVER_COMPATIBLE_VERSION, ConanClientConfigParser
from conans.client.manager import ConanManager, existing_info_files
from conans.client.migrations import ClientMigrator
from conans.client.output import ConanOutput, ScopedOutput
from conans.client.profile_loader import read_profile, profile_from_args, \
    read_conaninfo_profile
from conans.client.recorder.search_recorder import SearchRecorder
from conans.client.recorder.upload_recoder import UploadRecorder
from conans.client.remote_manager import RemoteManager
from conans.client.remote_registry import RemoteRegistry
from conans.client.rest.auth_manager import ConanApiAuthManager
from conans.client.rest.rest_client import RestApiClient
from conans.client.rest.conan_requester import ConanRequester
from conans.client.rest.version_checker import VersionCheckerRequester
from conans.client.runner import ConanRunner
from conans.client.store.localdb import LocalDB
from conans.client.cmd.test import PackageTester
from conans.client.userio import UserIO
from conans.errors import ConanException
from conans.model.ref import ConanFileReference
from conans.model.version import Version
from conans.paths import get_conan_user_home, CONANINFO, BUILD_INFO
from conans.util.env_reader import get_env
from conans.util.files import save_files, exception_message_safe, mkdir
from conans.util.log import configure_logger
from conans.util.tracer import log_command, log_exception
from conans.client.loader_parse import load_conanfile_class
from conans.client import settings_preprocessor
from conans.tools import set_global_instances
from conans.client.cmd.uploader import CmdUpload
from conans.client.cmd.profile import cmd_profile_update, cmd_profile_get,\
    cmd_profile_delete_key, cmd_profile_create, cmd_profile_list
from conans.client.cmd.search import Search
from conans.client.cmd.user import users_clean, users_list, user_set
from conans.client.importer import undo_imports
from conans.client.cmd.export import cmd_export, export_alias
from conans.unicode import get_cwd
from conans.client.remover import ConanRemover
from conans.client.cmd.download import download
from conans.model.workspace import Workspace


default_manifest_folder = '.conan_manifests'


def get_request_timeout():
    timeout = os.getenv("CONAN_REQUEST_TIMEOUT")
    try:
        return float(timeout) if timeout is not None else None
    except ValueError:
        raise ConanException("Specify a numeric parameter for 'request_timeout'")


def get_basic_requester(client_cache):
    requester = requests.Session()
    # Manage the verify and the client certificates and setup proxies

    return ConanRequester(requester, client_cache, get_request_timeout())


def api_method(f):
    def wrapper(*args, **kwargs):
        the_self = args[0]
        try:
            curdir = get_cwd()
            log_command(f.__name__, kwargs)
            with tools.environment_append(the_self._client_cache.conan_config.env_vars):
                # Patch the globals in tools
                return f(*args, **kwargs)
        except Exception as exc:
            msg = exception_message_safe(exc)
            try:
                log_exception(exc, msg)
            except:
                pass
            raise
        finally:
            os.chdir(curdir)

    return wrapper


def _make_abs_path(path, cwd=None, default=None):
    """convert 'path' to absolute if necessary (could be already absolute)
    if not defined (empty, or None), will return 'default' one or 'cwd'
    """
    cwd = cwd or get_cwd()
    if not path:
        abs_path = default or cwd
    elif os.path.isabs(path):
        abs_path = path
    else:
        abs_path = os.path.normpath(os.path.join(cwd, path))
    return abs_path


def _get_conanfile_path(path, cwd, py):
    """
    param py= True: Must be .py, False: Must be .txt, None: Try .py, then .txt
    """
    path = _make_abs_path(path, cwd)

    if os.path.isdir(path):  # Can be a folder
        if py:
            path = os.path.join(path, "conanfile.py")
        elif py is False:
            path = os.path.join(path, "conanfile.txt")
        else:
            path_py = os.path.join(path, "conanfile.py")
            if os.path.exists(path_py):
                path = path_py
            else:
                path = os.path.join(path, "conanfile.txt")

    if not os.path.isfile(path):  # Must exist
        raise ConanException("Conanfile not found: %s" % path)

    if py and not path.endswith(".py"):
        raise ConanException("A conanfile.py is needed (not valid conanfile.txt)")

    return path


class ConanAPIV1(object):

    @staticmethod
    def instance_remote_manager(requester, client_cache, user_io, _client_version,
                                min_server_compatible_version):

        # Verify client version against remotes
        version_checker_req = VersionCheckerRequester(requester, _client_version,
                                                      min_server_compatible_version,
                                                      user_io.out)

        # To handle remote connections
        put_headers = client_cache.read_put_headers()
        rest_api_client = RestApiClient(user_io.out, requester=version_checker_req,
                                        put_headers=put_headers)
        # To store user and token
        localdb = LocalDB(client_cache.localdb)
        # Wraps RestApiClient to add authentication support (same interface)
        auth_manager = ConanApiAuthManager(rest_api_client, user_io, localdb)
        # Handle remote connections
        remote_manager = RemoteManager(client_cache, auth_manager, user_io.out)
        return localdb, rest_api_client, remote_manager

    @staticmethod
    def factory(interactive=None):
        """Factory"""
        # Respect color env setting or check tty if unset
        color_set = "CONAN_COLOR_DISPLAY" in os.environ
        if ((color_set and get_env("CONAN_COLOR_DISPLAY", 1))
                or (not color_set
                    and hasattr(sys.stdout, "isatty")
                    and sys.stdout.isatty())):
            import colorama
            if get_env("PYCHARM_HOSTED"):  # in PyCharm disable convert/strip
                colorama.init(convert=False, strip=False)
            else:
                colorama.init()
            color = True
        else:
            color = False
        out = ConanOutput(sys.stdout, color)
        user_io = UserIO(out=out)

        try:
            user_home = get_conan_user_home()
            client_cache = migrate_and_get_client_cache(user_home, out)
            sys.path.append(os.path.join(user_home, "python"))
        except Exception as e:
            out.error(str(e))
            raise

        with tools.environment_append(client_cache.conan_config.env_vars):
            # Adjust CONAN_LOGGING_LEVEL with the env readed
            conans.util.log.logger = configure_logger()

            # Get the new command instance after migrations have been done
            requester = get_basic_requester(client_cache)
            _, _, remote_manager = ConanAPIV1.instance_remote_manager(
                requester,
                client_cache, user_io,
                Version(client_version),
                Version(MIN_SERVER_COMPATIBLE_VERSION))

            # Adjust global tool variables
            set_global_instances(out, requester)

            # Settings preprocessor
            if interactive is None:
                interactive = not get_env("CONAN_NON_INTERACTIVE", False)
            conan = ConanAPIV1(client_cache, user_io, get_conan_runner(), remote_manager,
                               settings_preprocessor, interactive=interactive)

        return conan, client_cache, user_io

    def __init__(self, client_cache, user_io, runner, remote_manager,
                 _settings_preprocessor, interactive=True):
        assert isinstance(user_io, UserIO)
        assert isinstance(client_cache, ClientCache)
        self._client_cache = client_cache
        self._user_io = user_io
        self._runner = runner
        self._remote_manager = remote_manager
        self._settings_preprocessor = _settings_preprocessor
        self._registry = RemoteRegistry(self._client_cache.registry, self._user_io.out)

        if not interactive:
            self._user_io.disable_input()

    def _init_manager(self, action_recorder):
        """Every api call gets a new recorder and new manager"""
        return ConanManager(self._client_cache, self._user_io, self._runner,
                            self._remote_manager, self._settings_preprocessor,
                            action_recorder, self._registry)

    @api_method
    def new(self, name, header=False, pure_c=False, test=False, exports_sources=False, bare=False,
            cwd=None, visual_versions=None, linux_gcc_versions=None, linux_clang_versions=None,
            osx_clang_versions=None, shared=None, upload_url=None, gitignore=None,
            gitlab_gcc_versions=None, gitlab_clang_versions=None,
            circleci_gcc_versions=None, circleci_clang_versions=None, circleci_osx_versions=None):
        from conans.client.cmd.new import cmd_new
        cwd = os.path.abspath(cwd or get_cwd())
        files = cmd_new(name, header=header, pure_c=pure_c, test=test,
                        exports_sources=exports_sources, bare=bare,
                        visual_versions=visual_versions,
                        linux_gcc_versions=linux_gcc_versions,
                        linux_clang_versions=linux_clang_versions,
                        osx_clang_versions=osx_clang_versions, shared=shared,
                        upload_url=upload_url, gitignore=gitignore,
                        gitlab_gcc_versions=gitlab_gcc_versions,
                        gitlab_clang_versions=gitlab_clang_versions,
                        circleci_gcc_versions=circleci_gcc_versions,
                        circleci_clang_versions=circleci_clang_versions,
                        circleci_osx_versions=circleci_osx_versions)

        save_files(cwd, files)
        for f in sorted(files):
            self._user_io.out.success("File saved: %s" % f)

    @api_method
    def test(self, path, reference, profile_name=None, settings=None, options=None, env=None,
             remote_name=None, update=False, build_modes=None, cwd=None, test_build_folder=None):

        settings = settings or []
        options = options or []
        env = env or []

        conanfile_path = _get_conanfile_path(path, cwd, py=True)
        cwd = cwd or get_cwd()
        profile = profile_from_args(profile_name, settings, options, env, cwd,
                                    self._client_cache)
        reference = ConanFileReference.loads(reference)
        recorder = ActionRecorder()
        manager = self._init_manager(recorder)
        pt = PackageTester(manager, self._user_io)
        pt.install_build_and_test(conanfile_path, reference, profile, remote_name,
                                  update, build_modes=build_modes,
                                  test_build_folder=test_build_folder)

    @api_method
    def create(self, conanfile_path, name=None, version=None, user=None, channel=None,
               profile_name=None, settings=None,
               options=None, env=None, test_folder=None, not_export=False,
               build_modes=None,
               keep_source=False, keep_build=False, verify=None,
               manifests=None, manifests_interactive=None,
               remote_name=None, update=False, cwd=None, test_build_folder=None):
        """
        API method to create a conan package

        :param test_folder: default None   - looks for default 'test' or 'test_package' folder),
                                    string - test_folder path
                                    False  - disabling tests
        """
        settings = settings or []
        options = options or []
        env = env or []

        try:
            cwd = cwd or os.getcwd()
            recorder = ActionRecorder()
            conanfile_path = _get_conanfile_path(conanfile_path, cwd, py=True)

            if not name or not version:
                conanfile = load_conanfile_class(conanfile_path)
                name, version = conanfile.name, conanfile.version
                if not name or not version:
                    raise ConanException("conanfile.py doesn't declare package name or version")

            reference = ConanFileReference(name, version, user, channel)
            scoped_output = ScopedOutput(str(reference), self._user_io.out)
            # Make sure keep_source is set for keep_build
            if keep_build:
                keep_source = True
            # Forcing an export!
            if not not_export:
                scoped_output.highlight("Exporting package recipe")
                cmd_export(conanfile_path, name, version, user, channel, keep_source,
                           self._user_io.out, self._client_cache)

            if build_modes is None:  # Not specified, force build the tested library
                build_modes = [name]

            manifests = _parse_manifests_arguments(verify, manifests, manifests_interactive, cwd)
            manifest_folder, manifest_interactive, manifest_verify = manifests
            profile = profile_from_args(profile_name, settings, options, env,
                                        cwd, self._client_cache)

            manager = self._init_manager(recorder)
            recorder.add_recipe_being_developed(reference)

            create(reference, manager, self._user_io, profile, remote_name, update, build_modes,
                   manifest_folder, manifest_verify, manifest_interactive, keep_build,
                   test_build_folder, test_folder, conanfile_path)

            return recorder.get_info()

        except ConanException as exc:
            recorder.error = True
            exc.info = recorder.get_info()
            raise

    @api_method
    def export_pkg(self, conanfile_path, name, channel, source_folder=None, build_folder=None,
                   package_folder=None, install_folder=None, profile_name=None, settings=None,
                   options=None, env=None, force=False, user=None, version=None, cwd=None):

        settings = settings or []
        options = options or []
        env = env or []
        cwd = cwd or get_cwd()

        # Checks that info files exists if the install folder is specified
        if install_folder and not existing_info_files(_make_abs_path(install_folder, cwd)):
            raise ConanException("The specified install folder doesn't contain '%s' and '%s' "
                                 "files" % (CONANINFO, BUILD_INFO))

        conanfile_path = _get_conanfile_path(conanfile_path, cwd, py=True)

        if package_folder:
            if build_folder or source_folder:
                raise ConanException("package folder definition incompatible with build and source folders")
            package_folder = _make_abs_path(package_folder, cwd)

        build_folder = _make_abs_path(build_folder, cwd)
        install_folder = _make_abs_path(install_folder, cwd, default=build_folder)
        source_folder = _make_abs_path(source_folder, cwd, default=os.path.dirname(conanfile_path))

        # Checks that no both settings and info files are specified
        if install_folder and existing_info_files(install_folder) and \
                (profile_name or settings or options or env):
            raise ConanException("%s and %s are found, at '%s' folder, so specifying profile, "
                                 "settings, options or env is not allowed" % (CONANINFO, BUILD_INFO,
                                                                              install_folder))

        infos_present = existing_info_files(install_folder)
        if not infos_present:
            profile = profile_from_args(profile_name, settings, options, env=env,
                                        cwd=cwd, client_cache=self._client_cache)
        else:
            profile = read_conaninfo_profile(install_folder)

        conanfile = load_conanfile_class(conanfile_path)
        if (name and conanfile.name and conanfile.name != name) or \
           (version and conanfile.version and conanfile.version != version):
            raise ConanException("Specified name/version doesn't match with the "
                                 "name/version in the conanfile")
        cmd_export(conanfile_path, name, version, user, channel, False,
                   self._user_io.out, self._client_cache)

        if not (name and version):
            name = conanfile.name
            version = conanfile.version

        reference = ConanFileReference(name, version, user, channel)
        recorder = ActionRecorder()
        manager = self._init_manager(recorder)
        manager.export_pkg(reference, source_folder=source_folder, build_folder=build_folder,
                           package_folder=package_folder, install_folder=install_folder,
                           profile=profile, force=force)

    @api_method
    def download(self, reference, remote_name=None, package=None, recipe=False):
        if package and recipe:
            raise ConanException("recipe parameter cannot be used together with package")
        # Install packages without settings (fixed ids or all)
        conan_ref = ConanFileReference.loads(reference)
        recorder = ActionRecorder()
        download(conan_ref, package, remote_name, recipe, self._registry, self._remote_manager,
                 self._client_cache, self._user_io.out, recorder)

    @api_method
    def install_reference(self, reference, settings=None, options=None, env=None,
                          remote_name=None, verify=None, manifests=None,
                          manifests_interactive=None, build=None, profile_name=None,
                          update=False, generators=None, install_folder=None, cwd=None):

        try:
            recorder = ActionRecorder()
            cwd = cwd or os.getcwd()
            install_folder = _make_abs_path(install_folder, cwd)

            manifests = _parse_manifests_arguments(verify, manifests, manifests_interactive, cwd)
            manifest_folder, manifest_interactive, manifest_verify = manifests

            profile = profile_from_args(profile_name, settings, options, env, cwd,
                                        self._client_cache)

            if not generators:  # We don't want the default txt
                generators = False

            mkdir(install_folder)
            manager = self._init_manager(recorder)
            manager.install(reference=reference, install_folder=install_folder,
                            remote_name=remote_name, profile=profile, build_modes=build,
                            update=update, manifest_folder=manifest_folder,
                            manifest_verify=manifest_verify,
                            manifest_interactive=manifest_interactive,
                            generators=generators, install_reference=True)
            return recorder.get_info()
        except ConanException as exc:
            recorder.error = True
            exc.info = recorder.get_info()
            raise

    @api_method
    def install(self, path="", settings=None, options=None, env=None,
                remote_name=None, verify=None, manifests=None,
                manifests_interactive=None, build=None, profile_name=None,
                update=False, generators=None, no_imports=False, install_folder=None, cwd=None):

        try:
            recorder = ActionRecorder()
            cwd = cwd or os.getcwd()
            manifests = _parse_manifests_arguments(verify, manifests, manifests_interactive, cwd)
            manifest_folder, manifest_interactive, manifest_verify = manifests

            profile = profile_from_args(profile_name, settings, options, env, cwd,
                                        self._client_cache)

            wspath = _make_abs_path(path, cwd)
            if install_folder:
                if os.path.isabs(install_folder):
                    wsinstall_folder = install_folder
                else:
                    wsinstall_folder = os.path.join(cwd, install_folder)
            else:
                wsinstall_folder = None
            workspace = Workspace.get_workspace(wspath, wsinstall_folder)
            if workspace:
                self._user_io.out.success("Using conanws.yml file from %s" % workspace._base_folder)
                manager = self._init_manager(recorder)
                manager.install_workspace(profile, workspace, remote_name, build, update)
                return

            install_folder = _make_abs_path(install_folder, cwd)
            conanfile_path = _get_conanfile_path(path, cwd, py=None)
            manager = self._init_manager(recorder)
            manager.install(reference=conanfile_path,
                            install_folder=install_folder,
                            remote_name=remote_name,
                            profile=profile,
                            build_modes=build,
                            update=update,
                            manifest_folder=manifest_folder,
                            manifest_verify=manifest_verify,
                            manifest_interactive=manifest_interactive,
                            generators=generators,
                            no_imports=no_imports)
            return recorder.get_info()
        except ConanException as exc:
            recorder.error = True
            exc.info = recorder.get_info()
            raise

    @api_method
    def config_get(self, item):
        config_parser = ConanClientConfigParser(self._client_cache.conan_conf_path)
        self._user_io.out.info(config_parser.get_item(item))
        return config_parser.get_item(item)

    @api_method
    def config_set(self, item, value):
        config_parser = ConanClientConfigParser(self._client_cache.conan_conf_path)
        config_parser.set_item(item, value)
        self._client_cache.invalidate()

    @api_method
    def config_rm(self, item):
        config_parser = ConanClientConfigParser(self._client_cache.conan_conf_path)
        config_parser.rm_item(item)
        self._client_cache.invalidate()

    @api_method
    def config_install(self, item, verify_ssl, config_type=None):
        from conans.client.conf.config_installer import configuration_install
        return configuration_install(item, self._client_cache, self._user_io.out, verify_ssl, config_type)

    def _info_get_profile(self, reference, install_folder, profile_name, settings, options, env):
        cwd = get_cwd()
        try:
            reference = ConanFileReference.loads(reference)
        except ConanException:
            reference = _get_conanfile_path(reference, cwd=None, py=None)
            if install_folder or not (profile_name or settings or options or env):
                # When not install folder is specified but neither any setting, we try to read the
                # info from cwd
                install_folder = _make_abs_path(install_folder, cwd)
                if existing_info_files(install_folder):
                    return reference, read_conaninfo_profile(install_folder)

        return reference, profile_from_args(profile_name, settings, options, env=env,
                                            cwd=cwd, client_cache=self._client_cache)

    @api_method
    def info_build_order(self, reference, settings=None, options=None, env=None,
                         profile_name=None, remote_name=None, build_order=None, check_updates=None,
                         install_folder=None):
        reference, profile = self._info_get_profile(reference, install_folder, profile_name, settings,
                                                    options, env)

        recorder = ActionRecorder()
        manager = self._init_manager(recorder)
        graph = manager.info_build_order(reference, profile, build_order, remote_name, check_updates)
        return graph

    @api_method
    def info_nodes_to_build(self, reference, build_modes, settings=None, options=None, env=None,
                            profile_name=None, remote_name=None, check_updates=None, install_folder=None):
        reference, profile = self._info_get_profile(reference, install_folder, profile_name, settings,
                                                    options, env)

        recorder = ActionRecorder()
        manager = self._init_manager(recorder)
        ret = manager.info_nodes_to_build(reference, profile, build_modes, remote_name,
                                          check_updates)
        ref_list, project_reference = ret
        return ref_list, project_reference

    @api_method
    def info(self, reference, remote_name=None, settings=None, options=None, env=None,
             profile_name=None, update=False, install_folder=None, build=None):
        reference, profile = self._info_get_profile(reference, install_folder, profile_name, settings,
                                                    options, env)

        recorder = ActionRecorder()
        manager = self._init_manager(recorder)
        ret = manager.info_get_graph(reference, remote_name=remote_name, profile=profile,
                                     check_updates=update, build_mode=build)
        deps_graph, project_reference = ret
        return deps_graph, project_reference

    @api_method
    def build(self, conanfile_path, source_folder=None, package_folder=None, build_folder=None,
              install_folder=None, should_configure=True, should_build=True, should_install=True,
              should_test=True, cwd=None):

        cwd = cwd or get_cwd()
        conanfile_path = _get_conanfile_path(conanfile_path, cwd, py=True)
        build_folder = _make_abs_path(build_folder, cwd)
        install_folder = _make_abs_path(install_folder, cwd, default=build_folder)
        source_folder = _make_abs_path(source_folder, cwd, default=os.path.dirname(conanfile_path))
        default_pkg_folder = os.path.join(build_folder, "package")
        package_folder = _make_abs_path(package_folder, cwd, default=default_pkg_folder)

        recorder = ActionRecorder()
        manager = self._init_manager(recorder)
        manager.build(conanfile_path, source_folder, build_folder, package_folder,
                      install_folder, should_configure=should_configure, should_build=should_build,
                      should_install=should_install, should_test=should_test)

    @api_method
    def package(self, path, build_folder, package_folder, source_folder=None, install_folder=None, cwd=None):
        cwd = cwd or get_cwd()
        conanfile_path = _get_conanfile_path(path, cwd, py=True)
        build_folder = _make_abs_path(build_folder, cwd)
        install_folder = _make_abs_path(install_folder, cwd, default=build_folder)
        source_folder = _make_abs_path(source_folder, cwd, default=os.path.dirname(conanfile_path))
        default_pkg_folder = os.path.join(build_folder, "package")
        package_folder = _make_abs_path(package_folder, cwd, default=default_pkg_folder)

        recorder = ActionRecorder()
        manager = self._init_manager(recorder)
        manager.local_package(package_folder, conanfile_path, build_folder, source_folder,
                              install_folder)

    @api_method
    def source(self, path, source_folder=None, info_folder=None, cwd=None):
        cwd = cwd or get_cwd()
        conanfile_path = _get_conanfile_path(path, cwd, py=True)
        source_folder = _make_abs_path(source_folder, cwd)
        info_folder = _make_abs_path(info_folder, cwd)

        mkdir(source_folder)
        if not os.path.exists(info_folder):
            raise ConanException("Specified info-folder doesn't exist")

        recorder = ActionRecorder()
        manager = self._init_manager(recorder)
        manager.source(conanfile_path, source_folder, info_folder)

    @api_method
    def imports(self, path, dest=None, info_folder=None, cwd=None):
        """
        :param path: Path to the conanfile
        :param dest: Dir to put the imported files. (Abs path or relative to cwd)
        :param info_folder: Dir where the conaninfo.txt and conanbuildinfo.txt files are
        :param cwd: Current working directory
        :return: None
        """
        cwd = cwd or get_cwd()
        info_folder = _make_abs_path(info_folder, cwd)
        dest = _make_abs_path(dest, cwd)

        mkdir(dest)
        conanfile_abs_path = _get_conanfile_path(path, cwd, py=None)
        recorder = ActionRecorder()
        manager = self._init_manager(recorder)
        manager.imports(conanfile_abs_path, dest, info_folder)

    @api_method
    def imports_undo(self, manifest_path):
        cwd = get_cwd()
        manifest_path = _make_abs_path(manifest_path, cwd)
        undo_imports(manifest_path, self._user_io.out)

    @api_method
    def export(self, path, name, version, user, channel, keep_source=False, cwd=None):
        conanfile_path = _get_conanfile_path(path, cwd, py=True)
        cmd_export(conanfile_path, name, version, user, channel, keep_source,
                   self._user_io.out, self._client_cache)

    @api_method
    def remove(self, pattern, query=None, packages=None, builds=None, src=False, force=False,
               remote_name=None, outdated=False):
        remover = ConanRemover(self._client_cache, self._remote_manager, self._user_io, self._registry)
        remover.remove(pattern, remote_name, src, builds, packages, force=force,
                       packages_query=query, outdated=outdated)

    @api_method
    def copy(self, reference, user_channel, force=False, packages=None):
        """
        param packages: None=No binaries, True=All binaries, else list of IDs
        """
        from conans.client.cmd.copy import cmd_copy
        # FIXME: conan copy does not support short-paths in Windows
        reference = ConanFileReference.loads(str(reference))
        cmd_copy(reference, user_channel, packages, self._client_cache,
                 self._user_io, self._remote_manager, self._registry, force=force)

    @api_method
    def authenticate(self, name, password, remote_name):
        remote = self.get_remote_by_name(remote_name)
        _, remote_name, prev_user, user = self._remote_manager.authenticate(remote, name, password)
        return remote_name, prev_user, user

    @api_method
    def user_set(self, user, remote_name=None):
        remote = self.get_default_remote() if not remote_name else self.get_remote_by_name(remote_name)
        return user_set(self._client_cache.localdb, user, remote)

    @api_method
    def users_clean(self):
        users_clean(self._client_cache.localdb)

    @api_method
    def users_list(self, remote_name=None):
        info = {"error": False, "remotes": []}
        remotes = [self.get_remote_by_name(remote_name)] if remote_name else self.remote_list()
        try:
            info["remotes"] = users_list(self._client_cache.localdb, remotes)
            return info
        except ConanException as exc:
            info["error"] = True
            exc.info = info
            raise

    @api_method
    def search_recipes(self, pattern, remote_name=None, case_sensitive=False):
        recorder = SearchRecorder()
        search = Search(self._client_cache, self._remote_manager, self._registry)

        try:
            references = search.search_recipes(pattern, remote_name, case_sensitive)
        except ConanException as exc:
            recorder.error = True
            exc.info = recorder.get_info()
            raise

        for remote_name, refs in references.items():
            for ref in refs:
                recorder.add_recipe(remote_name, ref, with_packages=False)
        return recorder.get_info()

    @api_method
    def search_packages(self, reference, query=None, remote_name=None, outdated=False):
        recorder = SearchRecorder()
        search = Search(self._client_cache, self._remote_manager, self._registry)

        try:
            reference = ConanFileReference.loads(str(reference))
<<<<<<< HEAD
            references = search.search_packages(reference, remote, query=query, outdated=outdated)
=======
            references = search.search_packages(reference, remote_name,
                                                query=query,
                                                outdated=outdated)
>>>>>>> c9df68fa
        except ConanException as exc:
            recorder.error = True
            exc.info = recorder.get_info()
            raise

<<<<<<< HEAD
        for remote, remote_ref in references.items():
            recorder.add_recipe(str(remote), reference.full_repr())
            if remote_ref.ordered_packages:
                for package_id, properties in remote_ref.ordered_packages.items():
                    package_recipe_hash = properties.get("recipe_hash", None)
                    recorder.add_package(str(remote), reference.full_repr(), package_id,

=======
        for remote_name, remote_ref in references.items():
            recorder.add_recipe(remote_name, reference)
            if remote_ref.ordered_packages:
                for package_id, properties in remote_ref.ordered_packages.items():
                    package_recipe_hash = properties.get("recipe_hash", None)
                    recorder.add_package(remote_name, reference, package_id,
>>>>>>> c9df68fa
                                         properties.get("options", []),
                                         properties.get("settings", []),
                                         properties.get("full_requires", []),
                                         remote_ref.recipe_hash != package_recipe_hash)
        return recorder.get_info()

    @api_method
    def upload(self, pattern, package=None, remote_name=None, all_packages=False, force=False,
               confirm=False, retry=2, retry_wait=5, skip_upload=False, integrity_check=False,
               no_overwrite=None):
        """ Uploads a package recipe and the generated binary packages to a specified remote
        """

        recorder = UploadRecorder()

        if force and no_overwrite:
            exc = ConanException("'no_overwrite' argument cannot be used together with 'force'")
            recorder.error = True
            exc.info = recorder.get_info()
            raise exc

        uploader = CmdUpload(self._client_cache, self._user_io, self._remote_manager,
                             self._registry)
        try:
            uploader.upload(recorder, pattern, package, all_packages, force, confirm, retry,
                            retry_wait, skip_upload, integrity_check, no_overwrite, remote_name)
            return recorder.get_info()
        except ConanException as exc:
            recorder.error = True
            exc.info = recorder.get_info()
            raise

    @api_method
    def remote_list(self):
        return self._registry.remotes

    @api_method
    def remote_add(self, remote_name, url, verify_ssl=True, insert=None, force=None):
        return self._registry.add(remote_name, url, verify_ssl, insert, force)

    @api_method
    def remote_remove(self, remote_name):
        return self._registry.remove(remote_name)

    @api_method
    def remote_update(self, remote_name, url, verify_ssl=True, insert=None):
        return self._registry.update(remote_name, url, verify_ssl, insert)

    @api_method
    def remote_rename(self, remote_name, new_new_remote):
        return self._registry.rename(remote_name, new_new_remote)

    @api_method
    def remote_list_ref(self):
        return self._registry.refs

    @api_method
    def remote_add_ref(self, reference, remote_name):
        reference = ConanFileReference.loads(str(reference))
        return self._registry.set_ref(reference, remote_name, check_exists=True)

    @api_method
    def remote_remove_ref(self, reference):
        reference = ConanFileReference.loads(str(reference))
        return self._registry.remove_ref(reference)

    @api_method
    def remote_update_ref(self, reference, remote_name):
        reference = ConanFileReference.loads(str(reference))
        return self._registry.update_ref(reference, remote_name)

    @api_method
    def profile_list(self):
        return cmd_profile_list(self._client_cache.profiles_path, self._user_io.out)

    @api_method
    def create_profile(self, profile_name, detect=False):
        return cmd_profile_create(profile_name, self._client_cache.profiles_path,
                                  self._user_io.out, detect)

    @api_method
    def update_profile(self, profile_name, key, value):
        return cmd_profile_update(profile_name, key, value, self._client_cache.profiles_path)

    @api_method
    def get_profile_key(self, profile_name, key):
        return cmd_profile_get(profile_name, key, self._client_cache.profiles_path)

    @api_method
    def delete_profile_key(self, profile_name, key):
        return cmd_profile_delete_key(profile_name, key, self._client_cache.profiles_path)

    @api_method
    def read_profile(self, profile=None):
        p, _ = read_profile(profile, get_cwd(), self._client_cache.profiles_path)
        return p

    @api_method
    def get_path(self, reference, package_id=None, path=None, remote_name=None):
        from conans.client.local_file_getter import get_path
        reference = ConanFileReference.loads(reference)
        if not path:
            path = "conanfile.py" if not package_id else "conaninfo.txt"

        if not remote_name:
            return get_path(self._client_cache, reference, package_id, path), path
        else:
            remote = self.get_remote_by_name(remote_name)
            return self._remote_manager.get_path(reference, package_id, path, remote), path

    @api_method
    def export_alias(self, reference, target_reference):
        reference = ConanFileReference.loads(reference)
        target_reference = ConanFileReference.loads(target_reference)
        return export_alias(reference, target_reference, self._client_cache)

    @api_method
    def get_default_remote(self):
        return self._registry.default_remote

    @api_method
    def get_remote_by_name(self, remote_name):
        return self._registry.remote(remote_name)


Conan = ConanAPIV1


def _parse_manifests_arguments(verify, manifests, manifests_interactive, cwd):
    if manifests and manifests_interactive:
        raise ConanException("Do not specify both manifests and "
                             "manifests-interactive arguments")
    if verify and (manifests or manifests_interactive):
        raise ConanException("Do not specify both 'verify' and "
                             "'manifests' or 'manifests-interactive' arguments")
    manifest_folder = verify or manifests or manifests_interactive
    if manifest_folder:
        if not os.path.isabs(manifest_folder):
            if not cwd:
                raise ConanException("'cwd' should be defined if the manifest folder is relative.")
            manifest_folder = os.path.join(cwd, manifest_folder)
        manifest_verify = verify is not None
        manifest_interactive = manifests_interactive is not None
    else:
        manifest_verify = manifest_interactive = False

    return manifest_folder, manifest_interactive, manifest_verify


def get_conan_runner():
    print_commands_to_output = get_env("CONAN_PRINT_RUN_COMMANDS", False)
    generate_run_log_file = get_env("CONAN_LOG_RUN_TO_FILE", False)
    log_run_to_output = get_env("CONAN_LOG_RUN_TO_OUTPUT", True)
    runner = ConanRunner(print_commands_to_output, generate_run_log_file, log_run_to_output)
    return runner


def migrate_and_get_client_cache(base_folder, out, storage_folder=None):
    # Init paths
    client_cache = ClientCache(base_folder, storage_folder, out)

    # Migration system
    migrator = ClientMigrator(client_cache, Version(client_version), out)
    migrator.migrate()

    return client_cache<|MERGE_RESOLUTION|>--- conflicted
+++ resolved
@@ -712,35 +712,20 @@
 
         try:
             reference = ConanFileReference.loads(str(reference))
-<<<<<<< HEAD
-            references = search.search_packages(reference, remote, query=query, outdated=outdated)
-=======
-            references = search.search_packages(reference, remote_name,
-                                                query=query,
+            references = search.search_packages(reference, remote_name, query=query,
                                                 outdated=outdated)
->>>>>>> c9df68fa
         except ConanException as exc:
             recorder.error = True
             exc.info = recorder.get_info()
             raise
 
-<<<<<<< HEAD
-        for remote, remote_ref in references.items():
-            recorder.add_recipe(str(remote), reference.full_repr())
-            if remote_ref.ordered_packages:
-                for package_id, properties in remote_ref.ordered_packages.items():
-                    package_recipe_hash = properties.get("recipe_hash", None)
-                    recorder.add_package(str(remote), reference.full_repr(), package_id,
-
-=======
         for remote_name, remote_ref in references.items():
             recorder.add_recipe(remote_name, reference)
             if remote_ref.ordered_packages:
                 for package_id, properties in remote_ref.ordered_packages.items():
                     package_recipe_hash = properties.get("recipe_hash", None)
-                    recorder.add_package(remote_name, reference, package_id,
->>>>>>> c9df68fa
-                                         properties.get("options", []),
+                    recorder.add_package(remote_name, reference,
+                                         package_id, properties.get("options", []),
                                          properties.get("settings", []),
                                          properties.get("full_requires", []),
                                          remote_ref.recipe_hash != package_recipe_hash)
