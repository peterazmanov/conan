import os
import sys
import requests

from collections import OrderedDict

import conans
from conans import __version__ as client_version, tools
from conans.client.cmd.create import create
from conans.client.hook_manager import HookManager
from conans.client.recorder.action_recorder import ActionRecorder
from conans.client.client_cache import ClientCache
from conans.client.conf import MIN_SERVER_COMPATIBLE_VERSION, ConanClientConfigParser
from conans.client.manager import ConanManager
from conans.client.migrations import ClientMigrator
from conans.client.output import ConanOutput, ScopedOutput
from conans.client.profile_loader import read_profile, profile_from_args, \
    read_conaninfo_profile
from conans.client.recorder.search_recorder import SearchRecorder
from conans.client.recorder.upload_recoder import UploadRecorder
from conans.client.remote_manager import RemoteManager
from conans.client.remote_registry import RemoteRegistry
from conans.client.rest.auth_manager import ConanApiAuthManager
from conans.client.rest.rest_client import RestApiClient
from conans.client.rest.conan_requester import ConanRequester
from conans.client.rest.version_checker import VersionCheckerRequester
from conans.client.runner import ConanRunner
from conans.client.store.localdb import LocalDB
from conans.client.cmd.test import PackageTester
from conans.client.userio import UserIO
from conans.errors import ConanException
from conans.model.ref import ConanFileReference, PackageReference, check_valid_ref
from conans.model.version import Version
from conans.paths import get_conan_user_home, CONANINFO, BUILD_INFO
from conans.util.env_reader import get_env
from conans.util.files import save_files, exception_message_safe, mkdir
from conans.util.log import configure_logger
from conans.util.tracer import log_command, log_exception
from conans.tools import set_global_instances
from conans.client.cmd.uploader import CmdUpload
from conans.client.cmd.profile import cmd_profile_update, cmd_profile_get,\
    cmd_profile_delete_key, cmd_profile_create, cmd_profile_list
from conans.client.cmd.search import Search
from conans.client.cmd.user import users_clean, users_list, user_set
from conans.client.importer import undo_imports, run_imports
from conans.client.cmd.export import cmd_export, export_alias, export_source, export_recipe
from conans.unicode import get_cwd
from conans.client.remover import ConanRemover
from conans.client.cmd.download import download
from conans.model.workspace import Workspace
from conans.client.graph.graph_manager import GraphManager
from conans.client.loader import ConanFileLoader
from conans.client.graph.proxy import ConanProxy
from conans.client.graph.python_requires import ConanPythonRequire
from conans.client.graph.range_resolver import RangeResolver
from conans.client import packager
from conans.client.source import config_source_local
from conans.client.cmd.build import build
from conans.client.cmd.export_pkg import export_pkg


default_manifest_folder = '.conan_manifests'


def get_request_timeout():
    timeout = os.getenv("CONAN_REQUEST_TIMEOUT")
    try:
        return float(timeout) if timeout is not None else None
    except ValueError:
        raise ConanException("Specify a numeric parameter for 'request_timeout'")


def get_basic_requester(client_cache):
    requester = requests.Session()
    # Manage the verify and the client certificates and setup proxies

    return ConanRequester(requester, client_cache, get_request_timeout())


def api_method(f):
    def wrapper(*args, **kwargs):
        the_self = args[0]
        try:
            curdir = get_cwd()
            log_command(f.__name__, kwargs)
            with tools.environment_append(the_self._client_cache.conan_config.env_vars):
                # Patch the globals in tools
                return f(*args, **kwargs)
        except Exception as exc:
            msg = exception_message_safe(exc)
            try:
                log_exception(exc, msg)
            except BaseException:
                pass
            raise
        finally:
            os.chdir(curdir)
    return wrapper


def _make_abs_path(path, cwd=None, default=None):
    """convert 'path' to absolute if necessary (could be already absolute)
    if not defined (empty, or None), will return 'default' one or 'cwd'
    """
    cwd = cwd or get_cwd()
    if not path:
        abs_path = default or cwd
    elif os.path.isabs(path):
        abs_path = path
    else:
        abs_path = os.path.normpath(os.path.join(cwd, path))
    return abs_path


def _get_conanfile_path(path, cwd, py):
    """
    param py= True: Must be .py, False: Must be .txt, None: Try .py, then .txt
    """
    candidate_paths = list()
    path = _make_abs_path(path, cwd)

    if os.path.isdir(path):  # Can be a folder
        if py:
            path = os.path.join(path, "conanfile.py")
            candidate_paths.append(path)
        elif py is False:
            path = os.path.join(path, "conanfile.txt")
            candidate_paths.append(path)
        else:
            path_py = os.path.join(path, "conanfile.py")
            candidate_paths.append(path_py)
            if os.path.exists(path_py):
                path = path_py
            else:
                path = os.path.join(path, "conanfile.txt")
                candidate_paths.append(path)
    else:
        candidate_paths.append(path)

    if not os.path.isfile(path):  # Must exist
        raise ConanException("Conanfile not found at %s" % " or ".join(candidate_paths))

    if py and not path.endswith(".py"):
        raise ConanException("A conanfile.py is needed, " + path + " is not acceptable")

    return path


class ConanAPIV1(object):

    @staticmethod
    def instance_remote_manager(requester, client_cache, user_io, _client_version,
                                min_server_compatible_version, hook_manager):

        # Verify client version against remotes
        version_checker_req = VersionCheckerRequester(requester, _client_version,
                                                      min_server_compatible_version,
                                                      user_io.out)

        # To handle remote connections
        put_headers = client_cache.read_put_headers()
        rest_api_client = RestApiClient(user_io.out, requester=version_checker_req,
                                        put_headers=put_headers)
        # To store user and token
        localdb = LocalDB(client_cache.localdb)
        # Wraps RestApiClient to add authentication support (same interface)
        auth_manager = ConanApiAuthManager(rest_api_client, user_io, localdb)
        # Handle remote connections
        remote_manager = RemoteManager(client_cache, auth_manager, user_io.out, hook_manager)
        return localdb, rest_api_client, remote_manager

    @staticmethod
    def factory(interactive=None):
        """Factory"""
        # Respect color env setting or check tty if unset
        color_set = "CONAN_COLOR_DISPLAY" in os.environ
        if ((color_set and get_env("CONAN_COLOR_DISPLAY", 1))
                or (not color_set
                    and hasattr(sys.stdout, "isatty")
                    and sys.stdout.isatty())):
            import colorama
            if get_env("PYCHARM_HOSTED"):  # in PyCharm disable convert/strip
                colorama.init(convert=False, strip=False)
            else:
                colorama.init()
            color = True
        else:
            color = False
        out = ConanOutput(sys.stdout, color)
        user_io = UserIO(out=out)

        try:
            user_home = get_conan_user_home()
            client_cache = migrate_and_get_client_cache(user_home, out)
            sys.path.append(os.path.join(user_home, "python"))
        except Exception as e:
            out.error(str(e))
            raise

        with tools.environment_append(client_cache.conan_config.env_vars):
            # Adjust CONAN_LOGGING_LEVEL with the env readed
            conans.util.log.logger = configure_logger()

            # Create Hook Manager
            hook_manager = HookManager(client_cache.hooks_path, get_env("CONAN_HOOKS", list()),
                                       user_io.out)

            # Get the new command instance after migrations have been done
            requester = get_basic_requester(client_cache)
            _, _, remote_manager = ConanAPIV1.instance_remote_manager(
                requester,
                client_cache, user_io,
                Version(client_version),
                Version(MIN_SERVER_COMPATIBLE_VERSION),
                hook_manager)

            # Adjust global tool variables
            set_global_instances(out, requester)

            # Settings preprocessor
            if interactive is None:
                interactive = not get_env("CONAN_NON_INTERACTIVE", False)
            conan = ConanAPIV1(client_cache, user_io, get_conan_runner(), remote_manager,
                               hook_manager, interactive=interactive)

        return conan, client_cache, user_io

    def __init__(self, client_cache, user_io, runner, remote_manager, hook_manager,
                 interactive=True):
        assert isinstance(user_io, UserIO)
        assert isinstance(client_cache, ClientCache)
        self._client_cache = client_cache
        self._user_io = user_io
        self._runner = runner
        self._remote_manager = remote_manager
        self._registry = RemoteRegistry(self._client_cache.registry, self._user_io.out)
        if not interactive:
            self._user_io.disable_input()

        self._proxy = ConanProxy(client_cache, self._user_io.out, remote_manager,
                                 registry=self._registry)
        resolver = RangeResolver(self._user_io.out, client_cache, self._proxy)
        python_requires = ConanPythonRequire(self._proxy, resolver)
        self._loader = ConanFileLoader(self._runner, self._user_io.out, python_requires)

        self._graph_manager = GraphManager(self._user_io.out, self._client_cache, self._registry,
                                           self._remote_manager, self._loader, self._proxy,
                                           resolver)
        self._hook_manager = hook_manager

    def _init_manager(self, action_recorder):
        """Every api call gets a new recorder and new manager"""
        return ConanManager(self._client_cache, self._user_io,
                            self._remote_manager, action_recorder, self._registry,
                            self._graph_manager, self._hook_manager)

    @api_method
    def new(self, name, header=False, pure_c=False, test=False, exports_sources=False, bare=False,
            cwd=None, visual_versions=None, linux_gcc_versions=None, linux_clang_versions=None,
            osx_clang_versions=None, shared=None, upload_url=None, gitignore=None,
            gitlab_gcc_versions=None, gitlab_clang_versions=None,
            circleci_gcc_versions=None, circleci_clang_versions=None, circleci_osx_versions=None):
        from conans.client.cmd.new import cmd_new
        cwd = os.path.abspath(cwd or get_cwd())
        files = cmd_new(name, header=header, pure_c=pure_c, test=test,
                        exports_sources=exports_sources, bare=bare,
                        visual_versions=visual_versions,
                        linux_gcc_versions=linux_gcc_versions,
                        linux_clang_versions=linux_clang_versions,
                        osx_clang_versions=osx_clang_versions, shared=shared,
                        upload_url=upload_url, gitignore=gitignore,
                        gitlab_gcc_versions=gitlab_gcc_versions,
                        gitlab_clang_versions=gitlab_clang_versions,
                        circleci_gcc_versions=circleci_gcc_versions,
                        circleci_clang_versions=circleci_clang_versions,
                        circleci_osx_versions=circleci_osx_versions)

        save_files(cwd, files)
        for f in sorted(files):
            self._user_io.out.success("File saved: %s" % f)

    @api_method
    def inspect(self, path, attributes, remote_name=None):
        try:
            reference = ConanFileReference.loads(path)
        except ConanException:
            reference = None
            cwd = get_cwd()
            conanfile_path = _get_conanfile_path(path, cwd, py=True)
        else:
            update = True if remote_name else False
            result = self._proxy.get_recipe(reference, update, update, remote_name,
                                            ActionRecorder())
            conanfile_path, _, _, reference = result
        conanfile = self._loader.load_basic(conanfile_path, self._user_io.out)

        result = OrderedDict()
        if not attributes:
            attributes = ['name', 'version', 'url', 'homepage', 'license', 'author',
                          'description', 'topics', 'generators', 'exports', 'exports_sources',
                          'short_paths', 'apply_env', 'build_policy']
        for attribute in attributes:
            try:
                attr = getattr(conanfile, attribute)
                result[attribute] = attr
            except AttributeError as e:
                raise ConanException(str(e))
        return result

    @api_method
    def test(self, path, reference, profile_name=None, settings=None, options=None, env=None,
             remote_name=None, update=False, build_modes=None, cwd=None, test_build_folder=None):

        settings = settings or []
        options = options or []
        env = env or []

        conanfile_path = _get_conanfile_path(path, cwd, py=True)
        cwd = cwd or get_cwd()
        profile = profile_from_args(profile_name, settings, options, env, cwd,
                                    self._client_cache)
        reference = ConanFileReference.loads(reference)
        recorder = ActionRecorder()
        manager = self._init_manager(recorder)
        pt = PackageTester(manager, self._user_io)
        pt.install_build_and_test(conanfile_path, reference, profile, remote_name,
                                  update, build_modes=build_modes,
                                  test_build_folder=test_build_folder)

    @api_method
    def create(self, conanfile_path, name=None, version=None, user=None, channel=None,
               profile_name=None, settings=None,
               options=None, env=None, test_folder=None, not_export=False,
               build_modes=None,
               keep_source=False, keep_build=False, verify=None,
               manifests=None, manifests_interactive=None,
               remote_name=None, update=False, cwd=None, test_build_folder=None):
        """
        API method to create a conan package

        :param test_folder: default None   - looks for default 'test' or 'test_package' folder),
                                    string - test_folder path
                                    False  - disabling tests
        """
        settings = settings or []
        options = options or []
        env = env or []

        try:
            cwd = cwd or os.getcwd()
            recorder = ActionRecorder()
            conanfile_path = _get_conanfile_path(conanfile_path, cwd, py=True)

            reference, conanfile = self._loader.load_export(conanfile_path, name, version, user,
                                                            channel)

            # Make sure keep_source is set for keep_build
            keep_source = keep_source or keep_build
            # Forcing an export!
            if not not_export:
                cmd_export(conanfile_path, conanfile, reference, keep_source, self._user_io.out,
<<<<<<< HEAD
                           self._client_cache, self._plugin_manager)
=======
                           self._client_cache, self._hook_manager, self._registry)
>>>>>>> 2339378c
                recorder.recipe_exported(reference)

            if build_modes is None:  # Not specified, force build the tested library
                build_modes = [conanfile.name]

            manifests = _parse_manifests_arguments(verify, manifests, manifests_interactive, cwd)
            manifest_folder, manifest_interactive, manifest_verify = manifests
            profile = profile_from_args(profile_name, settings, options, env,
                                        cwd, self._client_cache)

            manager = self._init_manager(recorder)
            recorder.add_recipe_being_developed(reference)

            create(reference, manager, self._user_io, profile, remote_name, update, build_modes,
                   manifest_folder, manifest_verify, manifest_interactive, keep_build,
                   test_build_folder, test_folder, conanfile_path)

            return recorder.get_info()

        except ConanException as exc:
            recorder.error = True
            exc.info = recorder.get_info()
            raise

    @api_method
    def export_pkg(self, conanfile_path, name, channel, source_folder=None, build_folder=None,
                   package_folder=None, install_folder=None, profile_name=None, settings=None,
                   options=None, env=None, force=False, user=None, version=None, cwd=None):

        settings = settings or []
        options = options or []
        env = env or []
        cwd = cwd or get_cwd()

        try:
            recorder = ActionRecorder()

            # Checks that info files exists if the install folder is specified
            if install_folder and not existing_info_files(_make_abs_path(install_folder, cwd)):
                raise ConanException("The specified install folder doesn't contain '%s' and '%s' "
                                     "files" % (CONANINFO, BUILD_INFO))

            conanfile_path = _get_conanfile_path(conanfile_path, cwd, py=True)

            if package_folder:
                if build_folder or source_folder:
                    raise ConanException("package folder definition incompatible with build "
                                         "and source folders")
                package_folder = _make_abs_path(package_folder, cwd)

            build_folder = _make_abs_path(build_folder, cwd)
            install_folder = _make_abs_path(install_folder, cwd, default=build_folder)
            source_folder = _make_abs_path(source_folder, cwd,
                                           default=os.path.dirname(conanfile_path))

            # Checks that no both settings and info files are specified
            infos_present = existing_info_files(install_folder)
            if profile_name or settings or options or env or not infos_present:
                profile = profile_from_args(profile_name, settings, options, env=env,
                                            cwd=cwd, client_cache=self._client_cache)
            else:
                profile = read_conaninfo_profile(install_folder)

            reference, conanfile = self._loader.load_export(conanfile_path, name, version, user,
                                                            channel)
            recorder.recipe_exported(reference)
            recorder.add_recipe_being_developed(reference)
            cmd_export(conanfile_path, conanfile, reference, False, self._user_io.out,
<<<<<<< HEAD
                       self._client_cache, self._plugin_manager)
            export_pkg(self._client_cache, self._graph_manager, self._plugin_manager, recorder,
=======
                       self._client_cache, self._hook_manager, self._registry)
            export_pkg(self._client_cache, self._graph_manager, self._hook_manager, recorder,
>>>>>>> 2339378c
                       self._user_io.out,
                       reference, source_folder=source_folder, build_folder=build_folder,
                       package_folder=package_folder, install_folder=install_folder,
                       profile=profile, force=force)
            return recorder.get_info()
        except ConanException as exc:
            recorder.error = True
            exc.info = recorder.get_info()
            raise

    @api_method
    def download(self, reference, remote_name=None, package=None, recipe=False):
        if package and recipe:
            raise ConanException("recipe parameter cannot be used together with package")
        # Install packages without settings (fixed ids or all)
        conan_ref = ConanFileReference.loads(reference)

        if check_valid_ref(conan_ref, allow_pattern=False):
            recorder = ActionRecorder()
            download(conan_ref, package, remote_name, recipe, self._registry, self._remote_manager,
                     self._client_cache, self._user_io.out, recorder, self._loader,
                     self._hook_manager)
        else:
            raise ConanException("Provide a valid full reference without wildcards.")

    @api_method
    def install_reference(self, reference, settings=None, options=None, env=None,
                          remote_name=None, verify=None, manifests=None,
                          manifests_interactive=None, build=None, profile_name=None,
                          update=False, generators=None, install_folder=None, cwd=None):

        try:
            recorder = ActionRecorder()
            cwd = cwd or os.getcwd()
            install_folder = _make_abs_path(install_folder, cwd)

            manifests = _parse_manifests_arguments(verify, manifests, manifests_interactive, cwd)
            manifest_folder, manifest_interactive, manifest_verify = manifests

            profile = profile_from_args(profile_name, settings, options, env, cwd,
                                        self._client_cache)

            if not generators:  # We don't want the default txt
                generators = False

            mkdir(install_folder)
            manager = self._init_manager(recorder)
            manager.install(reference=reference, install_folder=install_folder,
                            remote_name=remote_name, profile=profile, build_modes=build,
                            update=update, manifest_folder=manifest_folder,
                            manifest_verify=manifest_verify,
                            manifest_interactive=manifest_interactive,
                            generators=generators)
            return recorder.get_info()
        except ConanException as exc:
            recorder.error = True
            exc.info = recorder.get_info()
            raise

    @api_method
    def install(self, path="", settings=None, options=None, env=None,
                remote_name=None, verify=None, manifests=None,
                manifests_interactive=None, build=None, profile_name=None,
                update=False, generators=None, no_imports=False, install_folder=None, cwd=None):

        try:
            recorder = ActionRecorder()
            cwd = cwd or os.getcwd()
            manifests = _parse_manifests_arguments(verify, manifests, manifests_interactive, cwd)
            manifest_folder, manifest_interactive, manifest_verify = manifests

            profile = profile_from_args(profile_name, settings, options, env, cwd,
                                        self._client_cache)

            wspath = _make_abs_path(path, cwd)
            if install_folder:
                if os.path.isabs(install_folder):
                    wsinstall_folder = install_folder
                else:
                    wsinstall_folder = os.path.join(cwd, install_folder)
            else:
                wsinstall_folder = None
            workspace = Workspace.get_workspace(wspath, wsinstall_folder)
            if workspace:
                self._user_io.out.success("Using conanws.yml file from %s" % workspace._base_folder)
                manager = self._init_manager(recorder)
                manager.install_workspace(profile, workspace, remote_name, build, update)
                return

            install_folder = _make_abs_path(install_folder, cwd)
            conanfile_path = _get_conanfile_path(path, cwd, py=None)
            manager = self._init_manager(recorder)
            manager.install(reference=conanfile_path,
                            install_folder=install_folder,
                            remote_name=remote_name,
                            profile=profile,
                            build_modes=build,
                            update=update,
                            manifest_folder=manifest_folder,
                            manifest_verify=manifest_verify,
                            manifest_interactive=manifest_interactive,
                            generators=generators,
                            no_imports=no_imports)
            return recorder.get_info()
        except ConanException as exc:
            recorder.error = True
            exc.info = recorder.get_info()
            raise

    @api_method
    def config_get(self, item):
        config_parser = ConanClientConfigParser(self._client_cache.conan_conf_path)
        self._user_io.out.info(config_parser.get_item(item))
        return config_parser.get_item(item)

    @api_method
    def config_set(self, item, value):
        config_parser = ConanClientConfigParser(self._client_cache.conan_conf_path)
        config_parser.set_item(item, value)
        self._client_cache.invalidate()

    @api_method
    def config_rm(self, item):
        config_parser = ConanClientConfigParser(self._client_cache.conan_conf_path)
        config_parser.rm_item(item)
        self._client_cache.invalidate()

    @api_method
    def config_install(self, item, verify_ssl, config_type=None, args=None):
        # _make_abs_path, but could be not a path at all
        if item is not None and os.path.exists(item) and not os.path.isabs(item):
            item = os.path.abspath(item)

        from conans.client.conf.config_installer import configuration_install
        return configuration_install(item, self._client_cache, self._user_io.out, verify_ssl,
                                     config_type, args)

    def _info_get_profile(self, reference, install_folder, profile_name, settings, options, env):
        cwd = get_cwd()
        try:
            reference = ConanFileReference.loads(reference)
        except ConanException:
            reference = _get_conanfile_path(reference, cwd=None, py=None)
            if install_folder or not (profile_name or settings or options or env):
                # When not install folder is specified but neither any setting, we try to read the
                # info from cwd
                install_folder = _make_abs_path(install_folder, cwd)
                if existing_info_files(install_folder):
                    return reference, read_conaninfo_profile(install_folder)

        return reference, profile_from_args(profile_name, settings, options, env=env,
                                            cwd=cwd, client_cache=self._client_cache)

    @api_method
    def info_build_order(self, reference, settings=None, options=None, env=None,
                         profile_name=None, remote_name=None, build_order=None, check_updates=None,
                         install_folder=None):
        reference, profile = self._info_get_profile(reference, install_folder, profile_name,
                                                    settings, options, env)
        recorder = ActionRecorder()
        deps_graph, _, _ = self._graph_manager.load_graph(reference, None, profile, ["missing"],
                                                          check_updates, False, remote_name,
                                                          recorder, workspace=None)
        return deps_graph.build_order(build_order)

    @api_method
    def info_nodes_to_build(self, reference, build_modes, settings=None, options=None, env=None,
                            profile_name=None, remote_name=None, check_updates=None,
                            install_folder=None):
        reference, profile = self._info_get_profile(reference, install_folder, profile_name,
                                                    settings, options, env)
        recorder = ActionRecorder()
        deps_graph, conanfile, _ = self._graph_manager.load_graph(reference, None, profile,
                                                                  build_modes, check_updates,
                                                                  False, remote_name, recorder,
                                                                  workspace=None)
        nodes_to_build = deps_graph.nodes_to_build()
        return nodes_to_build, conanfile

    @api_method
    def info(self, reference, remote_name=None, settings=None, options=None, env=None,
             profile_name=None, update=False, install_folder=None, build=None):
        reference, profile = self._info_get_profile(reference, install_folder, profile_name,
                                                    settings, options, env)
        recorder = ActionRecorder()
        deps_graph, conanfile, _ = self._graph_manager.load_graph(reference, None, profile, build,
                                                                  update, False, remote_name,
                                                                  recorder, workspace=None)
        return deps_graph, conanfile

    @api_method
    def build(self, conanfile_path, source_folder=None, package_folder=None, build_folder=None,
              install_folder=None, should_configure=True, should_build=True, should_install=True,
              should_test=True, cwd=None):

        cwd = cwd or get_cwd()
        conanfile_path = _get_conanfile_path(conanfile_path, cwd, py=True)
        build_folder = _make_abs_path(build_folder, cwd)
        install_folder = _make_abs_path(install_folder, cwd, default=build_folder)
        source_folder = _make_abs_path(source_folder, cwd, default=os.path.dirname(conanfile_path))
        default_pkg_folder = os.path.join(build_folder, "package")
        package_folder = _make_abs_path(package_folder, cwd, default=default_pkg_folder)

        build(self._graph_manager, self._hook_manager, conanfile_path, self._user_io.out,
              source_folder, build_folder, package_folder, install_folder,
              should_configure=should_configure, should_build=should_build,
              should_install=should_install, should_test=should_test)

    @api_method
    def package(self, path, build_folder, package_folder, source_folder=None, install_folder=None,
                cwd=None):
        cwd = cwd or get_cwd()
        conanfile_path = _get_conanfile_path(path, cwd, py=True)
        build_folder = _make_abs_path(build_folder, cwd)
        install_folder = _make_abs_path(install_folder, cwd, default=build_folder)
        source_folder = _make_abs_path(source_folder, cwd, default=os.path.dirname(conanfile_path))
        default_pkg_folder = os.path.join(build_folder, "package")
        package_folder = _make_abs_path(package_folder, cwd, default=default_pkg_folder)

        if package_folder == build_folder:
            raise ConanException("Cannot 'conan package' to the build folder. "
                                 "--build-folder and package folder can't be the same")
        output = ScopedOutput("PROJECT", self._user_io.out)
        conanfile = self._graph_manager.load_consumer_conanfile(conanfile_path, install_folder,
                                                                output, deps_info_required=True)
        packager.create_package(conanfile, None, source_folder, build_folder, package_folder,
                                install_folder, output, self._hook_manager, conanfile_path, None,
                                local=True, copy_info=True)

    @api_method
    def source(self, path, source_folder=None, info_folder=None, cwd=None):
        cwd = cwd or get_cwd()
        conanfile_path = _get_conanfile_path(path, cwd, py=True)
        source_folder = _make_abs_path(source_folder, cwd)
        info_folder = _make_abs_path(info_folder, cwd)

        mkdir(source_folder)
        if not os.path.exists(info_folder):
            raise ConanException("Specified info-folder doesn't exist")

        output = ScopedOutput("PROJECT", self._user_io.out)
        # only infos if exist
        conanfile = self._graph_manager.load_consumer_conanfile(conanfile_path, info_folder, output)
        conanfile_folder = os.path.dirname(conanfile_path)
        if conanfile_folder != source_folder:
            output.info("Executing exports to: %s" % source_folder)
            export_recipe(conanfile, conanfile_folder, source_folder, output)
            export_source(conanfile, conanfile_folder, source_folder, output)
        config_source_local(source_folder, conanfile, conanfile_folder, output, conanfile_path,
                            self._hook_manager)

    @api_method
    def imports(self, path, dest=None, info_folder=None, cwd=None):
        """
        :param path: Path to the conanfile
        :param dest: Dir to put the imported files. (Abs path or relative to cwd)
        :param info_folder: Dir where the conaninfo.txt and conanbuildinfo.txt files are
        :param cwd: Current working directory
        :return: None
        """
        cwd = cwd or get_cwd()
        info_folder = _make_abs_path(info_folder, cwd)
        dest = _make_abs_path(dest, cwd)

        mkdir(dest)
        conanfile_abs_path = _get_conanfile_path(path, cwd, py=None)
        output = ScopedOutput("PROJECT", self._user_io.out)
        conanfile = self._graph_manager.load_consumer_conanfile(conanfile_abs_path, info_folder,
                                                                output, deps_info_required=True)
        run_imports(conanfile, dest, output)

    @api_method
    def imports_undo(self, manifest_path):
        cwd = get_cwd()
        manifest_path = _make_abs_path(manifest_path, cwd)
        undo_imports(manifest_path, self._user_io.out)

    @api_method
    def export(self, path, name, version, user, channel, keep_source=False, cwd=None):
        conanfile_path = _get_conanfile_path(path, cwd, py=True)
        reference, conanfile = self._loader.load_export(conanfile_path, name, version, user,
                                                        channel)
        cmd_export(conanfile_path, conanfile, reference, keep_source, self._user_io.out,
<<<<<<< HEAD
                   self._client_cache, self._plugin_manager)
=======
                   self._client_cache, self._hook_manager, self._registry)
>>>>>>> 2339378c

    @api_method
    def remove(self, pattern, query=None, packages=None, builds=None, src=False, force=False,
               remote_name=None, outdated=False):
        remover = ConanRemover(self._client_cache, self._remote_manager, self._user_io,
                               self._registry)
        remover.remove(pattern, remote_name, src, builds, packages, force=force,
                       packages_query=query, outdated=outdated)

    @api_method
    def copy(self, reference, user_channel, force=False, packages=None):
        """
        param packages: None=No binaries, True=All binaries, else list of IDs
        """
        from conans.client.cmd.copy import cmd_copy
        # FIXME: conan copy does not support short-paths in Windows
        reference = ConanFileReference.loads(str(reference))
        cmd_copy(reference, user_channel, packages, self._client_cache,
                 self._user_io, self._remote_manager, self._registry, self._loader, force=force)

    @api_method
    def authenticate(self, name, password, remote_name):
        remote = self.get_remote_by_name(remote_name)
        _, remote_name, prev_user, user = self._remote_manager.authenticate(remote, name, password)
        return remote_name, prev_user, user

    @api_method
    def user_set(self, user, remote_name=None):
        remote = (self.get_default_remote() if not remote_name
                  else self.get_remote_by_name(remote_name))
        return user_set(self._client_cache.localdb, user, remote)

    @api_method
    def users_clean(self):
        users_clean(self._client_cache.localdb)

    @api_method
    def users_list(self, remote_name=None):
        info = {"error": False, "remotes": []}
        remotes = [self.get_remote_by_name(remote_name)] if remote_name else self.remote_list()
        try:
            info["remotes"] = users_list(self._client_cache.localdb, remotes)
            return info
        except ConanException as exc:
            info["error"] = True
            exc.info = info
            raise

    @api_method
    def search_recipes(self, pattern, remote_name=None, case_sensitive=False):
        recorder = SearchRecorder()
        search = Search(self._client_cache, self._remote_manager, self._registry)

        try:
            references = search.search_recipes(pattern, remote_name, case_sensitive)
        except ConanException as exc:
            recorder.error = True
            exc.info = recorder.get_info()
            raise

        for remote_name, refs in references.items():
            for ref in refs:
                recorder.add_recipe(remote_name, ref, with_packages=False)
        return recorder.get_info()

    @api_method
    def search_packages(self, reference, query=None, remote_name=None, outdated=False):
        recorder = SearchRecorder()
        search = Search(self._client_cache, self._remote_manager, self._registry)

        try:
            reference = ConanFileReference.loads(str(reference))
            references = search.search_packages(reference, remote_name, query=query,
                                                outdated=outdated)
        except ConanException as exc:
            recorder.error = True
            exc.info = recorder.get_info()
            raise

        for remote_name, remote_ref in references.items():
            recorder.add_recipe(remote_name, reference)
            if remote_ref.ordered_packages:
                for package_id, properties in remote_ref.ordered_packages.items():
                    package_recipe_hash = properties.get("recipe_hash", None)
                    recorder.add_package(remote_name, reference,
                                         package_id, properties.get("options", []),
                                         properties.get("settings", []),
                                         properties.get("full_requires", []),
                                         remote_ref.recipe_hash != package_recipe_hash)
        return recorder.get_info()

    @api_method
    def upload(self, pattern, package=None, remote_name=None, all_packages=False, confirm=False,
               retry=2, retry_wait=5, integrity_check=False, policy=None, query=None):
        """ Uploads a package recipe and the generated binary packages to a specified remote
        """

        recorder = UploadRecorder()
        uploader = CmdUpload(self._client_cache, self._user_io, self._remote_manager,
                             self._registry, self._loader, self._hook_manager)
        try:
            uploader.upload(recorder, pattern, package, all_packages, confirm, retry,
                            retry_wait, integrity_check, policy, remote_name, query=query)
            return recorder.get_info()
        except ConanException as exc:
            recorder.error = True
            exc.info = recorder.get_info()
            raise

    @api_method
    def remote_list(self):
        return self._registry.remotes.list

    @api_method
    def remote_add(self, remote_name, url, verify_ssl=True, insert=None, force=None):
        return self._registry.remotes.add(remote_name, url, verify_ssl, insert, force)

    @api_method
    def remote_remove(self, remote_name):
        return self._registry.remotes.remove(remote_name)

    @api_method
    def remote_update(self, remote_name, url, verify_ssl=True, insert=None):
        return self._registry.remotes.update(remote_name, url, verify_ssl, insert)

    @api_method
    def remote_rename(self, remote_name, new_new_remote):
        return self._registry.remotes.rename(remote_name, new_new_remote)

    @api_method
    def remote_list_ref(self):
        return {ConanFileReference.loads(r): remote_name
                for r, remote_name in self._registry.refs.list.items()}

    @api_method
    def remote_add_ref(self, reference, remote_name):
        reference = ConanFileReference.loads(str(reference), validate=True)
        return self._registry.refs.set(reference, remote_name, check_exists=True)

    @api_method
    def remote_remove_ref(self, reference):
        reference = ConanFileReference.loads(str(reference), validate=True)
        return self._registry.refs.remove(reference)

    @api_method
    def remote_update_ref(self, reference, remote_name):
        reference = ConanFileReference.loads(str(reference), validate=True)
        return self._registry.refs.update(reference, remote_name)

    @api_method
    def remote_list_pref(self, reference):
        reference = ConanFileReference.loads(str(reference), validate=True)
        ret = {}
        tmp = self._registry.prefs.list
        for r, remote in tmp.items():
            pref = PackageReference.loads(r)
            if pref.conan == reference:
                ret[PackageReference.loads(r)] = remote
        return ret

    @api_method
    def remote_add_pref(self, package_reference, remote_name):
        p_reference = PackageReference.loads(str(package_reference), validate=True)
        return self._registry.prefs.set(p_reference, remote_name, check_exists=True)

    @api_method
    def remote_remove_pref(self, package_reference):
        p_reference = PackageReference.loads(str(package_reference), validate=True)
        return self._registry.prefs.remove(p_reference)

    @api_method
    def remote_update_pref(self, package_reference, remote_name):
        p_reference = PackageReference.loads(str(package_reference), validate=True)
        return self._registry.prefs.update(p_reference, remote_name)

    def remote_clean(self):
        return self._registry.remotes.clean()

    @api_method
    def profile_list(self):
        return cmd_profile_list(self._client_cache.profiles_path, self._user_io.out)

    @api_method
    def create_profile(self, profile_name, detect=False):
        return cmd_profile_create(profile_name, self._client_cache.profiles_path,
                                  self._user_io.out, detect)

    @api_method
    def update_profile(self, profile_name, key, value):
        return cmd_profile_update(profile_name, key, value, self._client_cache.profiles_path)

    @api_method
    def get_profile_key(self, profile_name, key):
        return cmd_profile_get(profile_name, key, self._client_cache.profiles_path)

    @api_method
    def delete_profile_key(self, profile_name, key):
        return cmd_profile_delete_key(profile_name, key, self._client_cache.profiles_path)

    @api_method
    def read_profile(self, profile=None):
        p, _ = read_profile(profile, get_cwd(), self._client_cache.profiles_path)
        return p

    @api_method
    def get_path(self, reference, package_id=None, path=None, remote_name=None):
        from conans.client.local_file_getter import get_path
        reference = ConanFileReference.loads(reference)
        if not path:
            path = "conanfile.py" if not package_id else "conaninfo.txt"

        if not remote_name:
            return get_path(self._client_cache, reference, package_id, path), path
        else:
            remote = self.get_remote_by_name(remote_name)
            return self._remote_manager.get_path(reference, package_id, path, remote), path

    @api_method
    def export_alias(self, reference, target_reference):
        reference = ConanFileReference.loads(reference)
        target_reference = ConanFileReference.loads(target_reference)
        return export_alias(reference, target_reference, self._client_cache)

    @api_method
    def get_default_remote(self):
        return self._registry.remotes.default

    @api_method
    def get_remote_by_name(self, remote_name):
        return self._registry.remotes.get(remote_name)


Conan = ConanAPIV1


def _parse_manifests_arguments(verify, manifests, manifests_interactive, cwd):
    if manifests and manifests_interactive:
        raise ConanException("Do not specify both manifests and "
                             "manifests-interactive arguments")
    if verify and (manifests or manifests_interactive):
        raise ConanException("Do not specify both 'verify' and "
                             "'manifests' or 'manifests-interactive' arguments")
    manifest_folder = verify or manifests or manifests_interactive
    if manifest_folder:
        if not os.path.isabs(manifest_folder):
            if not cwd:
                raise ConanException("'cwd' should be defined if the manifest folder is relative.")
            manifest_folder = os.path.join(cwd, manifest_folder)
        manifest_verify = verify is not None
        manifest_interactive = manifests_interactive is not None
    else:
        manifest_verify = manifest_interactive = False

    return manifest_folder, manifest_interactive, manifest_verify


def existing_info_files(folder):
    return os.path.exists(os.path.join(folder, CONANINFO)) and  \
           os.path.exists(os.path.join(folder, BUILD_INFO))


def get_conan_runner():
    print_commands_to_output = get_env("CONAN_PRINT_RUN_COMMANDS", False)
    generate_run_log_file = get_env("CONAN_LOG_RUN_TO_FILE", False)
    log_run_to_output = get_env("CONAN_LOG_RUN_TO_OUTPUT", True)
    runner = ConanRunner(print_commands_to_output, generate_run_log_file, log_run_to_output)
    return runner


def migrate_and_get_client_cache(base_folder, out, storage_folder=None):
    # Init paths
    client_cache = ClientCache(base_folder, storage_folder, out)

    # Migration system
    migrator = ClientMigrator(client_cache, Version(client_version), out)
    migrator.migrate()

    return client_cache<|MERGE_RESOLUTION|>--- conflicted
+++ resolved
@@ -359,11 +359,8 @@
             # Forcing an export!
             if not not_export:
                 cmd_export(conanfile_path, conanfile, reference, keep_source, self._user_io.out,
-<<<<<<< HEAD
-                           self._client_cache, self._plugin_manager)
-=======
-                           self._client_cache, self._hook_manager, self._registry)
->>>>>>> 2339378c
+                           self._client_cache, self._hook_manager)
+
                 recorder.recipe_exported(reference)
 
             if build_modes is None:  # Not specified, force build the tested library
@@ -432,13 +429,8 @@
             recorder.recipe_exported(reference)
             recorder.add_recipe_being_developed(reference)
             cmd_export(conanfile_path, conanfile, reference, False, self._user_io.out,
-<<<<<<< HEAD
-                       self._client_cache, self._plugin_manager)
-            export_pkg(self._client_cache, self._graph_manager, self._plugin_manager, recorder,
-=======
-                       self._client_cache, self._hook_manager, self._registry)
+                       self._client_cache, self._hook_manager)
             export_pkg(self._client_cache, self._graph_manager, self._hook_manager, recorder,
->>>>>>> 2339378c
                        self._user_io.out,
                        reference, source_folder=source_folder, build_folder=build_folder,
                        package_folder=package_folder, install_folder=install_folder,
@@ -722,11 +714,7 @@
         reference, conanfile = self._loader.load_export(conanfile_path, name, version, user,
                                                         channel)
         cmd_export(conanfile_path, conanfile, reference, keep_source, self._user_io.out,
-<<<<<<< HEAD
-                   self._client_cache, self._plugin_manager)
-=======
-                   self._client_cache, self._hook_manager, self._registry)
->>>>>>> 2339378c
+                   self._client_cache, self._hook_manager)
 
     @api_method
     def remove(self, pattern, query=None, packages=None, builds=None, src=False, force=False,
