--- conflicted
+++ resolved
@@ -535,12 +535,8 @@
                          update=update, manifest_folder=manifest_folder,
                          manifest_verify=manifest_verify,
                          manifest_interactive=manifest_interactive,
-<<<<<<< HEAD
-                         generators=generators, use_lock=lockfile, recorder=recorder,
+                         generators=generators, lockfile=lockfile, recorder=recorder,
                          local_install=local_install)
-=======
-                         generators=generators, lockfile=lockfile, recorder=recorder)
->>>>>>> a04efb05
             return recorder.get_info(self.app.config.revisions_enabled)
         except ConanException as exc:
             recorder.error = True
