--- conflicted
+++ resolved
@@ -621,14 +621,10 @@
         cwd = get_cwd()
         if check_valid_ref(reference_or_path):
             ref = ConanFileReference.loads(reference_or_path)
-<<<<<<< HEAD
         else:
-=======
-            install_folder = _make_abs_path(install_folder, cwd) if install_folder else None
-        except ConanException:
->>>>>>> 9c215d70
             ref = _get_conanfile_path(reference_or_path, cwd=None, py=None)
 
+        if install_folder:
             install_folder = _make_abs_path(install_folder, cwd)
             if not os.path.exists(os.path.join(install_folder, GRAPH_INFO_FILE)):
                 install_folder = None
