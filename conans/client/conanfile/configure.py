from conans.errors import conanfile_exception_formatter
from conans.model.pkg_type import PackageType
from conans.model.requires import BuildRequirements, TestRequirements, ToolRequirements
from conans.util.env import no_op


def run_configure_method(conanfile, down_options, profile_options, ref):
    """ Run all the config-related functions for the given conanfile object """

    # Avoid extra time manipulating the sys.path for python
    with no_op():  # TODO: Remove this in a later refactor
        with conanfile_exception_formatter(conanfile, "config_options"):
            conanfile.config_options()

        # Assign only the current package options values, but none of the dependencies
        conanfile.options.apply_downstream(down_options, profile_options, ref)

        with conanfile_exception_formatter(conanfile, "configure"):
            conanfile.configure()

        self_options, up_options = conanfile.options.get_upstream_options(down_options, ref)
        # self_options are the minimum to reproduce state, as defined from downstream (not profile)
        conanfile.self_options = self_options
        # up_options are the minimal options that should be propagated to dependencies
        conanfile.up_options = up_options

        PackageType.compute_package_type(conanfile)

        conanfile.build_requires = BuildRequirements(conanfile.requires)
        conanfile.test_requires = TestRequirements(conanfile.requires)
        conanfile.tool_requires = ToolRequirements(conanfile.requires)

        if hasattr(conanfile, "requirements"):
            with conanfile_exception_formatter(conanfile, "requirements"):
                conanfile.requirements()

        # TODO: Maybe this could be integrated in one single requirements() method
        if hasattr(conanfile, "build_requirements"):
<<<<<<< HEAD
            with conanfile_exception_formatter(str(conanfile), "build_requirements"):
=======
            with conanfile_exception_formatter(conanfile, "build_requirements"):
                conanfile.build_requires = BuildRequirements(conanfile.requires)
                conanfile.test_requires = TestRequirements(conanfile.requires)
>>>>>>> 7a737e58
                conanfile.build_requirements()<|MERGE_RESOLUTION|>--- conflicted
+++ resolved
@@ -36,11 +36,7 @@
 
         # TODO: Maybe this could be integrated in one single requirements() method
         if hasattr(conanfile, "build_requirements"):
-<<<<<<< HEAD
-            with conanfile_exception_formatter(str(conanfile), "build_requirements"):
-=======
             with conanfile_exception_formatter(conanfile, "build_requirements"):
                 conanfile.build_requires = BuildRequirements(conanfile.requires)
                 conanfile.test_requires = TestRequirements(conanfile.requires)
->>>>>>> 7a737e58
                 conanfile.build_requirements()