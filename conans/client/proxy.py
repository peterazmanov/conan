--- conflicted
+++ resolved
@@ -413,37 +413,8 @@
 
             return True
         except NotFoundException as e:
-<<<<<<< HEAD
             msg = 'Binary for %s not in remote: %s' % (package_id, str(e))
             output.warn(msg)
             self._recorder.package_install_error(package_ref, INSTALL_ERROR_MISSING, msg,
                                                  remote.url)
-            return False
-        except RequestException as e:
-            self._recorder.package_install_error(package_ref, INSTALL_ERROR_NETWORK, str(e),
-                                                 remote.url)
-            raise e
-
-    def authenticate(self, name, password, all_remotes=False):
-        """
-        Manage user auth against remote.
-        Also displays a list of authenticated users against remote(s) if user name is evaluated to False.
-
-        :param name: user name string
-        :param password: password string
-        :param all_remotes: True/False to use all available remotes to display a list of authenticated users if
-                            user name is evaluated to False.
-        """
-        current_remote, _ = self._get_remote()
-
-        if name:
-            return self._remote_manager.authenticate(current_remote, name, password)
-
-        # List all users from required remotes
-        remotes = self._registry.remotes if all_remotes else [current_remote]
-        for remote in remotes:
-            self._remote_manager.authenticate(remote, None, None)
-=======
-            output.warn('Binary for %s not in remote: %s' % (package_id, str(e)))
-            return False
->>>>>>> 56e2d26d
+            return False