import os

from conans.client.conanfile.build import run_build_method
from conans.client.tools import chdir
from conans.errors import (ConanException, conanfile_exception_formatter)
from conans.util.env import no_op
from conans.util.files import mkdir
from conans.util.log import logger


<<<<<<< HEAD
def cmd_build(app, conanfile_path, conan_file, base_path, source_folder, build_folder,
              package_folder, install_folder, test=False):
=======
def cmd_build(app, conanfile_path, base_path, source_folder, build_folder, package_folder,
              install_folder, test=False, should_configure=True, should_build=True,
              should_install=True, should_test=True, layout_source_folder=None,
              layout_build_folder=None):
>>>>>>> 9c34ea75
    """ Call to build() method saved on the conanfile.py
    param conanfile_path: path to a conanfile.py
    """
    logger.debug("BUILD: folder '%s'" % build_folder)
    logger.debug("BUILD: Conanfile at '%s'" % conanfile_path)

    if test:
        try:
            # TODO: check what to do with this, should be removed?
            conan_file.requires(repr(test))
        except ConanException:
            pass

    try:
        # FIXME: Conan 2.0 all these build_folder, source_folder will disappear
        #  Only base_path and conanfile_path will remain
        if hasattr(conan_file, "layout"):
            conanfile_folder = os.path.dirname(conanfile_path)
            conan_file.folders.set_base_build(layout_build_folder or conanfile_folder)
            conan_file.folders.set_base_source(layout_source_folder or conanfile_folder)
            conan_file.folders.set_base_package(layout_build_folder or conanfile_folder)
            conan_file.folders.set_base_generators(layout_build_folder or conanfile_folder)
            conan_file.folders.set_base_install(layout_build_folder or conanfile_folder)
            conan_file.folders.set_base_imports(layout_build_folder or conanfile_folder)
        else:
            conan_file.folders.set_base_build(build_folder)
            conan_file.folders.set_base_source(source_folder)
            conan_file.folders.set_base_package(package_folder)
            conan_file.folders.set_base_generators(base_path)
            conan_file.folders.set_base_install(install_folder)

        mkdir(conan_file.build_folder)
        with chdir(conan_file.build_folder):
            run_build_method(conan_file, app.hook_manager, conanfile_path=conanfile_path)

        if test:
            with no_op():  # TODO: Remove this in a later refactor
                conan_file.output.highlight("Running test()")
                with conanfile_exception_formatter(conan_file, "test"):
                    with chdir(conan_file.build_folder):
                        conan_file.test()

    except ConanException:
        raise  # Raise but not let to reach the Exception except (not print traceback)
    except Exception:
        import traceback
        trace = traceback.format_exc().split('\n')
        raise ConanException("Unable to build it successfully\n%s" % '\n'.join(trace[3:]))<|MERGE_RESOLUTION|>--- conflicted
+++ resolved
@@ -8,15 +8,10 @@
 from conans.util.log import logger
 
 
-<<<<<<< HEAD
 def cmd_build(app, conanfile_path, conan_file, base_path, source_folder, build_folder,
-              package_folder, install_folder, test=False):
-=======
-def cmd_build(app, conanfile_path, base_path, source_folder, build_folder, package_folder,
-              install_folder, test=False, should_configure=True, should_build=True,
-              should_install=True, should_test=True, layout_source_folder=None,
+              package_folder, install_folder, test=False, layout_source_folder=None,
               layout_build_folder=None):
->>>>>>> 9c34ea75
+
     """ Call to build() method saved on the conanfile.py
     param conanfile_path: path to a conanfile.py
     """
