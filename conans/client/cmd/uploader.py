--- conflicted
+++ resolved
@@ -181,11 +181,7 @@
 
     def _check_recipe_date(self, ref, remote):
         try:
-<<<<<<< HEAD
-            remote_recipe_manifest, ref = self._remote_manager.get_conan_manifest(ref, remote)
-=======
-            remote_recipe_manifest = self._remote_manager.get_recipe_manifest(ref, remote)
->>>>>>> baead562
+            remote_recipe_manifest, ref = self._remote_manager.get_recipe_manifest(ref, remote)
         except NotFoundException:
             return  # First time uploading this package
 
