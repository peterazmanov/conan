import hashlib
import os
import tempfile

from conans.client.cmd.build import cmd_build
from conans.client.manager import deps_install
from conans.util.env_reader import get_env
from conans.util.files import rmdir


def install_build_and_test(app, conanfile_abs_path, reference, graph_info,
                           remotes, update, build_modes=None, manifest_folder=None,
                           manifest_verify=False, manifest_interactive=False, keep_build=False,
                           test_build_folder=None, recorder=None):
    """
    Installs the reference (specified by the parameters or extracted from the test conanfile)
    and builds the test_package/conanfile.py running the test() method.
    """
    base_folder = os.path.dirname(conanfile_abs_path)
    test_build_folder, delete_after_build = _build_folder(test_build_folder, graph_info.profile_host,
                                                          base_folder)
    rmdir(test_build_folder)
    if build_modes is None:
        build_modes = ["never"]
    try:
<<<<<<< HEAD
        install_folder = deps_install(app=app,
                                      create_reference=reference,
                                      ref_or_path=conanfile_abs_path,
                                      install_folder=test_build_folder,
                                      remotes=remotes,
                                      graph_info=graph_info,
                                      update=update,
                                      build_modes=build_modes,
                                      manifest_folder=manifest_folder,
                                      manifest_verify=manifest_verify,
                                      manifest_interactive=manifest_interactive,
                                      keep_build=keep_build,
                                      recorder=recorder)
        cmd_build(app, conanfile_abs_path, base_folder, test_build_folder, package_folder=None,
                  install_folder=install_folder, test=reference)
=======
        deps_install(app=app,
                     create_reference=reference,
                     ref_or_path=conanfile_abs_path,
                     install_folder=test_build_folder,
                     remotes=remotes,
                     graph_info=graph_info,
                     update=update,
                     build_modes=build_modes,
                     manifest_folder=manifest_folder,
                     manifest_verify=manifest_verify,
                     manifest_interactive=manifest_interactive,
                     keep_build=keep_build,
                     recorder=recorder)
        cmd_build(app, conanfile_abs_path, base_folder, test_build_folder,
                  package_folder=os.path.join(test_build_folder, "package"),
                  install_folder=test_build_folder, test=reference)
>>>>>>> da41e339
    finally:
        if delete_after_build:
            # Required for windows where deleting the cwd is not possible.
            os.chdir(base_folder)
            rmdir(test_build_folder)


def _build_folder(test_build_folder, profile, base_folder):
    # Use the specified build folder when available.
    if test_build_folder:
        return os.path.abspath(test_build_folder), False

    # Otherwise, generate a new test folder depending on the configuration.
    if get_env('CONAN_TEMP_TEST_FOLDER', False):
        return tempfile.mkdtemp(prefix='conans'), True

    sha = hashlib.sha1("".join(profile.dumps()).encode()).hexdigest()
    build_folder = os.path.join(base_folder, "build", sha)
    return build_folder, False<|MERGE_RESOLUTION|>--- conflicted
+++ resolved
@@ -23,24 +23,7 @@
     if build_modes is None:
         build_modes = ["never"]
     try:
-<<<<<<< HEAD
         install_folder = deps_install(app=app,
-                                      create_reference=reference,
-                                      ref_or_path=conanfile_abs_path,
-                                      install_folder=test_build_folder,
-                                      remotes=remotes,
-                                      graph_info=graph_info,
-                                      update=update,
-                                      build_modes=build_modes,
-                                      manifest_folder=manifest_folder,
-                                      manifest_verify=manifest_verify,
-                                      manifest_interactive=manifest_interactive,
-                                      keep_build=keep_build,
-                                      recorder=recorder)
-        cmd_build(app, conanfile_abs_path, base_folder, test_build_folder, package_folder=None,
-                  install_folder=install_folder, test=reference)
-=======
-        deps_install(app=app,
                      create_reference=reference,
                      ref_or_path=conanfile_abs_path,
                      install_folder=test_build_folder,
@@ -55,8 +38,7 @@
                      recorder=recorder)
         cmd_build(app, conanfile_abs_path, base_folder, test_build_folder,
                   package_folder=os.path.join(test_build_folder, "package"),
-                  install_folder=test_build_folder, test=reference)
->>>>>>> da41e339
+                  install_folder=install_folder, test=reference)
     finally:
         if delete_after_build:
             # Required for windows where deleting the cwd is not possible.
