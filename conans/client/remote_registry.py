import os
import fasteners

from collections import OrderedDict, namedtuple

from conans.errors import ConanException, NoRemoteAvailable
from conans.model.ref import ConanFileReference
from conans.util.files import load, save
from conans.util.config_parser import get_bool_from_text_value
from conans.util.log import logger


default_remotes = "conan-center https://conan.bintray.com True"

Remote = namedtuple("Remote", "name url verify_ssl")


class RemoteRegistry(object):
    """ conan_ref: remote
    remote is (name, url)
    """
    def __init__(self, filename, output):
        self._filename = filename
        self._output = output
        self._remotes = None

    def _parse(self, contents):
        remotes = OrderedDict()
        refs = {}
        end_remotes = False
        # Parse the file
        for line in contents.splitlines():
            line = line.strip()

            if not line:
                if end_remotes:
                    raise ConanException("Bad file format, blank line %s" % self._filename)
                end_remotes = True
                continue
            chunks = line.split()
            if not end_remotes:
                if len(chunks) == 2:  # Retro compatibility
                    ref, remote = chunks
                    verify_ssl = "True"
                elif len(chunks) == 3:
                    ref, remote, verify_ssl = chunks
                else:
                    raise ConanException("Bad file format, wrong item numbers in line '%s'" % line)

                verify_ssl = get_bool_from_text_value(verify_ssl)
                remotes[ref] = (remote, verify_ssl)
            else:
                ref, remote = chunks
                refs[ref] = remote

        return remotes, refs

    def _to_string(self, remotes, refs):
        lines = ["%s %s %s" % (ref, remote, verify_ssl) for ref, (remote, verify_ssl) in remotes.items()]
        lines.append("")
        lines.extend(["%s %s" % (ref, remote) for ref, remote in sorted(refs.items())])
        text = os.linesep.join(lines)
        return text

    def _load(self):
        try:
            contents = load(self._filename)
        except:
            self._output.warn("Remotes registry file missing, creating default one in %s"
                              % self._filename)
            contents = default_remotes
            save(self._filename, contents)
        return self._parse(contents)

    def _save(self, remotes, refs):
        save(self._filename, self._to_string(remotes, refs))

    @property
    def default_remote(self):
        try:
            return self.remotes[0]
        except IndexError:
            raise NoRemoteAvailable("No default remote defined in %s" % self._filename)

    @property
    def remotes(self):
        return list(self._remote_dict.values())

    def remote(self, name):
        try:
            return self._remote_dict[name]
        except KeyError:
            raise NoRemoteAvailable("No remote '%s' defined in remotes in file %s"
                                    % (name, self._filename))

    @property
    def _remote_dict(self):
        if self._remotes is None:
            with fasteners.InterProcessLock(self._filename + ".lock", logger=logger):
                remotes, _ = self._load()
                self._remotes = OrderedDict([(ref, Remote(ref, remote, verify_ssl))
                                             for ref, (remote, verify_ssl) in remotes.items()])
        return self._remotes

    @property
    def refs(self):
        with fasteners.InterProcessLock(self._filename + ".lock", logger=logger):
            _, refs = self._load()
            return {str(ConanFileReference.loads(ref)): remote for ref, remote in refs.items()}

<<<<<<< HEAD
    def get_ref_with_revision(self, conan_reference):
=======
    def get_recipe_remote(self, conan_reference):
>>>>>>> c7eed7b0
        assert(isinstance(conan_reference, ConanFileReference))
        with fasteners.InterProcessLock(self._filename + ".lock", logger=logger):
            remotes, refs = self._load()
            return self._find_ref_in(conan_reference, refs)

    def get_recipe_remote(self, conan_reference):
        assert(isinstance(conan_reference, ConanFileReference))
        with fasteners.InterProcessLock(self._filename + ".lock", logger=logger):
            remotes, refs = self._load()
            full_ref = self._find_ref_in(conan_reference, refs)
            if not full_ref:
                return None
            remote_name = refs[full_ref.full_repr()]
            try:
                return Remote(remote_name, remotes[remote_name][0], remotes[remote_name][1])
            except:
                return None

    def remove_ref(self, conan_reference, quiet=False):
        assert(isinstance(conan_reference, ConanFileReference))
        with fasteners.InterProcessLock(self._filename + ".lock", logger=logger):
            remotes, refs = self._load()
            try:
<<<<<<< HEAD
                full_ref = self._find_ref_in(conan_reference, refs)
                del refs[full_ref.full_repr()]
=======
                del refs[str(conan_reference)]
>>>>>>> c7eed7b0
                self._save(remotes, refs)
            except:
                if not quiet:
                    self._output.warn("Couldn't delete '%s' from remote registry"
                                      % str(conan_reference))

    def set_ref(self, conan_reference, remote):
        assert(isinstance(conan_reference, ConanFileReference))
        with fasteners.InterProcessLock(self._filename + ".lock", logger=logger):
            remotes, refs = self._load()
<<<<<<< HEAD
            refs[conan_reference.full_repr()] = remote.name
=======
            refs[str(conan_reference)] = remote.name
>>>>>>> c7eed7b0
            self._save(remotes, refs)

    @staticmethod
    def _find_ref_in(conan_reference, refs):
        # Finds a "conan_reference" (even without revision) in the refs (that can contain revisions)
        for ref in refs:
            ref = ConanFileReference.loads(ref)
            if conan_reference == ref:
                return ref
            if not conan_reference.revision and ref.copy_without_revision() == conan_reference:
                return ref
        return None

    def add_ref(self, conan_reference, remote):
        assert(isinstance(conan_reference, ConanFileReference))
        with fasteners.InterProcessLock(self._filename + ".lock", logger=logger):
            remotes, refs = self._load()

            new_ref = conan_reference.copy_without_revision()
            for ref in refs:
                ref = ConanFileReference.loads(ref).copy_without_revision()
                if new_ref == ref:
                    raise ConanException("%s already exists. Use update" % str(conan_reference))

            if remote not in remotes:
                raise ConanException("%s not in remotes" % remote)
<<<<<<< HEAD
            refs[conan_reference.full_repr()] = remote
=======
            refs[str(conan_reference)] = remote
>>>>>>> c7eed7b0
            self._save(remotes, refs)

    def update_ref(self, conan_reference, remote):
        assert(isinstance(conan_reference, ConanFileReference))
        with fasteners.InterProcessLock(self._filename + ".lock", logger=logger):
            remotes, refs = self._load()
<<<<<<< HEAD
            full_ref = self._find_ref_in(conan_reference, refs)
            if not full_ref:
                raise ConanException("%s does not exist. Use add" % str(conan_reference))
            if remote not in remotes:
                raise ConanException("%s not in remotes" % remote)
            refs[full_ref.full_repr()] = remote
=======
            if str(conan_reference) not in refs:
                raise ConanException("%s does not exist. Use add" % str(conan_reference))
            if remote not in remotes:
                raise ConanException("%s not in remotes" % remote)
            refs[str(conan_reference)] = remote
>>>>>>> c7eed7b0
            self._save(remotes, refs)

    def _upsert(self, remote_name, url, verify_ssl, insert):
        self._remotes = None  # invalidate cached remotes
        with fasteners.InterProcessLock(self._filename + ".lock", logger=logger):
            remotes, refs = self._load()
            # Remove duplicates
            remotes.pop(remote_name, None)
            remotes_list = []
            renamed = None
            for name, r in remotes.items():
                if r[0] != url:
                    remotes_list.append((name, r))
                else:
                    renamed = name

            if insert is not None:
                try:
                    insert_index = int(insert)
                except ValueError:
                    raise ConanException("insert argument must be an integer")
                remotes_list.insert(insert_index, (remote_name, (url, verify_ssl)))
                remotes = OrderedDict(remotes_list)
            else:
                remotes = OrderedDict(remotes_list)
                remotes[remote_name] = (url, verify_ssl)

            if renamed:
                for k, v in refs.items():
                    if v == renamed:
                        refs[k] = remote_name
            self._save(remotes, refs)

    def add(self, remote_name, url, verify_ssl=True, insert=None, force=None):
        if force:
            return self._upsert(remote_name, url, verify_ssl, insert)

        def exists_function(remotes):
            if remote_name in remotes:
                raise ConanException("Remote '%s' already exists in remotes (use update to modify)"
                                     % remote_name)
        self._add_update(remote_name, url, verify_ssl, exists_function, insert)

    def remove(self, remote_name):
        self._remotes = None  # invalidate cached remotes
        with fasteners.InterProcessLock(self._filename + ".lock", logger=logger):
            remotes, refs = self._load()
            if remote_name not in remotes:
                raise ConanException("Remote '%s' not found in remotes" % remote_name)
            del remotes[remote_name]
            refs = {k: v for k, v in refs.items() if v != remote_name}
            self._save(remotes, refs)

    def update(self, remote_name, url, verify_ssl=True, insert=None):
        def exists_function(remotes):
            if remote_name not in remotes:
                raise ConanException("Remote '%s' not found in remotes" % remote_name)
        self._add_update(remote_name, url, verify_ssl, exists_function, insert)

    def rename(self, remote_name, new_remote_name):
        self._remotes = None  # invalidate cached remotes
        with fasteners.InterProcessLock(self._filename + ".lock", logger=logger):
            remotes, refs = self._load()
            if remote_name not in remotes:
                raise ConanException("Remote '%s' not found in remotes" % remote_name)
            new_remotes = OrderedDict()
            for name, info in remotes.items():
                name = name if name != remote_name else new_remote_name
                new_remotes[name] = info
            remotes = new_remotes
            for k, v in refs.items():
                if v == remote_name:
                    refs[k] = new_remote_name
            self._save(remotes, refs)

    def define_remotes(self, remotes):
        self._remotes = None  # invalidate cached remotes
        with fasteners.InterProcessLock(self._filename + ".lock", logger=logger):
            _, refs = self._load()
            new_remotes = OrderedDict()
            for remote in remotes:
                new_remotes[remote.name] = (remote.url, remote.verify_ssl)
            refs = {k: v for k, v in refs.items() if v in new_remotes}
            self._save(new_remotes, refs)

    def _add_update(self, remote_name, url, verify_ssl, exists_function, insert=None):
        self._remotes = None  # invalidate cached remotes
        with fasteners.InterProcessLock(self._filename + ".lock", logger=logger):
            remotes, refs = self._load()
            exists_function(remotes)
            urls = {r[0]: name for name, r in remotes.items() if name != remote_name}
            if url in urls:
                raise ConanException("Remote '%s' already exists with same URL" % urls[url])
            if insert is not None:
                try:
                    insert_index = int(insert)
                except ValueError:
                    raise ConanException("insert argument must be an integer")
                remotes.pop(remote_name, None)  # Remove if exists (update)
                remotes_list = list(remotes.items())
                remotes_list.insert(insert_index, (remote_name, (url, verify_ssl)))
                remotes = OrderedDict(remotes_list)
            else:
                remotes[remote_name] = (url, verify_ssl)
            self._save(remotes, refs)<|MERGE_RESOLUTION|>--- conflicted
+++ resolved
@@ -108,11 +108,8 @@
             _, refs = self._load()
             return {str(ConanFileReference.loads(ref)): remote for ref, remote in refs.items()}
 
-<<<<<<< HEAD
     def get_ref_with_revision(self, conan_reference):
-=======
-    def get_recipe_remote(self, conan_reference):
->>>>>>> c7eed7b0
+
         assert(isinstance(conan_reference, ConanFileReference))
         with fasteners.InterProcessLock(self._filename + ".lock", logger=logger):
             remotes, refs = self._load()
@@ -136,12 +133,8 @@
         with fasteners.InterProcessLock(self._filename + ".lock", logger=logger):
             remotes, refs = self._load()
             try:
-<<<<<<< HEAD
                 full_ref = self._find_ref_in(conan_reference, refs)
                 del refs[full_ref.full_repr()]
-=======
-                del refs[str(conan_reference)]
->>>>>>> c7eed7b0
                 self._save(remotes, refs)
             except:
                 if not quiet:
@@ -152,11 +145,8 @@
         assert(isinstance(conan_reference, ConanFileReference))
         with fasteners.InterProcessLock(self._filename + ".lock", logger=logger):
             remotes, refs = self._load()
-<<<<<<< HEAD
             refs[conan_reference.full_repr()] = remote.name
-=======
-            refs[str(conan_reference)] = remote.name
->>>>>>> c7eed7b0
+
             self._save(remotes, refs)
 
     @staticmethod
@@ -183,31 +173,20 @@
 
             if remote not in remotes:
                 raise ConanException("%s not in remotes" % remote)
-<<<<<<< HEAD
             refs[conan_reference.full_repr()] = remote
-=======
-            refs[str(conan_reference)] = remote
->>>>>>> c7eed7b0
             self._save(remotes, refs)
 
     def update_ref(self, conan_reference, remote):
         assert(isinstance(conan_reference, ConanFileReference))
         with fasteners.InterProcessLock(self._filename + ".lock", logger=logger):
             remotes, refs = self._load()
-<<<<<<< HEAD
             full_ref = self._find_ref_in(conan_reference, refs)
             if not full_ref:
                 raise ConanException("%s does not exist. Use add" % str(conan_reference))
             if remote not in remotes:
                 raise ConanException("%s not in remotes" % remote)
             refs[full_ref.full_repr()] = remote
-=======
-            if str(conan_reference) not in refs:
-                raise ConanException("%s does not exist. Use add" % str(conan_reference))
-            if remote not in remotes:
-                raise ConanException("%s not in remotes" % remote)
-            refs[str(conan_reference)] = remote
->>>>>>> c7eed7b0
+
             self._save(remotes, refs)
 
     def _upsert(self, remote_name, url, verify_ssl, insert):
