--- conflicted
+++ resolved
@@ -175,113 +175,6 @@
 
         self._warn_python_version()
         return self._conan_api.source(args.path, args.source_folder)
-
-<<<<<<< HEAD
-    def build(self, *args):
-        """
-        Calls your local conanfile.py 'build()' method.
-
-        The recipe will be built in the local directory specified by
-        --build-folder, reading the sources from --source-folder. If you are
-        using a build helper, like CMake(), the --package-folder will be
-        configured as the destination folder for the install step.
-        """
-
-        parser = argparse.ArgumentParser(description=self.build.__doc__,
-                                         prog="conan build",
-                                         formatter_class=SmartFormatter)
-        parser.add_argument("path", help=_PATH_HELP)
-        parser.add_argument("--name", action=OnceArgument, help='Provide a package name '
-                                                                'if not specified in conanfile')
-        parser.add_argument("--version", action=OnceArgument, help='Provide a package version '
-                                                                   'if not specified in conanfile')
-        parser.add_argument("--user", action=OnceArgument, help='Provide a user')
-        parser.add_argument("--channel", action=OnceArgument, help='Provide a channel')
-        parser.add_argument("-bf", "--build-folder", action=OnceArgument, help=_BUILD_FOLDER_HELP)
-        parser.add_argument("-pf", "--package-folder", action=OnceArgument,
-                            help="Directory to install the package (when the build system or "
-                                 "build() method does it). Defaulted to the '{build_folder}/package' "
-                                 "folder. A relative path can be specified, relative to the current "
-                                 "folder. Also an absolute path is allowed.")
-        parser.add_argument("-sf", "--source-folder", action=OnceArgument, help=_SOURCE_FOLDER_HELP)
-
-        parser.add_argument("-g", "--generator", nargs=1, action=Extender,
-                            help='Generators to use')
-
-        _add_common_install_arguments(parser, build_help=_help_build_policies.format("never"))
-
-        args = parser.parse_args(*args)
-=======
-    def imports(self, *args):
-        """
-        Calls your local conanfile.py or conanfile.txt 'imports' method.
-        """
-
-        parser = argparse.ArgumentParser(description=self.imports.__doc__,
-                                         prog="conan imports",
-                                         formatter_class=SmartFormatter)
-        parser.add_argument("path",
-                            help=_PATH_HELP + " With --undo option, this parameter is the folder "
-                            "containing the conan_imports_manifest.txt file generated in a previous"
-                            " execution. e.g.: conan imports ./imported_files --undo ")
-        parser.add_argument("-imf", "--import-folder", action=OnceArgument,
-                            help="Directory to copy the artifacts to. By default it will be the"
-                                 " current directory")
-        parser.add_argument("-u", "--undo", default=False, action="store_true",
-                            help="Undo imports. Remove imported files")
-        parser.add_argument("-l", "--lockfile", action=OnceArgument,
-                            help="Path to a lockfile")
-        _add_profile_arguments(parser)
-
-        args = parser.parse_args(*args)
-
-        if args.undo:
-            return self._conan_api.imports_undo(args.path)
-
-        try:
-            if "@" in args.path and RecipeReference.loads(args.path):
-                raise ArgumentError(None, "Parameter 'path' cannot be a reference. Use a folder "
-                                          "containing a conanfile.py or conanfile.txt file.")
-        except ConanException:
-            pass
-        self._warn_python_version()
->>>>>>> 53610dd0
-
-        profile_build = ProfileData(profiles=args.profile_build, settings=args.settings_build,
-                                    options=args.options_build, env=args.env_build,
-                                    conf=args.conf_build)
-
-        self._warn_python_version()
-<<<<<<< HEAD
-
-        info = None
-        try:
-            info = self._conan_api.build(conanfile_path=args.path,
-                                     name=args.name,
-                                     version=args.version,
-                                     user=args.user,
-                                     channel=args.channel,
-                                     source_folder=args.source_folder,
-                                     package_folder=args.package_folder,
-                                     build_folder=args.build_folder,
-                                     settings=args.settings_host, options=args.options_host,
-                                     env=args.env_host, profile_names=args.profile_host,
-                                     profile_build=profile_build,
-                                     remote_name=args.remote,
-                                     build=args.build,
-                                     update=args.update, generators=args.generator,
-                                     lockfile=args.lockfile,
-                                     lockfile_out=args.lockfile_out, conf=args.conf_host)
-        except ConanException as exc:
-            info = exc.info
-            raise
-=======
-        self._conan_api.imports(args.path,
-                            args.import_folder, settings=args.settings_host,
-                            options=args.options_host, env=args.env_host,
-                            profile_names=args.profile_host, profile_build=profile_build,
-                            lockfile=args.lockfile)
->>>>>>> 53610dd0
 
     def _commands(self):
         """ Returns a list of available commands.
