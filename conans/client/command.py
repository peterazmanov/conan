import argparse
import hashlib
import inspect
import os
import re
import sys
from collections import defaultdict

<<<<<<< HEAD
from conans import __version__ as CLIENT_VERSION, tools
=======
import requests

from conans import __version__ as CLIENT_VERSION
>>>>>>> 04247290
from conans.client.client_cache import ClientCache
from conans.client.conf import MIN_SERVER_COMPATIBLE_VERSION, ConanClientConfigParser
from conans.client.manager import ConanManager
from conans.client.migrations import ClientMigrator
from conans.client.output import ConanOutput, Color
from conans.client.printer import Printer
from conans.client.remote_manager import RemoteManager
from conans.client.remote_registry import RemoteRegistry
from conans.client.rest.auth_manager import ConanApiAuthManager
from conans.client.rest.rest_client import RestApiClient
from conans.client.rest.version_checker import VersionCheckerRequester
from conans.client.runner import ConanRunner
from conans.client.store.localdb import LocalDB
from conans.client.userio import UserIO
from conans.errors import ConanException
from conans.model.env_info import EnvValues
from conans.model.ref import ConanFileReference, is_a_reference
from conans.model.scope import Scopes
from conans.model.version import Version
from conans.paths import CONANFILE, conan_expand_user
from conans.search.search import DiskSearchManager, DiskSearchAdapter
from conans.util.config_parser import get_bool_from_text
from conans.util.env_reader import get_env
from conans.util.files import rmdir, load, save_files, exception_message_safe
from conans.util.log import logger
from conans.util.tracer import log_command, log_exception


class Extender(argparse.Action):
    '''Allows to use the same flag several times in a command and creates a list with the values.
       For example:
           conan install MyPackage/1.2@user/channel -o qt:value -o mode:2 -s cucumber:true
           It creates:
           options = ['qt:value', 'mode:2']
           settings = ['cucumber:true']
    '''

    def __call__(self, parser, namespace, values, option_strings=None):  # @UnusedVariable
        # Need None here incase `argparse.SUPPRESS` was supplied for `dest`
        dest = getattr(namespace, self.dest, None)
        if not hasattr(dest, 'extend') or dest == self.default:
            dest = []
            setattr(namespace, self.dest, dest)
            # if default isn't set to None, this method might be called
            # with the default as `values` for other arguments which
            # share this destination.
            parser.set_defaults(**{self.dest: None})

        try:
            dest.extend(values)
        except ValueError:
            dest.append(values)


class Command(object):
    """ A single command of the conan application, with all the first level commands.
    Manages the parsing of parameters and delegates functionality in
    collaborators.
    It can also show help of the tool
    """
    def __init__(self, client_cache, user_io, runner, remote_manager, search_manager):
        assert isinstance(user_io, UserIO)
        assert isinstance(client_cache, ClientCache)
        self._client_cache = client_cache
        self._user_io = user_io
        self._runner = runner
        self._manager = ConanManager(client_cache, user_io, runner, remote_manager, search_manager)

    @property
    def client_cache(self):
        return self._client_cache

    def _parse_args(self, parser):
        parser.add_argument("-r", "--remote", help='look in the specified remote server')
        parser.add_argument("--options", "-o",
                            help='Options to build the package, overwriting the defaults. e.g., -o with_qt=true',
                            nargs=1, action=Extender)
        parser.add_argument("--settings", "-s",
                            help='Settings to build the package, overwriting the defaults. e.g., -s compiler=gcc',
                            nargs=1, action=Extender)
        parser.add_argument("--env", "-e",
                            help='Environment variables that will be set during the package build, -e CXX=/usr/bin/clang++',
                            nargs=1, action=Extender)
        parser.add_argument("--build", "-b", action=Extender, nargs="*",
                            help='''Optional, use it to choose if you want to build from sources:

--build            Build all from sources, do not use binary packages.
--build=never      Default option. Never build, use binary packages or fail if a binary package is not found.
--build=missing    Build from code if a binary package is not found.
--build=outdated   Build from code if the binary is not built with the current recipe or when missing binary package.
--build=[pattern]  Build always these packages from source, but never build the others. Allows multiple --build parameters.
''')

    def _get_tuples_list_from_extender_arg(self, items):
        if not items:
            return []
        # Validate the pairs
        for item in items:
            chunks = item.split("=")
            if len(chunks) != 2:
                raise ConanException("Invalid input '%s', use 'name=value'" % item)
        return [(item[0], item[1]) for item in [item.split("=") for item in items]]

    def _get_simple_and_package_tuples(self, items):
        ''' Parse items like "thing:item=value or item2=value2 and returns a tuple list for
        the simple items (name, value) and a dict for the package items
        {package: [(item, value)...)], ...}
        '''
        simple_items = []
        package_items = defaultdict(list)
        tuples = self._get_tuples_list_from_extender_arg(items)
        for name, value in tuples:
            if ":" in name:  # Scoped items
                tmp = name.split(":", 1)
                ref_name = tmp[0]
                name = tmp[1]
                package_items[ref_name].append((name, value))
            else:
                simple_items.append((name, value))
        return simple_items, package_items

    def _get_build_sources_parameter(self, build_param):
        # returns True if we want to build the missing libraries
        #         False if building is forbidden
        #         A list with patterns: Will force build matching libraries,
        #                               will look for the package for the rest
        #         "outdated" if will build when the package is not generated with
        #                    the current exported recipe

        if isinstance(build_param, list):
            if len(build_param) == 0:  # All packages from source
                return ["*"]
            elif len(build_param) == 1 and build_param[0] == "never":
                return False  # Default
            elif len(build_param) == 1 and build_param[0] == "missing":
                return True
            elif len(build_param) == 1 and build_param[0] == "outdated":
                return "outdated"
            else:  # A list of expressions to match (if matches, will build from source)
                return ["%s*" % ref_expr for ref_expr in build_param]
        else:
            return False  # Nothing is built

    def _test_check(self, test_folder, test_folder_name):
        """ To ensure that the 0.9 version new layout is detected and users warned
        """
        # Check old tests, format
        test_conanfile = os.path.join(test_folder, "conanfile.py")
        if not os.path.exists(test_conanfile):
            raise ConanException("Test conanfile.py does not exist")
        test_conanfile_content = load(test_conanfile)
        if ".conanfile_directory" not in test_conanfile_content:
            self._user_io.out.error("""******* conan test command layout has changed *******

In your "%s" folder 'conanfile.py' you should use the
path to the conanfile_directory, something like:

    self.run('cmake %%s %%s' %% (self.conanfile_directory, cmake.command_line))

 """ % (test_folder_name))

        # Test the CMakeLists, if existing
        test_cmake = os.path.join(test_folder, "CMakeLists.txt")
        if os.path.exists(test_cmake):
            test_cmake_content = load(test_cmake)
            if "${CMAKE_BINARY_DIR}/conanbuildinfo.cmake" not in test_cmake_content:
                self._user_io.out.error("""******* conan test command layout has changed *******

In your "%s" folder 'CMakeLists.txt' you should use the
path to the CMake binary directory, like this:

   include(${CMAKE_BINARY_DIR}/conanbuildinfo.cmake)

 """ % (test_folder_name))

    def new(self, *args):
        """Creates a new package recipe template with a 'conanfile.py'.
        And optionally, 'test_package' package testing files.
        """
        parser = argparse.ArgumentParser(description=self.new.__doc__, prog="conan new")
        parser.add_argument("name", help='Package name, e.g.: Poco/1.7.3@user/testing')
        parser.add_argument("-t", "--test", action='store_true', default=False,
                            help='Create test_package skeleton to test package')
        parser.add_argument("-i", "--header", action='store_true', default=False,
                            help='Create a headers only package template')
        parser.add_argument("-c", "--pure_c", action='store_true', default=False,
                            help='Create a C language package only package, '
                                 'deleting "self.settings.compiler.libcxx" setting '
                                 'in the configure method')

        args = parser.parse_args(*args)
        log_command("new", vars(args))

        root_folder = os.getcwd()
        try:
            name, version, user, channel = ConanFileReference.loads(args.name)
            pattern = re.compile('[\W_]+')
            package_name = pattern.sub('', name).capitalize()
        except:
            raise ConanException("Bad parameter, please use full package name,"
                                 "e.g: MyLib/1.2.3@user/testing")
        from conans.client.new import (conanfile, conanfile_header, test_conanfile, test_cmake,
                                       test_main)
        if args.header:
            files = {"conanfile.py": conanfile_header.format(name=name, version=version,
                                                             package_name=package_name)}
        else:
            files = {"conanfile.py": conanfile.format(name=name, version=version,
                                                      package_name=package_name)}
            if args.pure_c:
                config = "\n    def configure(self):\n        del self.settings.compiler.libcxx"
                files["conanfile.py"] = files["conanfile.py"] + config
        if args.test:
            files["test_package/conanfile.py"] = test_conanfile.format(name=name, version=version,
                                                                       user=user, channel=channel,
                                                                       package_name=package_name)
            files["test_package/CMakeLists.txt"] = test_cmake
            files["test_package/example.cpp"] = test_main
        save_files(root_folder, files)
        for f in sorted(files):
            self._user_io.out.success("File saved: %s" % f)

    def test_package(self, *args):
        """ Export, build package and test it with a consumer project.
        The consumer project must have a 'conanfile.py' with a 'test()' method, and should be
        located in a subfolder, named 'test_package` by default. It must 'require' the package
        under testing.
        """
        parser = argparse.ArgumentParser(description=self.test_package.__doc__,
                                         prog="conan test_package")
        parser.add_argument("path", nargs='?', default="", help='path to conanfile file, '
                            'e.g. /my_project/')
        parser.add_argument("-ne", "--not-export", default=False, action='store_true',
                            help='Do not export the conanfile before test execution')
        parser.add_argument("-f", "--folder",
                            help='alternative test folder name, by default is "test_package"')
        parser.add_argument("--scope", "-sc", nargs=1, action=Extender,
                            help='Use the specified scope in the install command')
        parser.add_argument('--keep-source', '-k', default=False, action='store_true',
                            help='Optional. Do not remove the source folder in local cache. '
                                 'Use for testing purposes only')
        parser.add_argument("--update", "-u", action='store_true', default=False,
                            help="update with new upstream packages, "
                                 "overwriting the local cache if needed.")
        parser.add_argument("--profile", "-pr", default=None,
                            help='Apply the specified profile to the install command')
        self._parse_args(parser)

        args = parser.parse_args(*args)
        log_command("test_package", vars(args))

        current_path = os.getcwd()
        root_folder = os.path.normpath(os.path.join(current_path, args.path))
        if args.folder:
            test_folder_name = args.folder
            test_folder = os.path.join(root_folder, test_folder_name)
            test_conanfile = os.path.join(test_folder, "conanfile.py")
            if not os.path.exists(test_conanfile):
                raise ConanException("test folder '%s' not available, "
                                     "or it doesn't have a conanfile.py" % args.folder)
        else:
            for name in ["test_package", "test"]:
                test_folder_name = name
                test_folder = os.path.join(root_folder, test_folder_name)
                test_conanfile = os.path.join(test_folder, "conanfile.py")
                if os.path.exists(test_conanfile):
                    break
            else:
                raise ConanException("test folder 'test_package' not available, "
                                     "or it doesn't have a conanfile.py")

        options = args.options or []
        settings = args.settings or []

        sha = hashlib.sha1("".join(options + settings).encode()).hexdigest()
        build_folder = os.path.join(test_folder, "build", sha)
        rmdir(build_folder)
        # shutil.copytree(test_folder, build_folder)

        options = self._get_tuples_list_from_extender_arg(args.options)
        env, package_env = self._get_simple_and_package_tuples(args.env)
        env_values = self._get_env_values(env, package_env)
        settings, package_settings = self._get_simple_and_package_tuples(args.settings)
        scopes = Scopes.from_list(args.scope) if args.scope else None

        manager = self._manager

        # Read profile environment and mix with the command line parameters
        if args.profile:
            try:
                profile = manager.read_profile(args.profile, current_path)
            except ConanException as exc:
                raise ConanException("Error reading '%s' profile: %s" % (args.profile, exc))
            else:
                env_values.update(profile.env_values)

        loader = manager._loader(current_path=None, user_settings_values=settings,
                                 user_options_values=options, scopes=scopes,
                                 package_settings=package_settings, env_values=env_values)

        conanfile = loader.load_conan(test_conanfile, self._user_io.out, consumer=True)
        try:
            # convert to list from ItemViews required for python3
            if hasattr(conanfile, "requirements"):
                conanfile.requirements()
            reqs = list(conanfile.requires.items())
            first_dep = reqs[0][1].conan_reference
        except Exception:
            raise ConanException("Unable to retrieve first requirement of test conanfile.py")

        # Forcing an export!
        if not args.not_export:
            self._user_io.out.info("Exporting package recipe")
            user_channel = "%s/%s" % (first_dep.user, first_dep.channel)
            self._manager.export(user_channel, root_folder, keep_source=args.keep_source)

        lib_to_test = first_dep.name + "*"
        # Get False or a list of patterns to check
        if args.build is None and lib_to_test:  # Not specified, force build the tested library
            args.build = [lib_to_test]
        else:
            args.build = self._get_build_sources_parameter(args.build)

        self._manager.install(reference=test_folder,
                              current_path=build_folder,
                              remote=args.remote,
                              options=options,
                              settings=settings,
                              package_settings=package_settings,
                              build_mode=args.build,
                              scopes=scopes,
                              update=args.update,
                              generators=["env", "txt"],
                              profile_name=args.profile,
                              env_values=env_values
                              )
        self._test_check(test_folder, test_folder_name)
        self._manager.build(test_folder, build_folder, test=True)

    def _get_env_values(self, env, package_env):
        env_values = EnvValues()
        for name, value in env:
            env_values.add(name, value)
        for package, data in package_env.items():
            for name, value in data:
                env_values.add(name, value, package)
        return env_values

    # Alias to test
    def test(self, *args):
        """ (deprecated). Alias to test_package, use it instead
        """
        self.test_package(*args)

    def install(self, *args):
        """Installs the requirements specified in a 'conanfile.py' or 'conanfile.txt'.
        It can also be used to install a concrete recipe/package specified by the reference parameter.
        If the recipe is not found in the local cache it will retrieve the recipe from a remote,
        looking for it sequentially in the available configured remotes.
        When the recipe has been downloaded it will try to download a binary package matching
        the specified settings, only from the remote from which the recipe was retrieved.
        If no binary package is found you can build the package from sources using the '--build' option.
        """
        parser = argparse.ArgumentParser(description=self.install.__doc__, prog="conan install")
        parser.add_argument("reference", nargs='?', default="",
                            help='package recipe reference'
                            'e.g., MyPackage/1.2@user/channel or ./my_project/')
        parser.add_argument("--package", "-p", nargs=1, action=Extender,
                            help='Force install specified package ID (ignore settings/options)')
        parser.add_argument("--all", action='store_true', default=False,
                            help='Install all packages from the specified package recipe')
        parser.add_argument("--file", "-f", help="specify conanfile filename")
        parser.add_argument("--update", "-u", action='store_true', default=False,
                            help="update with new upstream packages, overwriting the local"
                            " cache if needed.")
        parser.add_argument("--scope", "-sc", nargs=1, action=Extender,
                            help='Use the specified scope in the install command')
        parser.add_argument("--profile", "-pr", default=None,
                            help='Apply the specified profile to the install command')
        parser.add_argument("--generator", "-g", nargs=1, action=Extender,
                            help='Generators to use')
        parser.add_argument("--werror", action='store_true', default=False,
                            help='Error instead of warnings for graph inconsistencies')

        # Manifests arguments
        default_manifest_folder = '.conan_manifests'
        parser.add_argument("--manifests", "-m", const=default_manifest_folder, nargs="?",
                            help='Install dependencies manifests in folder for later verify.'
                            ' Default folder is .conan_manifests, but can be changed')
        parser.add_argument("--manifests-interactive", "-mi", const=default_manifest_folder,
                            nargs="?",
                            help='Install dependencies manifests in folder for later verify, '
                            'asking user for confirmation. '
                            'Default folder is .conan_manifests, but can be changed')
        parser.add_argument("--verify", "-v", const=default_manifest_folder, nargs="?",
                            help='Verify dependencies manifests against stored ones')

        parser.add_argument("--no-imports", action='store_true', default=False,
                            help='Install specified packages but avoid running imports')

        self._parse_args(parser)

        args = parser.parse_args(*args)
        log_command("install", vars(args))
        self._user_io.out.werror_active = args.werror

        current_path = os.getcwd()
        try:
            reference = ConanFileReference.loads(args.reference)
        except:
            reference = os.path.normpath(os.path.join(current_path, args.reference))

        if args.all or args.package:  # Install packages without settings (fixed ids or all)
            if args.all:
                args.package = []
            if not args.reference or not isinstance(reference, ConanFileReference):
                raise ConanException("Invalid package recipe reference. "
                                     "e.g., MyPackage/1.2@user/channel")
            self._manager.download(reference, args.package, remote=args.remote)
        else:  # Classic install, package chosen with settings and options
            # Get False or a list of patterns to check
            args.build = self._get_build_sources_parameter(args.build)
            options = self._get_tuples_list_from_extender_arg(args.options)
            settings, package_settings = self._get_simple_and_package_tuples(args.settings)
            env, package_env = self._get_simple_and_package_tuples(args.env)
            env_values = self._get_env_values(env, package_env)

            scopes = Scopes.from_list(args.scope) if args.scope else None
            if args.manifests and args.manifests_interactive:
                raise ConanException("Do not specify both manifests and "
                                     "manifests-interactive arguments")
            if args.verify and (args.manifests or args.manifests_interactive):
                raise ConanException("Do not specify both 'verify' and "
                                     "'manifests' or 'manifests-interactive' arguments")
            manifest_folder = args.verify or args.manifests or args.manifests_interactive
            if manifest_folder:
                if not os.path.isabs(manifest_folder):
                    if isinstance(reference, ConanFileReference):
                        manifest_folder = os.path.join(current_path, manifest_folder)
                    else:
                        manifest_folder = os.path.join(reference, manifest_folder)
                manifest_verify = args.verify is not None
                manifest_interactive = args.manifests_interactive is not None
            else:
                manifest_verify = manifest_interactive = False
            self._manager.install(reference=reference,
                                  current_path=current_path,
                                  remote=args.remote,
                                  options=options,
                                  settings=settings,
                                  build_mode=args.build,
                                  filename=args.file,
                                  update=args.update,
                                  manifest_folder=manifest_folder,
                                  manifest_verify=manifest_verify,
                                  manifest_interactive=manifest_interactive,
                                  scopes=scopes,
                                  generators=args.generator,
                                  profile_name=args.profile,
                                  package_settings=package_settings,
                                  env_values=env_values,
                                  no_imports=args.no_imports)

    def config(self, *args):
        """Manages conan.conf information
        """
        parser = argparse.ArgumentParser(description=self.config.__doc__, prog="conan config")

        subparsers = parser.add_subparsers(dest='subcommand', help='sub-command help')
        rm_subparser = subparsers.add_parser('rm', help='rm an existing config element')
        set_subparser = subparsers.add_parser('set', help='set/add value')
        get_subparser = subparsers.add_parser('get', help='get the value of existing element')

        rm_subparser.add_argument("item", help="item to remove")
        get_subparser.add_argument("item", nargs="?", help="item to print")
        set_subparser.add_argument("item", help="key=value to set")

        args = parser.parse_args(*args)

        config_parser = ConanClientConfigParser(self._client_cache.conan_conf_path)
        if args.subcommand == "set":
            try:
                key, value = args.item.split("=", 1)
            except:
                raise ConanException("Please specify key=value")
            config_parser.set_item(key.strip(), value.strip())
        elif args.subcommand == "get":
            self._user_io.out.info(config_parser.get_item(args.item))
        elif args.subcommand == "rm":
            config_parser.rm_item(args.item)

    def info(self, *args):
        """Prints information about a package recipe's dependency graph.
        You can use it for your current project (just point to the path of your conanfile
        if you want), or for any existing package in your local cache.
        """
        parser = argparse.ArgumentParser(description=self.info.__doc__, prog="conan info")
        parser.add_argument("reference", nargs='?', default="",
                            help='reference name or path to conanfile file, '
                            'e.g., MyPackage/1.2@user/channel or ./my_project/')
        parser.add_argument("--file", "-f", help="specify conanfile filename")
        parser.add_argument("-r", "--remote", help='look in the specified remote server')
        parser.add_argument("--options", "-o",
                            help='Options to build the package, overwriting the defaults.'
                                 ' e.g., -o with_qt=true',
                            nargs=1, action=Extender)
        parser.add_argument("--settings", "-s",
                            help='Settings to build the package, overwriting the defaults.'
                                 ' e.g., -s compiler=gcc',
                            nargs=1, action=Extender)
        parser.add_argument("--only", "-n", nargs="?", const="None",
                            help='show fields only')
        parser.add_argument("--update", "-u", action='store_true', default=False,
                            help="check updates exist from upstream remotes")
        parser.add_argument("--build_order", "-bo",
                            help='given a modified reference, return an ordered list to build (CI)',
                            nargs=1, action=Extender)
        parser.add_argument("--build", "-b", action=Extender, nargs="*",
                            help='given a build policy (same install command "build" parameter), '
                                 'return an ordered list of packages that would be built from '
                                 'sources in install command (simulation)')
        parser.add_argument("--scope", "-sc", nargs=1, action=Extender,
                            help='Use the specified scope in the info command')
        args = parser.parse_args(*args)
        log_command("info", vars(args))

        options = self._get_tuples_list_from_extender_arg(args.options)
        settings, package_settings = self._get_simple_and_package_tuples(args.settings)
        # Get False or a list of patterns to check
        args.build = self._get_build_sources_parameter(args.build)
        current_path = os.getcwd()
        try:
            reference = ConanFileReference.loads(args.reference)
        except:
            reference = os.path.normpath(os.path.join(current_path, args.reference))
        scopes = Scopes.from_list(args.scope) if args.scope else None
        self._manager.info(reference=reference,
                           current_path=current_path,
                           remote=args.remote,
                           options=options,
                           settings=settings,
                           package_settings=package_settings,
                           info=args.only,
                           check_updates=args.update,
                           filename=args.file,
                           build_order=args.build_order,
                           build_mode=args.build,
                           scopes=scopes)

    def build(self, *args):
        """ Utility command to run your current project 'conanfile.py' build() method.
        It doesn't work for 'conanfile.txt'. It is convenient for automatic translation
        of conan settings and options, for example to CMake syntax, as it can be done by
        the CMake helper. It is also a good starting point if you would like to create
        a package from your current project.
        """
        parser = argparse.ArgumentParser(description=self.build.__doc__, prog="conan build")
        parser.add_argument("path", nargs="?",
                            help='path to conanfile.py, e.g., conan build .',
                            default="")
        parser.add_argument("--file", "-f", help="specify conanfile filename")
        args = parser.parse_args(*args)
        log_command("build", vars(args))
        current_path = os.getcwd()
        if args.path:
            root_path = os.path.abspath(args.path)
        else:
            root_path = current_path
        self._manager.build(root_path, current_path, filename=args.file)

    def package(self, *args):
        """ Calls your conanfile.py 'package' method for a specific package recipe.
        It won't create a new package, use 'install' or 'test_package' instead for
        creating packages in the conan local cache, or 'build' for conanfile.py in user space.

        Intended for package creators, for regenerating a package without recompiling
        the source, i.e. for troubleshooting, and fixing the package() method, not
        normal operation.

        It requires the package has been built locally, it won't
        re-package otherwise. When used in a user space project, it
        will execute from the build folder specified as parameter, and the current
        directory. This is useful while creating package recipes or just for
        extracting artifacts from the current project, without even being a package

        This command also works locally, in the user space, and it will copy artifacts from the provided
        folder to the current one.
        """
        parser = argparse.ArgumentParser(description=self.package.__doc__, prog="conan package")
        parser.add_argument("reference", help='package recipe reference '
                            'e.g. MyPkg/0.1@user/channel, or local path to the build folder'
                            ' (relative or absolute)')
        parser.add_argument("package", nargs="?", default="",
                            help='Package ID to regenerate. e.g., '
                                 '9cf83afd07b678d38a9c1645f605875400847ff3'
                                 ' This optional parameter is only used for the local conan '
                                 'cache. If not specified, ALL binaries for this recipe are '
                                 're-packaged')

        args = parser.parse_args(*args)
        log_command("package", vars(args))

        current_path = os.getcwd()
        try:
            reference = ConanFileReference.loads(args.reference)
            self._manager.package(reference, args.package)
        except:
            if "@" in args.reference:
                raise
            build_folder = args.reference
            if not os.path.isabs(build_folder):
                build_folder = os.path.normpath(os.path.join(current_path, build_folder))
            self._manager.local_package(current_path, build_folder)

    def _get_reference(self, args):
        current_path = os.getcwd()
        try:
            reference = ConanFileReference.loads(args.reference)
        except:
            if "@" in args.reference:
                raise
            if not os.path.isabs(args.reference):
                reference = os.path.normpath(os.path.join(current_path, args.reference))
            else:
                reference = args.reference
        return current_path, reference

    def source(self, *args):
        """ Calls your conanfile.py 'source()' method to configure the source directory.
            I.e., downloads and unzip the package source.
        """
        parser = argparse.ArgumentParser(description=self.source.__doc__, prog="conan source")
        parser.add_argument("reference", nargs='?',
                            default="",
                            help="package recipe reference. e.g., MyPackage/1.2@user/channel "
                                 "or ./my_project/")
        parser.add_argument("-f", "--force", default=False,
                            action="store_true",
                            help="In the case of local cache, force the removal of the source"
                                 " folder, then the execution and retrieval of the source code."
                                 " Otherwise, if the code has already been retrieved, it will"
                                 " do nothing.")

        args = parser.parse_args(*args)
        log_command("source", vars(args))

        current_path, reference = self._get_reference(args)
        self._manager.source(current_path, reference, args.force)

    def imports(self, *args):
        """ Execute the 'imports' stage of a conanfile.txt or a conanfile.py.
        It requires to have been previously installed and have a conanbuildinfo.txt generated file.
        """
        parser = argparse.ArgumentParser(description=self.imports.__doc__, prog="conan imports")
        parser.add_argument("reference", nargs='?', default="",
                            help="Specify the location of the folder containing the conanfile."
                            "By default it will be the current directory. It can also use a full "
                            "reference e.g. openssl/1.0.2@lasote/testing and the recipe "
                            "'imports()' for that package in the local conan cache will be used ")
        parser.add_argument("--file", "-f", help="Use another filename, "
                            "e.g.: conan imports -f=conanfile2.py")
        parser.add_argument("-d", "--dest",
                            help="Directory to copy the artifacts to. By default it will be the"
                                 " current directory")
        parser.add_argument("-u", "--undo", default=False, action="store_true",
                            help="Undo imports. Remove imported files")

        args = parser.parse_args(*args)
        log_command("imports", vars(args))

        if args.undo:
            if not os.path.isabs(args.reference):
                current_path = os.path.normpath(os.path.join(os.getcwd(), args.reference))
            else:
                current_path = args.reference
            self._manager.imports_undo(current_path)
        else:
            dest_folder = args.dest
            current_path, reference = self._get_reference(args)
            self._manager.imports(current_path, reference, args.file, dest_folder)

    def export(self, *args):
        """ Copies the package recipe (conanfile.py and associated files) to your local cache.
        From the local cache it can be shared and reused in other projects.
        Also, from the local cache, it can be uploaded to any remote with the "upload" command.
        """
        parser = argparse.ArgumentParser(description=self.export.__doc__, prog="conan export")
        parser.add_argument("user", help='user_name[/channel]. By default, channel is '
                                         '"testing", e.g., phil or phil/stable')
        parser.add_argument('--path', '-p', default=None,
                            help='Optional. Folder with a %s. Default current directory.'
                            % CONANFILE)
        parser.add_argument('--keep-source', '-k', default=False, action='store_true',
                            help='Optional. Do not remove the source folder in the local cache. '
                                 'Use for testing purposes only')
        args = parser.parse_args(*args)
        log_command("export", vars(args))

        current_path = os.path.abspath(args.path or os.getcwd())
        keep_source = args.keep_source
        self._manager.export(args.user, current_path, keep_source)

    def remove(self, *args):
        """Remove any package recipe or binary matching a pattern.
        It can also be used to remove temporary source or build folders in the local conan cache.
        If no remote is specified, the removal will be done by default in the local conan cache.
        """
        parser = argparse.ArgumentParser(description=self.remove.__doc__, prog="conan remove")
        parser.add_argument('pattern', help='Pattern name, e.g., openssl/*')
        parser.add_argument('-p', '--packages', const=[], nargs='?',
                            help='By default, remove all the packages or select one, '
                                 'specifying the SHA key')
        parser.add_argument('-b', '--builds', const=[], nargs='?',
                            help='By default, remove all the build folders or select one, '
                                 'specifying the SHA key')
        parser.add_argument('-s', '--src', default=False, action="store_true",
                            help='Remove source folders')
        parser.add_argument('-f', '--force', default=False,
                            action='store_true', help='Remove without requesting a confirmation')
        parser.add_argument('-r', '--remote', help='Will remove from the specified remote')
        args = parser.parse_args(*args)
        log_command("remove", vars(args))

        if args.packages:
            args.packages = args.packages.split(",")
        if args.builds:
            args.builds = args.builds.split(",")
        self._manager.remove(args.pattern, package_ids_filter=args.packages,
                             build_ids=args.builds,
                             src=args.src, force=args.force, remote=args.remote)

    def copy(self, *args):
        """ Copy conan recipes and packages to another user/channel.
        Useful to promote packages (e.g. from "beta" to "stable").
        Also for moving packages from one user to another.
        """
        parser = argparse.ArgumentParser(description=self.copy.__doc__, prog="conan copy")
        parser.add_argument("reference", default="",
                            help='package recipe reference'
                            'e.g., MyPackage/1.2@user/channel')
        parser.add_argument("user_channel", default="",
                            help='Destination user/channel'
                            'e.g., lasote/testing')
        parser.add_argument("--package", "-p", nargs=1, action=Extender,
                            help='copy specified package ID')
        parser.add_argument("--all", action='store_true',
                            default=False,
                            help='Copy all packages from the specified package recipe')
        parser.add_argument("--force", action='store_true',
                            default=False,
                            help='Override destination packages and the package recipe')
        args = parser.parse_args(*args)
        log_command("copy", vars(args))

        reference = ConanFileReference.loads(args.reference)
        new_ref = ConanFileReference.loads("%s/%s@%s" % (reference.name,
                                                         reference.version,
                                                         args.user_channel))
        if args.all:
            args.package = []
        self._manager.copy(reference, args.package, new_ref.user, new_ref.channel, args.force)

    def user(self, *parameters):
        """ Update your cached user name (and auth token) to avoid it being requested later.
        e.g. while you're uploading a package.
        You can have more than one user (one per remote). Changing the user, or introducing the
        password is only necessary to upload packages to a remote.
        """
        parser = argparse.ArgumentParser(description=self.user.__doc__, prog="conan user")
        parser.add_argument("name", nargs='?', default=None,
                            help='Username you want to use. '
                                 'If no name is provided it will show the current user.')
        parser.add_argument("-p", "--password", help='User password. Use double quotes '
                            'if password with spacing, and escape quotes if existing')
        parser.add_argument("--remote", "-r", help='look in the specified remote server')
        parser.add_argument('-c', '--clean', default=False,
                            action='store_true', help='Remove user and tokens for all remotes')
        args = parser.parse_args(*parameters)  # To enable -h
        log_command("user", vars(args))

        if args.clean:
            localdb = LocalDB(self._client_cache.localdb)
            localdb.init(clean=True)
            self._user_io.out.success("Deleted user data")
            return
        self._manager.user(args.remote, args.name, args.password)

    def search(self, *args):
        """ Search package recipes and binaries in the local cache or in a remote server.
        If you provide a pattern, then it will search for existing package recipes matching that pattern.
        You can search in a remote or in the local cache, if nothing is specified, the local conan cache is
        assumed
        """
        parser = argparse.ArgumentParser(description=self.search.__doc__, prog="conan search")
        parser.add_argument('pattern', nargs='?', help='Pattern name, e.g. openssl/* or package'
                                                       ' recipe reference if "-q" is used. e.g. '
                                                       'MyPackage/1.2@user/channel')
        parser.add_argument('--case-sensitive', default=False,
                            action='store_true', help='Make a case-sensitive search')
        parser.add_argument('-r', '--remote', help='Remote origin')
        parser.add_argument('-q', '--query', default=None, help='Packages query: "os=Windows AND '
                                                                '(arch=x86 OR compiler=gcc)".'
                                                                ' The "pattern" parameter '
                                                                'has to be a package recipe '
                                                                'reference: MyPackage/1.2'
                                                                '@user/channel')
        args = parser.parse_args(*args)
        log_command("search", vars(args))

        reference = None
        if args.pattern:
            try:
                reference = ConanFileReference.loads(args.pattern)
            except ConanException:
                if args.query is not None:
                    raise ConanException("-q parameter only allowed with a valid recipe "
                                         "reference as search pattern. e.j conan search "
                                         "MyPackage/1.2@user/channel -q \"os=Windows\"")

        self._manager.search(reference or args.pattern,
                             args.remote,
                             ignorecase=not args.case_sensitive,
                             packages_query=args.query)

    def upload(self, *args):
        """ Uploads a package recipe and the generated binary packages to a specified remote
        """
        parser = argparse.ArgumentParser(description=self.upload.__doc__,
                                         prog="conan upload")
        parser.add_argument('pattern', help='Pattern or package recipe reference, e.g., "openssl/*", "MyPackage/1.2@user/channel"')
        # TODO: packageparser.add_argument('package', help='user name')
        parser.add_argument("--package", "-p", default=None, help='package ID to upload')
        parser.add_argument("--remote", "-r", help='upload to this specific remote')
        parser.add_argument("--all", action='store_true',
                            default=False, help='Upload both package recipe and packages')
        parser.add_argument("--force", action='store_true',
                            default=False,
                            help='Do not check conan recipe date, override remote with local')
        parser.add_argument('--confirm', '-c', default=False,
                            action='store_true', help='If pattern is given upload all matching recipes without confirmation')
        parser.add_argument('--retry', default=2, type=int,
                            help='In case of fail retries to upload again the specified times')
        parser.add_argument('--retry_wait', default=5, type=int,
                            help='Waits specified seconds before retry again')

        args = parser.parse_args(*args)
        log_command("upload", vars(args))

        if args.package and not is_a_reference(args.pattern):
            raise ConanException("-p parameter only allowed with a valid recipe reference, not with a pattern")

        self._manager.upload(args.pattern, args.package,
                             args.remote, all_packages=args.all,
                             force=args.force, confirm=args.confirm, retry=args.retry,
                             retry_wait=args.retry_wait)

    def remote(self, *args):
        """ Handles the remote list and the package recipes associated to a remote.
        """
        parser = argparse.ArgumentParser(description=self.remote.__doc__, prog="conan remote")
        subparsers = parser.add_subparsers(dest='subcommand', help='sub-command help')

        # create the parser for the "a" command
        subparsers.add_parser('list', help='list current remotes')
        parser_add = subparsers.add_parser('add', help='add a remote')
        parser_add.add_argument('remote',  help='name of the remote')
        parser_add.add_argument('url',  help='url of the remote')
        parser_add.add_argument('verify_ssl',  help='Verify SSL certificated. Default True',
                                default="True", nargs="?")
        parser_rm = subparsers.add_parser('remove', help='remove a remote')
        parser_rm.add_argument('remote',  help='name of the remote')
        parser_upd = subparsers.add_parser('update', help='update the remote url')
        parser_upd.add_argument('remote',  help='name of the remote')
        parser_upd.add_argument('url',  help='url')
        parser_upd.add_argument('verify_ssl',  help='Verify SSL certificated. Default True',
                                default="True", nargs="?")
        subparsers.add_parser('list_ref',
                              help='list the package recipes and its associated remotes')
        parser_padd = subparsers.add_parser('add_ref',
                                            help="associate a recipe's reference to a remote")
        parser_padd.add_argument('reference',  help='package recipe reference')
        parser_padd.add_argument('remote',  help='name of the remote')
        parser_prm = subparsers.add_parser('remove_ref',
                                           help="dissociate a recipe's reference and its remote")
        parser_prm.add_argument('reference',  help='package recipe reference')
        parser_pupd = subparsers.add_parser('update_ref', help="update the remote associated "
                                            "with a package recipe")
        parser_pupd.add_argument('reference',  help='package recipe reference')
        parser_pupd.add_argument('remote',  help='name of the remote')
        args = parser.parse_args(*args)
        log_command("remote", vars(args))

        registry = RemoteRegistry(self._client_cache.registry, self._user_io.out)
        if args.subcommand == "list":
            for r in registry.remotes:
                self._user_io.out.info("%s: %s [Verify SSL: %s]" % (r.name, r.url, r.verify_ssl))
        elif args.subcommand == "add":
            verify = get_bool_from_text(args.verify_ssl)
            registry.add(args.remote, args.url, verify)
        elif args.subcommand == "remove":
            registry.remove(args.remote)
        elif args.subcommand == "update":
            verify = get_bool_from_text(args.verify_ssl)
            registry.update(args.remote, args.url, verify)
        elif args.subcommand == "list_ref":
            for ref, remote in registry.refs.items():
                self._user_io.out.info("%s: %s" % (ref, remote))
        elif args.subcommand == "add_ref":
            registry.add_ref(args.reference, args.remote)
        elif args.subcommand == "remove_ref":
            registry.remove_ref(args.reference)
        elif args.subcommand == "update_ref":
            registry.update_ref(args.reference, args.remote)

    def profile(self, *args):
        """ List profiles in the '.conan/profiles' folder, or show profile details.
        The 'list' subcommand will always use the default user 'conan/profiles' folder. But the
        'show' subcommand is able to resolve absolute and relative paths, as well as to map names to
        '.conan/profiles' folder, in the same way as the '--profile' install argument.
        """
        parser = argparse.ArgumentParser(description=self.profile.__doc__, prog="conan profile")
        subparsers = parser.add_subparsers(dest='subcommand', help='sub-command help')

        # create the parser for the "profile" command
        subparsers.add_parser('list', help='list current profiles')
        parser_show = subparsers.add_parser('show', help='show the values defined for a profile.'
                                                         ' Can be a path (relative or absolute) to'
                                                         ' a profile file in  any location.')
        parser_show.add_argument('profile',  help='name of the profile')
        args = parser.parse_args(*args)
        log_command("profile", vars(args))

        if args.subcommand == "list":
            folder = self._client_cache.profiles_path
            if os.path.exists(folder):
                profiles = [name for name in os.listdir(folder) if not os.path.isdir(name)]
                for p in profiles:
                    self._user_io.out.info(p)
            else:
                self._user_io.out.info("No profiles defined")
        elif args.subcommand == "show":
            p = self._manager.read_profile(args.profile, os.getcwd())
            Printer(self._user_io.out).print_profile(args.profile, p)

    def _show_help(self):
        """ prints a summary of all commands
        """
        self._user_io.out.writeln('Conan commands. Type $conan "command" -h for help',
                                  Color.BRIGHT_YELLOW)
        commands = self._commands()
        for name in sorted(self._commands()):
            self._user_io.out.write('  %-10s' % name, Color.GREEN)
            self._user_io.out.writeln(commands[name].__doc__.split('\n', 1)[0])

    def _commands(self):
        """ returns a list of available commands
        """
        result = {}
        for m in inspect.getmembers(self, predicate=inspect.ismethod):
            method_name = m[0]
            if not method_name.startswith('_'):
                method = m[1]
                if method.__doc__ and not method.__doc__.startswith('HIDDEN'):
                    result[method_name] = method
        return result

    def run(self, *args):
        """HIDDEN: entry point for executing commands, dispatcher to class
        methods
        """
        errors = False
        try:
            try:
                command = args[0][0]
                commands = self._commands()
                method = commands[command]
            except KeyError as exc:
                if command in ["-v", "--version"]:
                    self._user_io.out.success("Conan version %s" % CLIENT_VERSION)
                    return False
                self._show_help()
                if command in ["-h", "--help"]:
                    return False
                raise ConanException("Unknown command %s" % str(exc))
            except IndexError as exc:  # No parameters
                self._show_help()
                return False
            method(args[0][1:])
        except (KeyboardInterrupt, SystemExit) as exc:
            logger.error(exc)
            errors = True
        except ConanException as exc:
            import traceback
            logger.debug(traceback.format_exc())
            errors = True
            msg = exception_message_safe(exc)
            self._user_io.out.error(msg)
            try:
                log_exception(exc, msg)
            except:
                pass
        except Exception as exc:
<<<<<<< HEAD
            import traceback
            logger.debug(traceback.format_exc())
=======
            # import traceback
            # logger.debug(traceback.format_exc())
>>>>>>> 04247290
            msg = exception_message_safe(exc)
            try:
                log_exception(exc, msg)
            except:
                pass
            raise exc

        return errors


def migrate_and_get_client_cache(base_folder, out, storage_folder=None):
    # Init paths
    client_cache = ClientCache(base_folder, storage_folder, out)

    # Migration system
    migrator = ClientMigrator(client_cache, Version(CLIENT_VERSION), out)
    migrator.migrate()

    return client_cache


def get_command():

    def instance_remote_manager(client_cache):
        requester = requests.Session()
        requester.proxies = client_cache.conan_config.proxies
        # Verify client version against remotes
        version_checker_requester = VersionCheckerRequester(requester, Version(CLIENT_VERSION),
                                                            Version(MIN_SERVER_COMPATIBLE_VERSION),
                                                            out)
        # To handle remote connections
        rest_api_client = RestApiClient(out, requester=version_checker_requester)
        # To store user and token
        localdb = LocalDB(client_cache.localdb)
        # Wraps RestApiClient to add authentication support (same interface)
        auth_manager = ConanApiAuthManager(rest_api_client, user_io, localdb)
        # Handle remote connections
        remote_manager = RemoteManager(client_cache, auth_manager, out)
        return remote_manager

    use_color = get_env("CONAN_COLOR_DISPLAY", 1)
    if use_color and hasattr(sys.stdout, "isatty") and sys.stdout.isatty():
        import colorama
        colorama.init()
        color = True
    else:
        color = False
    out = ConanOutput(sys.stdout, color)
    user_io = UserIO(out=out)

    user_folder = os.getenv("CONAN_USER_HOME", conan_expand_user("~"))

    try:
        client_cache = migrate_and_get_client_cache(user_folder, out)
    except Exception as e:
        out.error(str(e))
        sys.exit(True)

    with tools.environment_append(client_cache.conan_config.env_vars):
        # Get the new command instance after migrations have been done
        remote_manager = instance_remote_manager(client_cache)

        # Get a search manager
        search_adapter = DiskSearchAdapter()
        search_manager = DiskSearchManager(client_cache, search_adapter)
        command = Command(client_cache, user_io, get_conan_runner(), remote_manager, search_manager)

    return command


def get_conan_runner():
    print_commands_to_output = get_env("CONAN_PRINT_RUN_COMMANDS", False)
    generate_run_log_file = get_env("CONAN_LOG_RUN_TO_FILE", False)
    log_run_to_output = get_env("CONAN_LOG_RUN_TO_OUTPUT", True)
    runner = ConanRunner(print_commands_to_output, generate_run_log_file, log_run_to_output)
    return runner


def main(args):
    """ main entry point of the conan application, using a Command to
    parse parameters
    """
    command = get_command()
    current_dir = os.getcwd()
    try:
        import signal

        def sigint_handler(signal, frame):  # @UnusedVariable
            print('You pressed Ctrl+C!')
            sys.exit(0)

        signal.signal(signal.SIGINT, sigint_handler)
        with tools.environment_append(command.client_cache.conan_config.env_vars):
            error = command.run(args)
    finally:
        os.chdir(current_dir)
    sys.exit(error)<|MERGE_RESOLUTION|>--- conflicted
+++ resolved
@@ -3,16 +3,11 @@
 import inspect
 import os
 import re
+import requests
 import sys
+import conans
 from collections import defaultdict
-
-<<<<<<< HEAD
 from conans import __version__ as CLIENT_VERSION, tools
-=======
-import requests
-
-from conans import __version__ as CLIENT_VERSION
->>>>>>> 04247290
 from conans.client.client_cache import ClientCache
 from conans.client.conf import MIN_SERVER_COMPATIBLE_VERSION, ConanClientConfigParser
 from conans.client.manager import ConanManager
@@ -37,7 +32,7 @@
 from conans.util.config_parser import get_bool_from_text
 from conans.util.env_reader import get_env
 from conans.util.files import rmdir, load, save_files, exception_message_safe
-from conans.util.log import logger
+from conans.util.log import logger, configure_logger
 from conans.util.tracer import log_command, log_exception
 
 
@@ -1015,13 +1010,8 @@
             except:
                 pass
         except Exception as exc:
-<<<<<<< HEAD
-            import traceback
-            logger.debug(traceback.format_exc())
-=======
             # import traceback
             # logger.debug(traceback.format_exc())
->>>>>>> 04247290
             msg = exception_message_safe(exc)
             try:
                 log_exception(exc, msg)
@@ -1081,6 +1071,9 @@
         sys.exit(True)
 
     with tools.environment_append(client_cache.conan_config.env_vars):
+        # Adjust CONAN_LOGGING_LEVEL with the env readed
+        conans.util.log.logger = configure_logger()
+
         # Get the new command instance after migrations have been done
         remote_manager = instance_remote_manager(client_cache)
 
