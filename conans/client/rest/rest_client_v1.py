import os
import traceback

import time
from six.moves.urllib.parse import parse_qs, urljoin, urlparse, urlsplit

from conans.client.remote_manager import check_compressed_files
from conans.client.rest.client_routes import ClientV1Router
from conans.client.rest.rest_client_common import RestCommonMethods, handle_return_deserializer
from conans.client.rest.uploader_downloader import Downloader, Uploader
from conans.errors import ConanException, NotFoundException, NoRestV2Available, \
    PackageNotFoundException
from conans.model.info import ConanInfo
from conans.model.manifest import FileTreeManifest
from conans.paths import CONANINFO, CONAN_MANIFEST, EXPORT_SOURCES_TGZ_NAME, EXPORT_TGZ_NAME, \
    PACKAGE_TGZ_NAME
from conans.util.files import decode_text
from conans.util.log import logger


def complete_url(base_url, url):
    """ Ensures that an url is absolute by completing relative urls with
        the remote url. urls that are already absolute are not modified.
    """
    if bool(urlparse(url).netloc):
        return url
    return urljoin(base_url, url)


class RestV1Methods(RestCommonMethods):

    @property
    def router(self):
        return ClientV1Router(self.remote_url.rstrip("/"))

    def _download_files(self, file_urls, quiet=False):
        """
        :param: file_urls is a dict with {filename: url}

        Its a generator, so it yields elements for memory performance
        """
        output = self._output if not quiet else None
        downloader = Downloader(self.requester, output, self.verify_ssl)
        # Take advantage of filenames ordering, so that conan_package.tgz and conan_export.tgz
        # can be < conanfile, conaninfo, and sent always the last, so smaller files go first
        for filename, resource_url in sorted(file_urls.items(), reverse=True):
            if output:
                output.writeln("Downloading %s" % filename)
            auth, _ = self._file_server_capabilities(resource_url)
            contents = downloader.download(resource_url, auth=auth)
            if output:
                output.writeln("")
            yield os.path.normpath(filename), contents

    def _file_server_capabilities(self, resource_url):
        auth = None
        dedup = False
        urltokens = urlsplit(resource_url)
        query_string = urltokens[3]
        parsed_string_dict = parse_qs(query_string)
        if "signature" not in parsed_string_dict and "Signature" not in parsed_string_dict:
            # If monolithic server, we can use same auth, and server understand dedup
            auth = self.auth
            dedup = True
        return auth, dedup

    def get_recipe_manifest(self, ref):
        """Gets a FileTreeManifest from conans"""
        # Obtain the URLs
        url = self.router.recipe_manifest(ref)
        urls = self._get_file_to_url_dict(url)

        # Get the digest
        contents = self._download_files(urls, quiet=True)
        # Unroll generator and decode shas (plain text)
        contents = {key: decode_text(value) for key, value in dict(contents).items()}
        return FileTreeManifest.loads(contents[CONAN_MANIFEST])

    def get_package_manifest(self, pref):
        """Gets a FileTreeManifest from a package"""
        pref = pref.copy_with_revs(None, None)
        # Obtain the URLs
        url = self.router.package_manifest(pref)
        urls = self._get_file_to_url_dict(url)

        # Get the digest
        contents = self._download_files(urls, quiet=True)
        try:
            # Unroll generator and decode shas (plain text)
            content = dict(contents)[CONAN_MANIFEST]
            return FileTreeManifest.loads(decode_text(content))
        except Exception as e:
            msg = "Error retrieving manifest file for package " \
                  "'{}' from remote ({}): '{}'".format(pref.full_repr(), self.remote_url, e)
            logger.error(msg)
            logger.error(traceback.format_exc())
            raise ConanException(msg)

    def get_package_info(self, pref):
        """Gets a ConanInfo file from a package"""
<<<<<<< HEAD
        pref = pref.copy_with_revs(None, None)
        url = self.router.package_download_urls(pref)
=======

        url = self.conans_router.package_download_urls(pref)
>>>>>>> baead562
        urls = self._get_file_to_url_dict(url)
        if not urls:
            raise PackageNotFoundException(pref)

        if CONANINFO not in urls:
            raise NotFoundException("Package %s doesn't have the %s file!" % (pref,
                                                                              CONANINFO))
        # Get the info (in memory)
        contents = self._download_files({CONANINFO: urls[CONANINFO]}, quiet=True)
        # Unroll generator and decode shas (plain text)
        contents = {key: decode_text(value) for key, value in dict(contents).items()}
        return ConanInfo.loads(contents[CONANINFO])

    def _get_file_to_url_dict(self, url, data=None):
        """Call to url and decode the json returning a dict of {filepath: url} dict
        converting the url to a complete url when needed"""
        urls = self.get_json(url, data=data)
        return {filepath: complete_url(self.remote_url, url) for filepath, url in urls.items()}

    def _upload_recipe(self, ref, files_to_upload, retry, retry_wait):
        # Get the upload urls and then upload files
        url = self.router.recipe_upload_urls(ref)
        file_sizes = {filename.replace("\\", "/"): os.stat(abs_path).st_size
                      for filename, abs_path in files_to_upload.items()}
        urls = self._get_file_to_url_dict(url, data=file_sizes)
        self._upload_files(urls, files_to_upload, self._output, retry, retry_wait)

    def _upload_package(self, pref, files_to_upload, retry, retry_wait):
        # Get the upload urls and then upload files
        url = self.router.package_upload_urls(pref)
        file_sizes = {filename: os.stat(abs_path).st_size for filename,
                      abs_path in files_to_upload.items()}
        self._output.rewrite_line("Requesting upload urls...")
        urls = self._get_file_to_url_dict(url, data=file_sizes)
        self._output.rewrite_line("Requesting upload urls...Done!")
        self._output.writeln("")
        self._upload_files(urls, files_to_upload, self._output, retry, retry_wait)

    def _upload_files(self, file_urls, files, output, retry, retry_wait):
        t1 = time.time()
        failed = []
        uploader = Uploader(self.requester, output, self.verify_ssl)
        # Take advantage of filenames ordering, so that conan_package.tgz and conan_export.tgz
        # can be < conanfile, conaninfo, and sent always the last, so smaller files go first
        for filename, resource_url in sorted(file_urls.items(), reverse=True):
            output.rewrite_line("Uploading %s" % filename)
            auth, dedup = self._file_server_capabilities(resource_url)
            try:
                response = uploader.upload(resource_url, files[filename], auth=auth, dedup=dedup,
                                           retry=retry, retry_wait=retry_wait,
                                           headers=self._put_headers)
                output.writeln("")
                if not response.ok:
                    output.error("\nError uploading file: %s, '%s'" % (filename, response.content))
                    failed.append(filename)
                else:
                    pass
            except Exception as exc:
                output.error("\nError uploading file: %s, '%s'" % (filename, exc))
                failed.append(filename)

        if failed:
            raise ConanException("Execute upload again to retry upload the failed files: %s"
                                 % ", ".join(failed))
        else:
            logger.debug("UPLOAD: \nAll uploaded! Total time: %s\n" % str(time.time() - t1))

    def _download_files_to_folder(self, file_urls, to_folder):
        """
        :param: file_urls is a dict with {filename: abs_path}

        It writes downloaded files to disk (appending to file, only keeps chunks in memory)
        """
        downloader = Downloader(self.requester, self._output, self.verify_ssl)
        ret = {}
        # Take advantage of filenames ordering, so that conan_package.tgz and conan_export.tgz
        # can be < conanfile, conaninfo, and sent always the last, so smaller files go first
        for filename, resource_url in sorted(file_urls.items(), reverse=True):
            if self._output:
                self._output.writeln("Downloading %s" % filename)
            auth, _ = self._file_server_capabilities(resource_url)
            abs_path = os.path.join(to_folder, filename)
            downloader.download(resource_url, abs_path, auth=auth)
            if self._output:
                self._output.writeln("")
            ret[filename] = abs_path
        return ret

    def get_recipe(self, ref, dest_folder):
        urls = self._get_recipe_urls(ref)
        urls.pop(EXPORT_SOURCES_TGZ_NAME, None)
        check_compressed_files(EXPORT_TGZ_NAME, urls)
        zipped_files = self._download_files_to_folder(urls, dest_folder)
        return zipped_files

    def get_recipe_sources(self, ref, dest_folder):
        urls = self._get_recipe_urls(ref)
        check_compressed_files(EXPORT_SOURCES_TGZ_NAME, urls)
        if EXPORT_SOURCES_TGZ_NAME not in urls:
            return None
        urls = {EXPORT_SOURCES_TGZ_NAME: urls[EXPORT_SOURCES_TGZ_NAME]}
        zipped_files = self._download_files_to_folder(urls, dest_folder)
        return zipped_files

    def _get_recipe_urls(self, ref):
        """Gets a dict of filename:contents from conans"""
        # Get the conanfile snapshot first
        url = self.router.recipe_download_urls(ref)
        urls = self._get_file_to_url_dict(url)
        return urls

    def get_package(self, pref, dest_folder):
        urls = self._get_package_urls(pref)
        check_compressed_files(PACKAGE_TGZ_NAME, urls)
        zipped_files = self._download_files_to_folder(urls, dest_folder)
        return zipped_files

    def _get_package_urls(self, pref):
        """Gets a dict of filename:contents from package"""
        url = self.router.package_download_urls(pref)
        urls = self._get_file_to_url_dict(url)
        if not urls:
            raise PackageNotFoundException(pref)

        return urls

    def get_recipe_path(self, ref, path):
        url = self.router.recipe_download_urls(ref)
        return self._get_path(url, path)

    def get_package_path(self, pref, path):
        """Gets a file content or a directory list"""
        url = self.router.package_download_urls(pref)
        return self._get_path(url, path)

    def _get_path(self, url, path):
        urls = self._get_file_to_url_dict(url)

        def is_dir(the_path):
            if the_path == ".":
                return True
            for _the_file in urls:
                if the_path == _the_file:
                    return False
                elif _the_file.startswith(the_path):
                    return True
            raise NotFoundException("The specified path doesn't exist")

        if is_dir(path):
            ret = []
            for the_file in urls:
                if path == "." or the_file.startswith(path):
                    tmp = the_file[len(path) - 1:].split("/", 1)[0]
                    if tmp not in ret:
                        ret.append(tmp)
            return sorted(ret)
        else:
            downloader = Downloader(self.requester, None, self.verify_ssl)
            auth, _ = self._file_server_capabilities(urls[path])
            content = downloader.download(urls[path], auth=auth)

            return decode_text(content)

    def _get_snapshot(self, url):
        try:
            snapshot = self.get_json(url)
            snapshot = {os.path.normpath(filename): the_md5
                        for filename, the_md5 in snapshot.items()}
        except NotFoundException:
            snapshot = []
        return snapshot

    @handle_return_deserializer()
    def _remove_conanfile_files(self, ref, files):
        self.check_credentials()
        payload = {"files": [filename.replace("\\", "/") for filename in files]}
        url = self.router.remove_recipe_files(ref)
        return self._post_json(url, payload)

    @handle_return_deserializer()
    def remove_packages(self, ref, package_ids=None):
        """ Remove any packages specified by package_ids"""
        self.check_credentials()
        payload = {"package_ids": package_ids}
        url = self.router.remove_packages(ref)
        return self._post_json(url, payload)

    @handle_return_deserializer()
    def remove_conanfile(self, ref):
        """ Remove a recipe and packages """
        self.check_credentials()
        url = self.router.remove_recipe(ref)
        logger.debug("REST: remove: %s" % url)
        response = self.requester.delete(url, auth=self.auth, headers=self.custom_headers,
                                         verify=self.verify_ssl)
        return response

    def get_recipe_revisions(self, ref):
        raise NoRestV2Available("The remote doesn't support revisions")

    def get_package_revisions(self, pref):
        raise NoRestV2Available("The remote doesn't support revisions")

    def get_latest_recipe_revision(self, ref):
        raise NoRestV2Available("The remote doesn't support revisions")

    def get_latest_package_revision(self, pref):
        raise NoRestV2Available("The remote doesn't support revisions")

<|MERGE_RESOLUTION|>--- conflicted
+++ resolved
@@ -98,13 +98,8 @@
 
     def get_package_info(self, pref):
         """Gets a ConanInfo file from a package"""
-<<<<<<< HEAD
         pref = pref.copy_with_revs(None, None)
         url = self.router.package_download_urls(pref)
-=======
-
-        url = self.conans_router.package_download_urls(pref)
->>>>>>> baead562
         urls = self._get_file_to_url_dict(url)
         if not urls:
             raise PackageNotFoundException(pref)
