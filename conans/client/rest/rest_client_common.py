--- conflicted
+++ resolved
@@ -1,23 +1,17 @@
 import json
-
 import time
-from requests.auth import AuthBase, HTTPBasicAuth
-from six.moves.urllib.parse import urlencode
-
 from conans import COMPLEX_SEARCH_CAPABILITY
 from conans.client.cmd.uploader import UPLOAD_POLICY_NO_OVERWRITE, \
     UPLOAD_POLICY_NO_OVERWRITE_RECIPE, UPLOAD_POLICY_FORCE
 from conans.errors import (EXCEPTION_CODE_MAPPING, NotFoundException, ConanException,
                            AuthenticationException)
 from conans.model.manifest import FileTreeManifest
-<<<<<<< HEAD
-
-=======
->>>>>>> d6b32097
 from conans.model.ref import ConanFileReference
 from conans.search.search import filter_packages
 from conans.util.files import decode_text, load
 from conans.util.log import logger
+from requests.auth import AuthBase, HTTPBasicAuth
+from six.moves.urllib.parse import urlencode
 
 
 class JWTAuth(AuthBase):
