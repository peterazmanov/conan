import json
import time

from requests.auth import AuthBase, HTTPBasicAuth
from six.moves.urllib.parse import urlencode

from conans import COMPLEX_SEARCH_CAPABILITY
from conans.errors import (EXCEPTION_CODE_MAPPING, NotFoundException, ConanException,
                           AuthenticationException)
from conans.model.ref import ConanFileReference
from conans.search.search import filter_packages
from conans.util.files import decode_text
from conans.util.log import logger
from conans.util.tracer import log_client_rest_api_call


class JWTAuth(AuthBase):
    """Attaches JWT Authentication to the given Request object."""
    def __init__(self, token):
        self.token = token

    def __call__(self, request):
        if self.token:
            request.headers['Authorization'] = "Bearer %s" % str(self.token)
        return request


def _base_error(error_code):
    return int(str(error_code)[0] + "00")


def get_exception_from_error(error_code):
    try:
        tmp = {value: key for key, value in EXCEPTION_CODE_MAPPING.items()}
        if error_code in tmp:
            logger.debug("From server: %s" % str(tmp[error_code]))
            return tmp[error_code]
        else:
            logger.debug("From server: %s" % str(_base_error(error_code)))
            return tmp[_base_error(error_code)]
    except KeyError:
        return None


def handle_return_deserializer(deserializer=None):
    """Decorator for rest api methods.
    Map exceptions and http return codes and deserialize if needed.

    deserializer: Function for deserialize values"""
    def handle_return(method):
        def inner(*argc, **argv):
            ret = method(*argc, **argv)
            if ret.status_code != 200:
                ret.charset = "utf-8"  # To be able to access ret.text (ret.content are bytes)
                text = ret.text if ret.status_code != 404 else "404 Not found"
                raise get_exception_from_error(ret.status_code)(text)
            return deserializer(ret.content) if deserializer else decode_text(ret.content)
        return inner
    return handle_return


class RestCommonMethods(object):

    def __init__(self, remote_url, token, custom_headers, output, requester, verify_ssl,
                 put_headers=None):

        self.token = token
        self.remote_url = remote_url
        self.custom_headers = custom_headers
        self._output = output
        self.requester = requester
        self.verify_ssl = verify_ssl
        self._put_headers = put_headers

    @property
    def auth(self):
        return JWTAuth(self.token)

    @handle_return_deserializer()
    def authenticate(self, user, password):
        """Sends user + password to get a token"""
        auth = HTTPBasicAuth(user, password)
        url = "%s/users/authenticate" % self.remote_api_url
        t1 = time.time()
        ret = self.requester.get(url, auth=auth, headers=self.custom_headers,
                                 verify=self.verify_ssl)
        if ret.status_code == 401:
            raise AuthenticationException("Wrong user or password")
        # Cannot check content-type=text/html, conan server is doing it wrong
        if not ret.ok or "html>" in str(ret.content):
            raise ConanException("%s\n\nInvalid server response, check remote URL and "
                                 "try again" % str(ret.content))
        duration = time.time() - t1
        log_client_rest_api_call(url, "GET", duration, self.custom_headers)
        return ret

    @handle_return_deserializer()
    def check_credentials(self):
        """If token is not valid will raise AuthenticationException.
        User will be asked for new user/pass"""
        url = "%s/users/check_credentials" % self.remote_api_url
        t1 = time.time()
        ret = self.requester.get(url, auth=self.auth, headers=self.custom_headers,
                                 verify=self.verify_ssl)
        duration = time.time() - t1
        log_client_rest_api_call(url, "GET", duration, self.custom_headers)
        return ret

    def server_info(self):
        """Get information about the server: status, version, type and capabilities"""
        url = "%s/ping" % self.remote_api_url
        ret = self.requester.get(url, auth=self.auth, headers=self.custom_headers,
                                 verify=self.verify_ssl)
        if ret.status_code == 404:
            raise NotFoundException("Not implemented endpoint")

        version_check = ret.headers.get('X-Conan-Client-Version-Check', None)
        server_version = ret.headers.get('X-Conan-Server-Version', None)
        server_capabilities = ret.headers.get('X-Conan-Server-Capabilities', "")
        server_capabilities = [cap.strip() for cap in server_capabilities.split(",") if cap]

        return version_check, server_version, server_capabilities

    def get_json(self, url, data=None):
        t1 = time.time()
        headers = self.custom_headers
        if data:  # POST request
            headers.update({'Content-type': 'application/json',
                            'Accept': 'text/plain',
                            'Accept': 'application/json'})
            response = self.requester.post(url, auth=self.auth, headers=headers,
                                           verify=self.verify_ssl,
                                           stream=True,
                                           data=json.dumps(data))
        else:
            response = self.requester.get(url, auth=self.auth, headers=headers,
                                          verify=self.verify_ssl,
                                          stream=True)

        duration = time.time() - t1
        method = "POST" if data else "GET"
        log_client_rest_api_call(url, method, duration, headers)
        if response.status_code != 200:  # Error message is text
            response.charset = "utf-8"  # To be able to access ret.text (ret.content are bytes)
            raise get_exception_from_error(response.status_code)(response.text)

        result = json.loads(decode_text(response.content))
        if not isinstance(result, dict):
            raise ConanException("Unexpected server response %s" % result)
        return result

    def search(self, pattern=None, ignorecase=True):
        """
        the_files: dict with relative_path: content
        """
        query = ''
        if pattern:
            if isinstance(pattern, ConanFileReference):
                pattern = pattern.full_repr()
            params = {"q": pattern}
            if not ignorecase:
                params["ignorecase"] = "False"
            query = "?%s" % urlencode(params)

        url = "%s/conans/search%s" % (self.remote_api_url, query)
        response = self.get_json(url)["results"]
        return [ConanFileReference.loads(ref) for ref in response]

    def search_packages(self, reference, query):
        url = "%s/search?" % self._recipe_url(reference)

        if not query:
            package_infos = self.get_json(url)
            return package_infos

        # Read capabilities
        try:
            _, _, capabilities = self.server_info()
        except NotFoundException:
            capabilities = []

        if COMPLEX_SEARCH_CAPABILITY in capabilities:
            url += urlencode({"q": query})
            package_infos = self.get_json(url)
            return package_infos
        else:
            package_infos = self.get_json(url)
            return filter_packages(query, package_infos)

    @handle_return_deserializer()
    def remove_conanfile(self, conan_reference):
        """ Remove a recipe and packages """
        self.check_credentials()
        url = self._recipe_url(conan_reference)
        response = self.requester.delete(url,
                                         auth=self.auth,
                                         headers=self.custom_headers,
                                         verify=self.verify_ssl)
        return response

    @handle_return_deserializer()
    def remove_packages(self, conan_reference, package_ids=None):
        """ Remove any packages specified by package_ids"""
        self.check_credentials()
        payload = {"package_ids": package_ids}
        url = self._recipe_url(conan_reference) + "/packages/delete"
        return self._post_json(url, payload)

    @handle_return_deserializer()
    def _remove_conanfile_files(self, conan_reference, files):
        """ Remove recipe files """
        self.check_credentials()
        payload = {"files": [filename.replace("\\", "/") for filename in files]}
<<<<<<< HEAD
        url = self._recipe_url(conan_reference)
        url = "/%s/remove_files" % url
=======
        url = self._recipe_url(conan_reference) + "/remove_files"
>>>>>>> f966d516
        return self._post_json(url, payload)

    @handle_return_deserializer()
    def _remove_package_files(self, package_reference, files):
        """ Remove package files """
        self.check_credentials()
        payload = {"files": [filename.replace("\\", "/") for filename in files]}
        url = "/%s/remove_files" % (self._package_url(package_reference),
                                    package_reference.package_id)
        return self._post_json(url, payload)

    def _post_json(self, url, payload):
        response = self.requester.post(url,
                                       auth=self.auth,
                                       headers=self.custom_headers,
                                       verify=self.verify_ssl,
                                       json=payload)
        return response

    def _recipe_url(self, conan_reference):
        url = "%s/conans/%s" % (self.remote_api_url, "/".join(conan_reference))

        if conan_reference.revision:
            url += "#%s" % conan_reference.revision
        return url.replace("#", "%23")

    def _package_url(self, p_reference):
        url = self._recipe_url(p_reference.conan)
        url += "/packages/%s" % p_reference.package_id
        if p_reference.revision:
            url += "#%s" % p_reference.revision
        return url.replace("#", "%23")<|MERGE_RESOLUTION|>--- conflicted
+++ resolved
@@ -211,12 +211,7 @@
         """ Remove recipe files """
         self.check_credentials()
         payload = {"files": [filename.replace("\\", "/") for filename in files]}
-<<<<<<< HEAD
-        url = self._recipe_url(conan_reference)
-        url = "/%s/remove_files" % url
-=======
         url = self._recipe_url(conan_reference) + "/remove_files"
->>>>>>> f966d516
         return self._post_json(url, payload)
 
     @handle_return_deserializer()
