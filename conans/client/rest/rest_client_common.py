import json
import time

from requests.auth import AuthBase, HTTPBasicAuth
from six.moves.urllib.parse import urlencode

from conans import COMPLEX_SEARCH_CAPABILITY
from conans.errors import (EXCEPTION_CODE_MAPPING, NotFoundException, ConanException,
                           AuthenticationException)
from conans.model.ref import ConanFileReference
from conans.search.search import filter_packages
from conans.util.files import decode_text
from conans.util.log import logger
from conans.util.tracer import log_client_rest_api_call


class JWTAuth(AuthBase):
    """Attaches JWT Authentication to the given Request object."""
    def __init__(self, token):
        self.token = token

    def __call__(self, request):
        if self.token:
            request.headers['Authorization'] = "Bearer %s" % str(self.token)
        return request


def _base_error(error_code):
    return int(str(error_code)[0] + "00")


def get_exception_from_error(error_code):
    try:
        tmp = {value: key for key, value in EXCEPTION_CODE_MAPPING.items()}
        if error_code in tmp:
            logger.debug("From server: %s" % str(tmp[error_code]))
            return tmp[error_code]
        else:
            logger.debug("From server: %s" % str(_base_error(error_code)))
            return tmp[_base_error(error_code)]
    except KeyError:
        return None


def handle_return_deserializer(deserializer=None):
    """Decorator for rest api methods.
    Map exceptions and http return codes and deserialize if needed.

    deserializer: Function for deserialize values"""
    def handle_return(method):
        def inner(*argc, **argv):
            ret = method(*argc, **argv)
            if ret.status_code != 200:
                ret.charset = "utf-8"  # To be able to access ret.text (ret.content are bytes)
                text = ret.text if ret.status_code != 404 else "404 Not found"
                raise get_exception_from_error(ret.status_code)(text)
            return deserializer(ret.content) if deserializer else decode_text(ret.content)
        return inner
    return handle_return


class RestCommonMethods(object):

    def __init__(self, remote_url, token, custom_headers, output, requester, verify_ssl,
                 put_headers=None):

        self.token = token
        self.remote_url = remote_url
        self.custom_headers = custom_headers
        self._output = output
        self.requester = requester
        self.verify_ssl = verify_ssl
        self._put_headers = put_headers

    @property
    def auth(self):
        return JWTAuth(self.token)

    @handle_return_deserializer()
    def authenticate(self, user, password):
        """Sends user + password to get a token"""
        auth = HTTPBasicAuth(user, password)
        url = "%s/users/authenticate" % self.remote_api_url
        t1 = time.time()
        ret = self.requester.get(url, auth=auth, headers=self.custom_headers,
                                 verify=self.verify_ssl)
        if ret.status_code == 401:
            raise AuthenticationException("Wrong user or password")
        # Cannot check content-type=text/html, conan server is doing it wrong
        if not ret.ok or "html>" in str(ret.content):
            raise ConanException("%s\n\nInvalid server response, check remote URL and "
                                 "try again" % str(ret.content))
        duration = time.time() - t1
        log_client_rest_api_call(url, "GET", duration, self.custom_headers)
        return ret

    @handle_return_deserializer()
    def check_credentials(self):
        """If token is not valid will raise AuthenticationException.
        User will be asked for new user/pass"""
        url = "%s/users/check_credentials" % self.remote_api_url
        t1 = time.time()
        ret = self.requester.get(url, auth=self.auth, headers=self.custom_headers,
                                 verify=self.verify_ssl)
        duration = time.time() - t1
        log_client_rest_api_call(url, "GET", duration, self.custom_headers)
        return ret

    def server_info(self):
        """Get information about the server: status, version, type and capabilities"""
        url = "%s/ping" % self.remote_api_url
        ret = self.requester.get(url, auth=self.auth, headers=self.custom_headers,
                                 verify=self.verify_ssl)
        if ret.status_code == 404:
            raise NotFoundException("Not implemented endpoint")

        version_check = ret.headers.get('X-Conan-Client-Version-Check', None)
        server_version = ret.headers.get('X-Conan-Server-Version', None)
        server_capabilities = ret.headers.get('X-Conan-Server-Capabilities', "")
        server_capabilities = [cap.strip() for cap in server_capabilities.split(",") if cap]

        return version_check, server_version, server_capabilities

    def get_json(self, url, data=None):
        t1 = time.time()
        headers = self.custom_headers
        if data:  # POST request
            headers.update({'Content-type': 'application/json',
                            'Accept': 'text/plain',
                            'Accept': 'application/json'})
            response = self.requester.post(url, auth=self.auth, headers=headers,
                                           verify=self.verify_ssl,
                                           stream=True,
                                           data=json.dumps(data))
        else:
            response = self.requester.get(url, auth=self.auth, headers=headers,
                                          verify=self.verify_ssl,
                                          stream=True)

        duration = time.time() - t1
        method = "POST" if data else "GET"
        log_client_rest_api_call(url, method, duration, headers)
        if response.status_code != 200:  # Error message is text
            response.charset = "utf-8"  # To be able to access ret.text (ret.content are bytes)
            raise get_exception_from_error(response.status_code)(response.text)

        result = json.loads(decode_text(response.content))
        if not isinstance(result, dict):
            raise ConanException("Unexpected server response %s" % result)
        return result

    def search(self, pattern=None, ignorecase=True):
        """
        the_files: dict with relative_path: content
        """
        query = ''
        if pattern:
            if isinstance(pattern, ConanFileReference):
                pattern = pattern.full_repr()
            params = {"q": pattern}
            if not ignorecase:
                params["ignorecase"] = "False"
            query = "?%s" % urlencode(params)

        url = "%s/conans/search%s" % (self.remote_api_url, query)
        response = self.get_json(url)["results"]
        return [ConanFileReference.loads(ref) for ref in response]

    def search_packages(self, reference, query):
        url = "%s/search?" % self._recipe_url(reference)

        if not query:
            package_infos = self.get_json(url)
            return package_infos

        # Read capabilities
        try:
            _, _, capabilities = self.server_info()
        except NotFoundException:
            capabilities = []

        if COMPLEX_SEARCH_CAPABILITY in capabilities:
            url += urlencode({"q": query})
            package_infos = self.get_json(url)
            return package_infos
        else:
            package_infos = self.get_json(url)
            return filter_packages(query, package_infos)

    @handle_return_deserializer()
    def remove_conanfile(self, conan_reference):
        """ Remove a recipe and packages """
        self.check_credentials()
        url = self._recipe_url(conan_reference)
        response = self.requester.delete(url,
                                         auth=self.auth,
                                         headers=self.custom_headers,
                                         verify=self.verify_ssl)
        return response

    @handle_return_deserializer()
    def remove_packages(self, conan_reference, package_ids=None):
        """ Remove any packages specified by package_ids"""
        self.check_credentials()
        payload = {"package_ids": package_ids}
        url = self._recipe_url(conan_reference) + "/packages/delete"
        return self._post_json(url, payload)

    @handle_return_deserializer()
    def _remove_conanfile_files(self, conan_reference, files):
        """ Remove recipe files """
        self.check_credentials()
        payload = {"files": [filename.replace("\\", "/") for filename in files]}
        url = self._recipe_url(conan_reference) + "/remove_files"
        return self._post_json(url, payload)

<<<<<<< HEAD
    @handle_return_deserializer()
    def _remove_package_files(self, package_reference, files):
        """ Remove package files """
        self.check_credentials()
        payload = {"files": [filename.replace("\\", "/") for filename in files]}
        url = "/%s/remove_files" % self._package_url(package_reference)
        return self._post_json(url, payload)

=======
>>>>>>> 53e8c74d
    def _post_json(self, url, payload):
        response = self.requester.post(url,
                                       auth=self.auth,
                                       headers=self.custom_headers,
                                       verify=self.verify_ssl,
                                       json=payload)
        return response

    def _recipe_url(self, conan_reference):
        url = "%s/conans/%s" % (self.remote_api_url, "/".join(conan_reference))

        if conan_reference.revision:
            url += "#%s" % conan_reference.revision
        return url.replace("#", "%23")

    def _package_url(self, p_reference):
        url = self._recipe_url(p_reference.conan)
        url += "/packages/%s" % p_reference.package_id
        if p_reference.revision:
            url += "#%s" % p_reference.revision
        return url.replace("#", "%23")<|MERGE_RESOLUTION|>--- conflicted
+++ resolved
@@ -214,17 +214,6 @@
         url = self._recipe_url(conan_reference) + "/remove_files"
         return self._post_json(url, payload)
 
-<<<<<<< HEAD
-    @handle_return_deserializer()
-    def _remove_package_files(self, package_reference, files):
-        """ Remove package files """
-        self.check_credentials()
-        payload = {"files": [filename.replace("\\", "/") for filename in files]}
-        url = "/%s/remove_files" % self._package_url(package_reference)
-        return self._post_json(url, payload)
-
-=======
->>>>>>> 53e8c74d
     def _post_json(self, url, payload):
         response = self.requester.post(url,
                                        auth=self.auth,
