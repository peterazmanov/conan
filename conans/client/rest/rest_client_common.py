--- conflicted
+++ resolved
@@ -10,11 +10,8 @@
 from conans.errors import (EXCEPTION_CODE_MAPPING, NotFoundException, ConanException,
                            AuthenticationException)
 from conans.model.manifest import FileTreeManifest
-<<<<<<< HEAD
+
 from conans.model.ref import ConanFileReference
-=======
-from conans.model.ref import ConanFileReference, PackageReference
->>>>>>> e0fc321d
 from conans.search.search import filter_packages
 from conans.util.files import decode_text, load
 from conans.util.log import logger
@@ -291,8 +288,4 @@
                                        headers=self.custom_headers,
                                        verify=self.verify_ssl,
                                        json=payload)
-<<<<<<< HEAD
-        return response
-=======
-        return response
->>>>>>> e0fc321d
+        return response