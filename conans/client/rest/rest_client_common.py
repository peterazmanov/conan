--- conflicted
+++ resolved
@@ -175,22 +175,6 @@
         """
         self.check_credentials()
 
-<<<<<<< HEAD
-=======
-        revisions_enabled = get_env("CONAN_CLIENT_REVISIONS_ENABLED", False)
-        if not revisions_enabled and policy in (UPLOAD_POLICY_NO_OVERWRITE,
-                                                UPLOAD_POLICY_NO_OVERWRITE_RECIPE):
-            # Check if the latest revision is not the one we are uploading, with the compatibility
-            # mode this is supposed to fail if someone tries to upload a different recipe
-            latest_ref = ref.copy_clear_rev()
-            latest_snapshot, ref_latest_snapshot, _ = self.get_recipe_snapshot(latest_ref)
-            server_with_revisions = ref_latest_snapshot.revision != DEFAULT_REVISION_V1
-            if latest_snapshot and server_with_revisions and \
-                    ref_latest_snapshot.revision != ref.revision:
-                raise ConanException("Local recipe is different from the remote recipe. "
-                                     "Forbidden overwrite")
-
->>>>>>> 3e704ab7
         # Get the remote snapshot
         remote_snapshot, ref_snapshot, _ = self.get_recipe_snapshot(ref)
 
@@ -214,11 +198,7 @@
         if deleted:
             self._remove_conanfile_files(ref, deleted)
 
-<<<<<<< HEAD
-        return files_to_upload or deleted
-=======
         return bool(files_to_upload or deleted)
->>>>>>> 3e704ab7
 
     def upload_package(self, pref, the_files, retry, retry_wait, policy):
         """
@@ -227,20 +207,6 @@
         """
         self.check_credentials()
 
-<<<<<<< HEAD
-=======
-        revisions_enabled = get_env("CONAN_CLIENT_REVISIONS_ENABLED", False)
-        if not revisions_enabled and policy == UPLOAD_POLICY_NO_OVERWRITE:
-            # Check if the latest revision is not the one we are uploading, with the compatibility
-            # mode this is supposed to fail if someone tries to upload a different recipe
-            latest_pref = PackageReference(pref.ref, pref.id)
-            latest_snapshot, ref_latest_snapshot, _ = self.get_package_snapshot(latest_pref)
-            server_with_revisions = ref_latest_snapshot.revision != DEFAULT_REVISION_V1
-            if latest_snapshot and server_with_revisions and \
-                    ref_latest_snapshot.revision != pref.revision:
-                raise ConanException("Local package is different from the remote package. "
-                                     "Forbidden overwrite")
->>>>>>> 3e704ab7
         t1 = time.time()
         # Get the remote snapshot
         remote_snapshot, pref_snapshot, _ = self.get_package_snapshot(pref)
