import os

import time

from conans.client.remote_manager import check_compressed_files
from conans.client.rest.client_routes import ClientV2ConanRouterBuilder
from conans.client.rest.rest_client_common import RestCommonMethods, get_exception_from_error
from conans.client.rest.uploader_downloader import Downloader, Uploader
from conans.errors import ConanException, NotFoundException
from conans.model.info import ConanInfo
from conans.model.manifest import FileTreeManifest
from conans.model.ref import PackageReference, ConanFileReference
from conans.paths import EXPORT_SOURCES_TGZ_NAME, EXPORT_TGZ_NAME, \
    PACKAGE_TGZ_NAME
from conans.util.files import decode_text
from conans.util.log import logger


class RestV2Methods(RestCommonMethods):

    def __init__(self, remote_url, token, custom_headers, output, requester, verify_ssl,
                 put_headers=None, checksum_deploy=False):

        super(RestV2Methods, self).__init__(remote_url, token, custom_headers, output, requester,
                                            verify_ssl, put_headers)
        self._checksum_deploy = checksum_deploy

    @property
    def remote_api_url(self):
        return "%s/v2" % self.remote_url.rstrip("/")

    @property
    def conans_router(self):
        return ClientV2ConanRouterBuilder(self.remote_api_url)

    def _get_file_list_json(self, url):
        data = self.get_json(url)
        # Discarding (.keys()) still empty metadata for files
        data["files"] = list(data["files"].keys())
        return data

    def _get_remote_file_contents(self, url):
        downloader = Downloader(self.requester, self._output, self.verify_ssl)
        contents = downloader.download(url, auth=self.auth)
        return contents

    def _get_snapshot(self, url, reference):
        try:
            data = self._get_file_list_json(url)
            files_list = [os.path.normpath(filename) for filename in data["files"]]
            reference = data["reference"]
            rev_time = data["time"]
        except NotFoundException:
            files_list = []
            rev_time = None
        return files_list, reference, rev_time

    def get_recipe_snapshot(self, ref):
        url = self.conans_router.recipe_snapshot(ref)
        ref_str = ref.full_repr()
        snap, reference, rev_time = self._get_snapshot(url, ref_str)
        ref = ConanFileReference.loads(reference)
        return snap, ref, rev_time

    def get_package_snapshot(self, pref):
        url = self.conans_router.package_snapshot(pref)
        pref_str = pref.full_repr()
        snap, package_reference, rev_time = self._get_snapshot(url, pref_str)

        pref = PackageReference.loads(package_reference)
        return snap, pref, rev_time

    def get_conan_manifest(self, ref):
        url = self.conans_router.recipe_manifest(ref)
        content = self._get_remote_file_contents(url)
        return FileTreeManifest.loads(decode_text(content))

    def get_package_manifest(self, pref):
        url = self.conans_router.package_manifest(pref)
        content = self._get_remote_file_contents(url)
        return FileTreeManifest.loads(decode_text(content))

    def get_package_info(self, package_reference):
        url = self.conans_router.package_info(package_reference)
        content = self._get_remote_file_contents(url)
        return ConanInfo.loads(decode_text(content))

    def get_recipe(self, ref, dest_folder):
        url = self.conans_router.recipe_snapshot(ref)
        data = self._get_file_list_json(url)
        files = data["files"]
        rev_time = data["time"]
        check_compressed_files(EXPORT_TGZ_NAME, files)
        new_ref = ConanFileReference.loads(data["reference"])
        if EXPORT_SOURCES_TGZ_NAME in files:
            files.remove(EXPORT_SOURCES_TGZ_NAME)

        # If we didn't indicated reference, server got the latest, use absolute now, it's safer
        urls = {fn: self.conans_router.recipe_file(ref, fn) for fn in files}
        self._download_and_save_files(urls, dest_folder, files)
        ret = {fn: os.path.join(dest_folder, fn) for fn in files}
        return ret, new_ref, rev_time

    def get_recipe_sources(self, ref, dest_folder):
        url = self.conans_router.recipe_snapshot(ref)
        data = self._get_file_list_json(url)
        files = data["files"]
        check_compressed_files(EXPORT_SOURCES_TGZ_NAME, files)
        if EXPORT_SOURCES_TGZ_NAME not in files:
            return None
        files = [EXPORT_SOURCES_TGZ_NAME, ]

        # If we didn't indicated reference, server got the latest, use absolute now, it's safer
        new_ref = ConanFileReference.loads(data["reference"])
        urls = {fn: self.conans_router.recipe_file(new_ref, fn) for fn in files}
        self._download_and_save_files(urls, dest_folder, files)
        ret = {fn: os.path.join(dest_folder, fn) for fn in files}
        return ret

    def get_package(self, pref, dest_folder):
        url = self.conans_router.package_snapshot(pref)
        data = self._get_file_list_json(url)
        files = data["files"]
        rev_time = data["time"]
        check_compressed_files(PACKAGE_TGZ_NAME, files)
        # If we didn't indicated reference, server got the latest, use absolute now, it's safer
        pref = PackageReference.loads(data["reference"])
        urls = {fn: self.conans_router.package_file(pref, fn) for fn in files}
        self._download_and_save_files(urls, dest_folder, files)
        ret = {fn: os.path.join(dest_folder, fn) for fn in files}
        return ret, pref, rev_time

    def get_path(self, ref, package_id, path):

        if not package_id:
            url = self.conans_router.recipe_snapshot(ref)
        else:
            pref = PackageReference(ref, package_id)
            url = self.conans_router.package_snapshot(pref)

        try:
            files = self._get_file_list_json(url)
        except NotFoundException:
            if package_id:
                raise NotFoundException("Package %s:%s not found" % (ref, package_id))
            else:
                raise NotFoundException("Recipe %s not found" % str(ref))

        def is_dir(the_path):
            if the_path == ".":
                return True
            for the_file in files["files"]:
                if the_path == the_file:
                    return False
                elif the_file.startswith(the_path):
                    return True
            raise NotFoundException("The specified path doesn't exist")

        if is_dir(path):
            ret = []
            for the_file in files["files"]:
                if path == "." or the_file.startswith(path):
                    tmp = the_file[len(path)-1:].split("/", 1)[0]
                    if tmp not in ret:
                        ret.append(tmp)
            return sorted(ret)
        else:
            if not package_id:
                url = self.conans_router.recipe_file(ref, path)
            else:
                pref = PackageReference(ref, package_id)
                url = self.conans_router.package_file(pref, path)

            content = self._get_remote_file_contents(url)
            return decode_text(content)

    def _upload_recipe(self, ref, files_to_upload, retry, retry_wait):
        # Direct upload the recipe
        urls = {fn: self.conans_router.recipe_file(ref, fn) for fn in files_to_upload}
        self._upload_files(files_to_upload, urls, retry, retry_wait)

    def _upload_package(self, pref, files_to_upload, retry, retry_wait):
        urls = {fn: self.conans_router.package_file(pref, fn)
                for fn in files_to_upload}
        self._upload_files(files_to_upload, urls, retry, retry_wait)

    def _upload_files(self, files, urls, retry, retry_wait):
        t1 = time.time()
        failed = []
        uploader = Uploader(self.requester, self._output, self.verify_ssl)
        # Take advantage of filenames ordering, so that conan_package.tgz and conan_export.tgz
        # can be < conanfile, conaninfo, and sent always the last, so smaller files go first
        for filename in sorted(files, reverse=True):
            self._output.rewrite_line("Uploading %s" % filename)
            resource_url = urls[filename]
            try:
                response = uploader.upload(resource_url, files[filename], auth=self.auth,
                                           dedup=self._checksum_deploy, retry=retry,
                                           retry_wait=retry_wait,
                                           headers=self._put_headers)
                self._output.writeln("")
                if not response.ok:
                    self._output.error("\nError uploading file: %s, '%s'" % (filename,
                                                                             response.content))
                    failed.append(filename)
                else:
                    pass
            except Exception as exc:
                self._output.error("\nError uploading file: %s, '%s'" % (filename, exc))
                failed.append(filename)

        if failed:
            raise ConanException("Execute upload again to retry upload the failed files: %s"
                                 % ", ".join(failed))
        else:
            logger.debug("\nUPLOAD: All uploaded! Total time: %s\n" % str(time.time() - t1))

    def _download_and_save_files(self, urls, dest_folder, files):
        downloader = Downloader(self.requester, self._output, self.verify_ssl)
        # Take advantage of filenames ordering, so that conan_package.tgz and conan_export.tgz
        # can be < conanfile, conaninfo, and sent always the last, so smaller files go first
        for filename in sorted(files, reverse=True):
            if self._output:
                self._output.writeln("Downloading %s" % filename)
            resource_url = urls[filename]
            abs_path = os.path.join(dest_folder, filename)
            downloader.download(resource_url, abs_path, auth=self.auth)

    def _remove_conanfile_files(self, ref, files):
        # V2 === revisions, do not remove files, it will create a new revision if the files changed
        return

    def remove_packages(self, ref, package_ids=None):
        """ Remove any packages specified by package_ids"""
        self.check_credentials()
        if not package_ids:
            url = self.conans_router.remove_all_packages(ref)
            response = self.requester.delete(url, auth=self.auth, headers=self.custom_headers,
                                             verify=self.verify_ssl)
            if response.status_code != 200:  # Error message is text
                response.charset = "utf-8"  # To be able to access ret.text (ret.content are bytes)
                raise get_exception_from_error(response.status_code)(response.text)
        for pid in package_ids:
            pref = PackageReference(ref, pid)
            url = self.conans_router.remove_package(pref)
<<<<<<< HEAD
            response = self.requester.delete(url, auth=self.auth, headers=self.custom_headers,
                                             verify=self.verify_ssl)
            if response.status_code != 200:  # Error message is text
                response.charset = "utf-8"  # To be able to access ret.text (ret.content are bytes)
                raise get_exception_from_error(response.status_code)(response.text)
=======
            self.requester.delete(url, auth=self.auth, headers=self.custom_headers,
                                  verify=self.verify_ssl)
>>>>>>> 3e704ab7

    def get_recipe_revisions(self, ref):
        url = self.conans_router.recipe_revisions(ref)
        data = self.get_json(url)
<<<<<<< HEAD
        return self._format_dates_in_revision_list(data)
=======
        return data
>>>>>>> 3e704ab7

    def get_package_revisions(self, pref):
        url = self.conans_router.package_revisions(pref)
        data = self.get_json(url)
<<<<<<< HEAD
        return self._format_dates_in_revision_list(data)

    @staticmethod
    def _format_dates_in_revision_list(data):
        ret = {"reference": data["reference"],
               "revisions": [{"revision": r["revision"],
                              "time": r["time"]}
                             for r in data["revisions"]]}
        return ret
=======
        return data
>>>>>>> 3e704ab7
<|MERGE_RESOLUTION|>--- conflicted
+++ resolved
@@ -243,39 +243,18 @@
         for pid in package_ids:
             pref = PackageReference(ref, pid)
             url = self.conans_router.remove_package(pref)
-<<<<<<< HEAD
             response = self.requester.delete(url, auth=self.auth, headers=self.custom_headers,
                                              verify=self.verify_ssl)
             if response.status_code != 200:  # Error message is text
                 response.charset = "utf-8"  # To be able to access ret.text (ret.content are bytes)
                 raise get_exception_from_error(response.status_code)(response.text)
-=======
-            self.requester.delete(url, auth=self.auth, headers=self.custom_headers,
-                                  verify=self.verify_ssl)
->>>>>>> 3e704ab7
 
     def get_recipe_revisions(self, ref):
         url = self.conans_router.recipe_revisions(ref)
         data = self.get_json(url)
-<<<<<<< HEAD
-        return self._format_dates_in_revision_list(data)
-=======
         return data
->>>>>>> 3e704ab7
 
     def get_package_revisions(self, pref):
         url = self.conans_router.package_revisions(pref)
         data = self.get_json(url)
-<<<<<<< HEAD
-        return self._format_dates_in_revision_list(data)
-
-    @staticmethod
-    def _format_dates_in_revision_list(data):
-        ret = {"reference": data["reference"],
-               "revisions": [{"revision": r["revision"],
-                              "time": r["time"]}
-                             for r in data["revisions"]]}
-        return ret
-=======
-        return data
->>>>>>> 3e704ab7
+        return data