import os
import shutil

import six

from conans.client import tools
from conans.client.cmd.export import export_recipe, export_source
from conans.errors import ConanException, ConanExceptionInUserConanfileMethod, \
    conanfile_exception_formatter
from conans.model.conan_file import get_env_context_manager
from conans.model.scm import SCM, get_scm_data
from conans.paths import CONANFILE, CONAN_MANIFEST, EXPORT_SOURCES_TGZ_NAME, EXPORT_TGZ_NAME
<<<<<<< HEAD
from conans.util.files import (set_dirty, is_dirty, mkdir, rmdir, set_dirty_context_manager,
                               merge_directories)
=======
from conans.util.files import (set_dirty, is_dirty, load, mkdir, rmdir, set_dirty_context_manager,
                               walk, merge_directories)
>>>>>>> c7e904aa


def complete_recipe_sources(remote_manager, cache, conanfile, ref, remotes):
    """ the "exports_sources" sources are not retrieved unless necessary to build. In some
    occassions, conan needs to get them too, like if uploading to a server, to keep the recipes
    complete
    """
    sources_folder = cache.package_layout(ref, conanfile.short_paths).export_sources()
    if os.path.exists(sources_folder):
        return None

    if conanfile.exports_sources is None:
        mkdir(sources_folder)
        return None

    # If not path to sources exists, we have a problem, at least an empty folder
    # should be there
    current_remote = cache.package_layout(ref).load_metadata().recipe.remote
    if current_remote:
        current_remote = remotes[current_remote]
    if not current_remote:
        raise ConanException("Error while trying to get recipe sources for %s. "
                             "No remote defined" % str(ref))

    export_path = cache.package_layout(ref).export()
    remote_manager.get_recipe_sources(ref, export_path, sources_folder, current_remote)


def config_source_local(src_folder, conanfile, conanfile_path, hook_manager):
    """ Entry point for the "conan source" command.
    """
    conanfile_folder = os.path.dirname(conanfile_path)

    def get_sources_from_exports():
        if conanfile_folder != src_folder:
            _run_local_scm(conanfile, src_folder, conanfile_folder, output=conanfile.output)
            conanfile.output.info("Executing exports to: %s" % src_folder)
            export_recipe(conanfile, conanfile_folder, src_folder)
            export_source(conanfile, conanfile_folder, src_folder)

    _run_source(conanfile, conanfile_path, src_folder, hook_manager, reference=None, cache=None,
                get_sources_from_exports=get_sources_from_exports)


def config_source(export_folder, export_source_folder, scm_sources_folder,
                  src_folder, conanfile, output, conanfile_path, reference, hook_manager, cache):
    """ Implements the sources configuration when a package is going to be built in the
    local cache.
    """

    def remove_source(raise_error=True):
        output.warn("This can take a while for big packages")
        try:
            rmdir(src_folder)
        except BaseException as e_rm:
            set_dirty(src_folder)
            msg = str(e_rm)
            if six.PY2:
                msg = str(e_rm).decode("latin1")  # Windows prints some chars in latin1
            output.error("Unable to remove source folder %s\n%s" % (src_folder, msg))
            output.warn("**** Please delete it manually ****")
            if raise_error or isinstance(e_rm, KeyboardInterrupt):
                raise ConanException("Unable to remove source folder")

    if is_dirty(src_folder):
        output.warn("Trying to remove corrupted source folder")
        remove_source()
    elif conanfile.build_policy_always:
        output.warn("Detected build_policy 'always', trying to remove source folder")
        remove_source()

    if not os.path.exists(src_folder):  # No source folder, need to get it
        with set_dirty_context_manager(src_folder):
            mkdir(src_folder)

            def get_sources_from_exports():
                # First of all get the exported scm sources (if auto) or clone (if fixed)
                _run_cache_scm(conanfile, src_folder, scm_sources_folder, output)
                # so self exported files have precedence over python_requires ones
                merge_directories(export_folder, src_folder)
                # Now move the export-sources to the right location
                merge_directories(export_source_folder, src_folder)

            _run_source(conanfile, conanfile_path, src_folder, hook_manager, reference,
                        cache, get_sources_from_exports=get_sources_from_exports)


def _run_source(conanfile, conanfile_path, src_folder, hook_manager, reference, cache, get_sources_from_exports):
    """Execute the source core functionality, both for local cache and user space, in order:
        - Calling pre_source hook
        - Getting sources from SCM
        - Getting sources from exported folders in the local cache
        - Clean potential TGZ and other files in the local cache
        - Executing the recipe source() method
        - Calling post_source hook
    """
    conanfile.source_folder = src_folder
    conanfile.build_folder = None
    conanfile.package_folder = None
    with tools.chdir(src_folder):
        try:
            with get_env_context_manager(conanfile):
                hook_manager.execute("pre_source", conanfile=conanfile,
                                     conanfile_path=conanfile_path,
                                     reference=reference)
                output = conanfile.output
                output.info('Configuring sources in %s' % src_folder)
                get_sources_from_exports()

                if cache:
                    _clean_source_folder(src_folder)  # TODO: Why is it needed in cache?
                with conanfile_exception_formatter(conanfile.display_name, "source"):
                    conanfile.source()

                hook_manager.execute("post_source", conanfile=conanfile,
                                     conanfile_path=conanfile_path,
                                     reference=reference)
        except ConanExceptionInUserConanfileMethod:
            raise
        except Exception as e:
            raise ConanException(e)


def _clean_source_folder(folder):
    for f in (EXPORT_TGZ_NAME, EXPORT_SOURCES_TGZ_NAME, CONANFILE+"c",
              CONANFILE+"o", CONANFILE, CONAN_MANIFEST):
        try:
            os.remove(os.path.join(folder, f))
        except OSError:
            pass
    try:
        shutil.rmtree(os.path.join(folder, "__pycache__"))
    except OSError:
        pass


def _run_cache_scm(conanfile, src_folder, scm_sources_folder, output):
    """
    :param conanfile: recipe
    :param src_folder: sources folder in the cache, (Destination dir)
    :param scm_sources_folder: scm sources folder in the cache, where the scm sources were exported
    :param output: output
    :return:
    """
    scm_data = get_scm_data(conanfile)
    if not scm_data:
        return

    if scm_data.subfolder:
        dest_dir = os.path.normpath(os.path.join(src_folder, scm_data.subfolder))
    else:
        dest_dir = src_folder
    if os.path.exists(scm_sources_folder):
        output.info("Copying previously cached scm sources")
        merge_directories(scm_sources_folder, dest_dir)
    else:
        output.info("SCM: Getting sources from url: '%s'" % scm_data.url)
        scm = SCM(scm_data, dest_dir, output)
        scm.checkout()
        # This is a bit weird. Why after a SCM should we remove files.
        # Maybe check conan 2.0
        # TODO: Why removing in the cache? There is no danger.
        _clean_source_folder(dest_dir)


def _run_local_scm(conanfile, src_folder, conanfile_folder, output):
    """
    Only called when 'conan source' in user space
    :param conanfile: recipe
    :param src_folder: specified src_folder
    :param conanfile_folder: Folder containing the local conanfile
    :param output: Output
    :return:
    """

    scm_data = get_scm_data(conanfile)
    if not scm_data:
        return
    dest_dir = os.path.normpath(os.path.join(src_folder, scm_data.subfolder or ""))
    # In user space, if revision="auto", then copy
    if scm_data.capture_origin or scm_data.capture_revision:  # FIXME: or clause?
        scm = SCM(scm_data, conanfile_folder, output)
        scm_url = scm_data.url if scm_data.url != "auto" else \
            scm.get_qualified_remote_url(remove_credentials=True)

        src_path = scm.get_local_path_to_url(url=scm_url)
        if src_path:
            excluded = SCM(scm_data, src_path, output).excluded_files
            output.info("SCM: Getting sources from folder: %s" % src_path)
            merge_directories(src_path, dest_dir, excluded=excluded)
            return

    output.info("SCM: Getting sources from url: '%s'" % scm_data.url)
    scm = SCM(scm_data, dest_dir, output)
    scm.checkout()<|MERGE_RESOLUTION|>--- conflicted
+++ resolved
@@ -10,13 +10,8 @@
 from conans.model.conan_file import get_env_context_manager
 from conans.model.scm import SCM, get_scm_data
 from conans.paths import CONANFILE, CONAN_MANIFEST, EXPORT_SOURCES_TGZ_NAME, EXPORT_TGZ_NAME
-<<<<<<< HEAD
 from conans.util.files import (set_dirty, is_dirty, mkdir, rmdir, set_dirty_context_manager,
                                merge_directories)
-=======
-from conans.util.files import (set_dirty, is_dirty, load, mkdir, rmdir, set_dirty_context_manager,
-                               walk, merge_directories)
->>>>>>> c7e904aa
 
 
 def complete_recipe_sources(remote_manager, cache, conanfile, ref, remotes):
@@ -104,7 +99,8 @@
                         cache, get_sources_from_exports=get_sources_from_exports)
 
 
-def _run_source(conanfile, conanfile_path, src_folder, hook_manager, reference, cache, get_sources_from_exports):
+def _run_source(conanfile, conanfile_path, src_folder, hook_manager, reference, cache,
+                get_sources_from_exports):
     """Execute the source core functionality, both for local cache and user space, in order:
         - Calling pre_source hook
         - Getting sources from SCM
