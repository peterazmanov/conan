import os
import shutil

import six

from conans import tools
from conans.errors import ConanException, conanfile_exception_formatter, \
    ConanExceptionInUserConanfileMethod
from conans.paths import EXPORT_TGZ_NAME, EXPORT_SOURCES_TGZ_NAME, CONANFILE, CONAN_MANIFEST
from conans.util.files import rmdir, save


def merge_directories(src, dst):
    for src_dir, _, files in os.walk(src):
        dst_dir = os.path.join(dst, os.path.relpath(src_dir, src))
        if not os.path.exists(dst_dir):
            os.makedirs(dst_dir)
        for file_ in files:
            src_file = os.path.join(src_dir, file_)
            dst_file = os.path.join(dst_dir, file_)
            shutil.copy2(src_file, dst_file)


def config_source(export_folder, export_source_folder, src_folder, dirty_file_path,
                  conan_file, output, force=False):
    """ creates src folder and retrieve, calling source() from conanfile
    the necessary source code
    """

    def remove_source(raise_error=True):
        output.warn("This can take a while for big packages")
        try:
            rmdir(src_folder)
        except BaseException as e_rm:
            save(dirty_file_path, "")  # Creation of DIRTY flag
            msg = str(e_rm)
            if six.PY2:
                msg = str(e_rm).decode("latin1")  # Windows prints some chars in latin1
            output.error("Unable to remove source folder %s\n%s" % (src_folder, msg))
            output.warn("**** Please delete it manually ****")
            if raise_error or isinstance(e_rm, KeyboardInterrupt):
                raise ConanException("Unable to remove source folder")

    if force:
        output.warn("Forced removal of source folder")
        remove_source()
    elif os.path.exists(dirty_file_path):
        output.warn("Trying to remove dirty source folder")
        remove_source()
    elif conan_file.build_policy_always:
        output.warn("Detected build_policy 'always', trying to remove source folder")
        remove_source()

    if not os.path.exists(src_folder):
        output.info('Configuring sources in %s' % src_folder)
        shutil.copytree(export_folder, src_folder, symlinks=True)
        # Now move the export-sources to the right location
        merge_directories(export_source_folder, src_folder)
        for f in (EXPORT_TGZ_NAME, EXPORT_SOURCES_TGZ_NAME, CONANFILE+"c",
                  CONANFILE+"o", CONANFILE, CONAN_MANIFEST):
            try:
                os.remove(os.path.join(src_folder, f))
            except OSError:
                pass
        try:
            shutil.rmtree(os.path.join(src_folder, "__pycache__"))
        except OSError:
            pass

        save(dirty_file_path, "")  # Creation of DIRTY flag
        os.chdir(src_folder)
        try:
            with tools.environment_append(conan_file.env):
                with conanfile_exception_formatter(str(conan_file), "source"):
                    conan_file.source()
            os.remove(dirty_file_path)  # Everything went well, remove DIRTY flag
        except Exception as e:
            os.chdir(export_folder)
            # in case source() fails (user error, typically), remove the src_folder
            # and raise to interrupt any other processes (build, package)
            output.warn("Trying to remove dirty source folder")
            remove_source(raise_error=False)
            if isinstance(e, ConanExceptionInUserConanfileMethod):
                raise e
            raise ConanException(e)


def config_source_local(current_path, conan_file, output):
    output.info('Configuring sources in %s' % current_path)
<<<<<<< HEAD
    try:
        with conanfile_exception_formatter(str(conan_file), "source"):
            with tools.environment_append(conan_file.env):
                conan_file.source()
    except ConanExceptionInUserConanfileMethod:
        raise
    except Exception as e:
        raise ConanException(e)
=======
    with tools.chdir(current_path):
        try:
            with conanfile_exception_formatter(str(conan_file), "source"):
                with tools.environment_append(conan_file.env):
                    conan_file.source()
        except ConanExceptionInUserConanfileMethod:
            raise
        except Exception as e:
            raise ConanException(e)
>>>>>>> 8a488d4d
<|MERGE_RESOLUTION|>--- conflicted
+++ resolved
@@ -87,16 +87,6 @@
 
 def config_source_local(current_path, conan_file, output):
     output.info('Configuring sources in %s' % current_path)
-<<<<<<< HEAD
-    try:
-        with conanfile_exception_formatter(str(conan_file), "source"):
-            with tools.environment_append(conan_file.env):
-                conan_file.source()
-    except ConanExceptionInUserConanfileMethod:
-        raise
-    except Exception as e:
-        raise ConanException(e)
-=======
     with tools.chdir(current_path):
         try:
             with conanfile_exception_formatter(str(conan_file), "source"):
@@ -105,5 +95,4 @@
         except ConanExceptionInUserConanfileMethod:
             raise
         except Exception as e:
-            raise ConanException(e)
->>>>>>> 8a488d4d
+            raise ConanException(e)