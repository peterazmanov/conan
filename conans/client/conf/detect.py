import os
import platform
import re
import tempfile
import textwrap

from conans.client.conf.compiler_id import UNKNOWN_COMPILER, LLVM_GCC, detect_compiler_id
from conans.cli.output import Color, ConanOutput
from conans.client.conf.detect_vs import latest_visual_studio_version_installed
from conans.model.version import Version
from conans.util.conan_v2_mode import CONAN_V2_MODE_ENVVAR
from conans.util.env import get_env
from conans.util.files import save
from conans.util.runners import detect_runner, check_output_runner


def _get_compiler_and_version(compiler_exe):
    output = ConanOutput()
    compiler_id = detect_compiler_id(compiler_exe)
    if compiler_id.name == LLVM_GCC:
        output.error("%s detected as a frontend using apple-clang. "
                     "Compiler not supported" % compiler_exe)
        return None
    if compiler_id != UNKNOWN_COMPILER:
        output.success("Found %s %s" % (compiler_id.name, compiler_id.major_minor))
        return compiler_id.name, compiler_id.major_minor
    return None


def _gcc_compiler(compiler_exe="gcc"):

    try:
        if platform.system() == "Darwin":
            # In Mac OS X check if gcc is a fronted using apple-clang
            _, out = detect_runner("%s --version" % compiler_exe)
            out = out.lower()
            if "clang" in out:
                return None

        ret, out = detect_runner('%s -dumpversion' % compiler_exe)
        if ret != 0:
            return None
        compiler = "gcc"
        installed_version = re.search(r"([0-9]+(\.[0-9])?)", out).group()
        # Since GCC 7.1, -dumpversion return the major version number
        # only ("7"). We must use -dumpfullversion to get the full version
        # number ("7.1.1").
        if installed_version:
            ConanOutput().success("Found %s %s" % (compiler, installed_version))
            return compiler, installed_version
    except Exception:
        return None


def _clang_compiler(compiler_exe="clang"):
    try:
        ret, out = detect_runner('%s --version' % compiler_exe)
        if ret != 0:
            return None
        if "Apple" in out:
            compiler = "apple-clang"
        elif "clang version" in out:
            compiler = "clang"
        installed_version = re.search(r"([0-9]+\.[0-9])", out).group()
        if installed_version:
            ConanOutput().success("Found %s %s" % (compiler, installed_version))
            return compiler, installed_version
    except Exception:
        return None


def _sun_cc_compiler(compiler_exe="cc"):
    try:
        _, out = detect_runner('%s -V' % compiler_exe)
        compiler = "sun-cc"
        installed_version = re.search(r"Sun C.*([0-9]+\.[0-9]+)", out)
        if installed_version:
            installed_version = installed_version.group(1)
        else:
            installed_version = re.search(r"([0-9]+\.[0-9]+)", out).group()
        if installed_version:
            ConanOutput().success("Found %s %s" % (compiler, installed_version))
            return compiler, installed_version
    except Exception:
        return None


def _get_default_compiler():
    """
    find the default compiler on the build machine
    search order and priority:
    1. CC and CXX environment variables are always top priority
    2. Visual Studio detection (Windows only) via vswhere or registry or environment variables
    3. Apple Clang (Mac only)
    4. cc executable
    5. gcc executable
    6. clang executable
    """
    output = ConanOutput()
    v2_mode = get_env(CONAN_V2_MODE_ENVVAR, False)
    cc = os.environ.get("CC", "")
    cxx = os.environ.get("CXX", "")
    if cc or cxx:  # Env defined, use them
        output.info("CC and CXX: %s, %s " % (cc or "None", cxx or "None"))
        command = cc or cxx
        if v2_mode:
            compiler = _get_compiler_and_version(command)
            if compiler:
                return compiler
        else:
            if "clang" in command.lower():
                return _clang_compiler(command)
            if "gcc" in command:
                gcc = _gcc_compiler(command)
                if platform.system() == "Darwin" and gcc is None:
                    output.error("%s detected as a frontend using apple-clang. "
                                 "Compiler not supported" % command)
                return gcc
            if platform.system() == "SunOS" and command.lower() == "cc":
                return _sun_cc_compiler(command)
        # I am not able to find its version
        output.error("Not able to automatically detect '%s' version" % command)
        return None

    vs = cc = sun_cc = None
    if platform.system() == "Windows":
        version = latest_visual_studio_version_installed()
        vs = ('Visual Studio', version) if version else None

    if v2_mode:
        cc = _get_compiler_and_version("cc")
        gcc = _get_compiler_and_version("gcc")
        clang = _get_compiler_and_version("clang")
    else:
        gcc = _gcc_compiler()
        clang = _clang_compiler()
        if platform.system() == "SunOS":
            sun_cc = _sun_cc_compiler()

    if platform.system() == "Windows":
        return vs or cc or gcc or clang
    elif platform.system() == "Darwin":
        return clang or cc or gcc
    elif platform.system() == "SunOS":
        return sun_cc or cc or gcc or clang
    else:
        return cc or gcc or clang


def _get_profile_compiler_version(compiler, version):
    output = ConanOutput()
    tokens = version.main
    major = tokens[0]
    minor = tokens[1] if len(tokens) > 1 else 0
    if compiler == "clang" and major >= 8:
        output.info("clang>=8, using the major as version")
        return major
    elif compiler == "gcc" and major >= 5:
        output.info("gcc>=5, using the major as version")
        return major
    elif compiler == "Visual Studio":
        return major
    elif compiler == "intel" and (major < 19 or (major == 19 and minor == 0)):
        return major
    elif compiler == "msvc":
        return major

    return version


def _detect_gcc_libcxx(version):
    output = ConanOutput()
    # Assumes a working g++ executable
    new_abi_available = version >= "5.1"
    if not new_abi_available:
        return "libstdc++"

    main = textwrap.dedent("""
        #include <string>

        using namespace std;
        static_assert(sizeof(std::string) != sizeof(void*), "using libstdc++");
        int main(){}
        """)
    t = tempfile.mkdtemp()
    filename = os.path.join(t, "main.cpp")
    save(filename, main)
    old_path = os.getcwd()
    os.chdir(t)
    try:
        executable = "g++"
        error, out_str = detect_runner("%s main.cpp -std=c++11" % executable)
        if error:
            if "using libstdc++" in out_str:
                output.info("gcc C++ standard library: libstdc++")
                return "libstdc++"
            # Other error, but can't know, lets keep libstdc++11
            output.warning("compiler.libcxx check error: %s" % out_str)
            output.warning("Couldn't deduce compiler.libcxx for gcc>=5.1, assuming libstdc++11")
        else:
            output.info("gcc C++ standard library: libstdc++11")
        return "libstdc++11"
    finally:
        os.chdir(old_path)


def _detect_compiler_version(result):
    try:
        compiler, version = _get_default_compiler()
    except Exception:
        compiler, version = None, None
    if not compiler or not version:
        ConanOutput().info("No compiler was detected (one may not be needed)")
        return

<<<<<<< HEAD
    version = Version(version)
    # Visual Studio 2022 onwards, detect as a new compiler "msvc"
    if compiler == "Visual Studio":
        if version == "17":
            compiler = "msvc"
            version = Version("193")

=======
>>>>>>> 13c6e755
    result.append(("compiler", compiler))
    result.append(("compiler.version", _get_profile_compiler_version(compiler, version)))

    # Get compiler C++ stdlib
    if compiler == "apple-clang":
        result.append(("compiler.libcxx", "libc++"))
    elif compiler == "gcc":
        libcxx = _detect_gcc_libcxx(version)
        result.append(("compiler.libcxx", libcxx))
    elif compiler == "cc":
        if platform.system() == "SunOS":
            result.append(("compiler.libstdcxx", "libstdcxx4"))
    elif compiler == "clang":
        if platform.system() == "FreeBSD":
            result.append(("compiler.libcxx", "libc++"))
        else:
            result.append(("compiler.libcxx", "libstdc++"))
    elif compiler == "sun-cc":
        result.append(("compiler.libcxx", "libCstd"))
    elif compiler == "mcst-lcc":
        result.append(("compiler.base", "gcc"))  # do the same for Intel?
        result.append(("compiler.base.libcxx", "libstdc++"))
        if version >= "1.24":
            result.append(("compiler.base.version", "7.3"))
        elif version >= "1.23":
            result.append(("compiler.base.version", "5.5"))
        elif version >= "1.21":
            result.append(("compiler.base.version", "4.8"))
        else:
            result.append(("compiler.base.version", "4.4"))
    elif compiler == "msvc":
        # Add default mandatory fields for MSVC compiler
        result.append(("compiler.cppstd", "14"))
        result.append(("compiler.runtime", "dynamic"))
        result.append(("compiler.runtime_type", "Release"))

    if compiler != "msvc":
        cppstd = _cppstd_default(compiler, version)
        result.append(("compiler.cppstd", cppstd))


def _get_solaris_architecture():
    # under intel solaris, platform.machine()=='i86pc' so we need to handle
    # it early to suport 64-bit
    processor = platform.processor()
    kernel_bitness, elf = platform.architecture()
    if "sparc" in processor:
        return "sparcv9" if kernel_bitness == "64bit" else "sparc"
    elif "i386" in processor:
        return "x86_64" if kernel_bitness == "64bit" else "x86"


def _get_aix_conf(options=None):
    options = " %s" % options if options else ""
    try:
        ret = check_output_runner("getconf%s" % options).strip()
        return ret
    except Exception:
        return None


def _get_aix_architecture():
    processor = platform.processor()
    if "powerpc" in processor:
        kernel_bitness = _get_aix_conf("KERNEL_BITMODE")
        if kernel_bitness:
            return "ppc64" if kernel_bitness == "64" else "ppc32"
    elif "rs6000" in processor:
        return "ppc32"


def _get_e2k_architecture():
    return {
        "E1C+": "e2k-v4",  # Elbrus 1C+ and Elbrus 1CK
        "E2C+": "e2k-v2",  # Elbrus 2CM
        "E2C+DSP": "e2k-v2",  # Elbrus 2C+
        "E2C3": "e2k-v6",  # Elbrus 2C3
        "E2S": "e2k-v3",  # Elbrus 2S (aka Elbrus 4C)
        "E8C": "e2k-v4",  # Elbrus 8C and Elbrus 8C1
        "E8C2": "e2k-v5",  # Elbrus 8C2 (aka Elbrus 8CB)
        "E12C": "e2k-v6",  # Elbrus 12C
        "E16C": "e2k-v6",  # Elbrus 16C
        "E32C": "e2k-v7",  # Elbrus 32C
    }.get(platform.processor())


def _detected_architecture():
    # FIXME: Very weak check but not very common to run conan in other architectures
    machine = platform.machine()
    arch = None
    system = platform.system()

    # special detectors
    if system == "SunOS":
        arch = _get_solaris_architecture()
    elif system == "AIX":
        arch = _get_aix_architecture()
    if arch:
        return arch

    if "ppc64le" in machine:
        return "ppc64le"
    elif "ppc64" in machine:
        return "ppc64"
    elif "ppc" in machine:
        return "ppc32"
    elif "mips64" in machine:
        return "mips64"
    elif "mips" in machine:
        return "mips"
    elif "sparc64" in machine:
        return "sparcv9"
    elif "sparc" in machine:
        return "sparc"
    elif "aarch64" in machine:
        return "armv8"
    elif "arm64" in machine:
        return "armv8"
    elif "64" in machine:
        return "x86_64"
    elif "86" in machine:
        return "x86"
    elif "armv8" in machine:
        return "armv8"
    elif "armv7" in machine:
        return "armv7"
    elif "arm" in machine:
        return "armv6"
    elif "s390x" in machine:
        return "s390x"
    elif "s390" in machine:
        return "s390"
    elif "sun4v" in machine:
        return "sparc"
    elif "e2k" in machine:
        return _get_e2k_architecture()

    return None


def _detect_os_arch(result):
    from conans.client.conf import get_default_settings_yml
    from conans.model.settings import Settings

    the_os = platform.system()
    if the_os == "Darwin":
        the_os = "Macos"
    result.append(("os", the_os))

    arch = _detected_architecture()

    if arch:
        if arch.startswith('arm'):
            settings = Settings.loads(get_default_settings_yml())
            defined_architectures = settings.arch.values_range
            defined_arm_architectures = [v for v in defined_architectures if v.startswith("arm")]

            for a in defined_arm_architectures:
                if arch.startswith(a):
                    arch = a
                    break
            else:
                ConanOutput().error("Your ARM '%s' architecture is probably not defined in "
                                    "settings.yml\n Please check your conan.conf and settings.yml "
                                    "files" % arch)

        result.append(("arch", arch))


def detect_defaults_settings():
    """ try to deduce current machine values without any constraints at all
    :return: A list with default settings
    """
    result = []
    _detect_os_arch(result)
    _detect_compiler_version(result)
    result.append(("build_type", "Release"))

    return result


def _cppstd_default(compiler, compiler_version):
    assert isinstance(compiler_version, Version)
    default = {"gcc": _gcc_cppstd_default(compiler_version),
               "clang": _clang_cppstd_default(compiler_version),
               "apple-clang": "gnu98",  # Confirmed in apple-clang 9.1 with a simple "auto i=1;"
               "Visual Studio": _visual_cppstd_default(compiler_version),
               "mcst-lcc": _mcst_lcc_cppstd_default(compiler_version)}.get(str(compiler), None)
    return default


def _clang_cppstd_default(compiler_version):
    # Official docs are wrong, in 6.0 the default is gnu14 to follow gcc's choice
    return "gnu98" if compiler_version < "6" else "gnu14"


def _gcc_cppstd_default(compiler_version):
    if compiler_version >= "11":
        return "gnu17"
    return "gnu98" if compiler_version < "6" else "gnu14"


def _visual_cppstd_default(compiler_version):
    if compiler_version >= "14":  # VS 2015 update 3 only
        return "14"
    return None


def _intel_visual_cppstd_default(_):
    return None


def _intel_gcc_cppstd_default(_):
    return "gnu98"


def _mcst_lcc_cppstd_default(compiler_version):
    return "gnu14" if compiler_version >= "1.24" else "gnu98"<|MERGE_RESOLUTION|>--- conflicted
+++ resolved
@@ -213,16 +213,8 @@
         ConanOutput().info("No compiler was detected (one may not be needed)")
         return
 
-<<<<<<< HEAD
     version = Version(version)
-    # Visual Studio 2022 onwards, detect as a new compiler "msvc"
-    if compiler == "Visual Studio":
-        if version == "17":
-            compiler = "msvc"
-            version = Version("193")
-
-=======
->>>>>>> 13c6e755
+
     result.append(("compiler", compiler))
     result.append(("compiler.version", _get_profile_compiler_version(compiler, version)))
 
