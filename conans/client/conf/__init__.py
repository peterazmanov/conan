import os

from six.moves.configparser import ConfigParser, NoSectionError
from six.moves import urllib

from conans.errors import ConanException
from conans.model.env_info import unquote
from conans.paths import conan_expand_user, DEFAULT_PROFILE_NAME
from conans.util.env_reader import get_env
from conans.util.files import load

MIN_SERVER_COMPATIBLE_VERSION = '0.12.0'

default_settings_yml = """
# Only for cross building, 'os_build/arch_build' is the system that runs Conan
os_build: [Windows, WindowsStore, Linux, Macos, FreeBSD, SunOS]
arch_build: [x86, x86_64, ppc64le, ppc64, armv6, armv7, armv7hf, armv8, sparc, sparcv9, mips, mips64, avr, armv7s, armv7k]

# Only for building cross compilation tools, 'os_target/arch_target' is the system for
# which the tools generate code
os_target: [Windows, Linux, Macos, Android, iOS, watchOS, tvOS, FreeBSD, SunOS, Arduino]
arch_target: [x86, x86_64, ppc64le, ppc64, armv6, armv7, armv7hf, armv8, sparc, sparcv9, mips, mips64, avr, armv7s, armv7k]

# Rest of the settings are "host" settings:
# - For native building/cross building: Where the library/program will run.
# - For building cross compilation tools: Where the cross compiler will run.
os:
    Windows:
        subsystem: [None, cygwin, msys, msys2, wsl]
    WindowsStore:
        version: ["8.1", "10.0"]
    Linux:
    Macos:
        version: [None, "10.6", "10.7", "10.8", "10.9", "10.10", "10.11", "10.12", "10.13", "10.14"]
    Android:
        api_level: ANY
    iOS:
        version: ["7.0", "7.1", "8.0", "8.1", "8.2", "8.3", "9.0", "9.1", "9.2", "9.3", "10.0", "10.1", "10.2", "10.3", "11.0"]
    watchOS:
        version: ["4.0"]
    tvOS:
        version: ["11.0"]
    FreeBSD:
    SunOS:
    Arduino:
        board: ANY
arch: [x86, x86_64, ppc64le, ppc64, armv6, armv7, armv7hf, armv8, sparc, sparcv9, mips, mips64, avr, armv7s, armv7k]
compiler:
    sun-cc:
        version: ["5.10", "5.11", "5.12", "5.13", "5.14"]
        threads: [None, posix]
        libcxx: [libCstd, libstdcxx, libstlport, libstdc++]
    gcc:
        version: ["4.1", "4.4", "4.5", "4.6", "4.7", "4.8", "4.9",
                  "5", "5.1", "5.2", "5.3", "5.4", "5.5",
                  "6", "6.1", "6.2", "6.3", "6.4",
                  "7", "7.1", "7.2", "7.3",
                  "8", "8.1", "8.2"]
        libcxx: [libstdc++, libstdc++11]
        threads: [None, posix, win32] #  Windows MinGW
        exception: [None, dwarf2, sjlj, seh] # Windows MinGW
    Visual Studio:
        runtime: [MD, MT, MTd, MDd]
        version: ["8", "9", "10", "11", "12", "14", "15"]
        toolset: [None, v90, v100, v110, v110_xp, v120, v120_xp,
                  v140, v140_xp, v140_clang_c2, LLVM-vs2012, LLVM-vs2012_xp,
                  LLVM-vs2013, LLVM-vs2013_xp, LLVM-vs2014, LLVM-vs2014_xp,
                  LLVM-vs2017, LLVM-vs2017_xp, v141, v141_xp, v141_clang_c2]
    clang:
        version: ["3.3", "3.4", "3.5", "3.6", "3.7", "3.8", "3.9", "4.0",
                  "5.0", "6.0", "7.0",
                  "8"]
        libcxx: [libstdc++, libstdc++11, libc++]
    apple-clang:
        version: ["5.0", "5.1", "6.0", "6.1", "7.0", "7.3", "8.0", "8.1", "9.0", "9.1", "10.0"]
        libcxx: [libstdc++, libc++]

build_type: [None, Debug, Release, RelWithDebInfo, MinSizeRel]
cppstd: [None, 98, gnu98, 11, gnu11, 14, gnu14, 17, gnu17, 20, gnu20]
"""

default_client_conf = """
[log]
run_to_output = True        # environment CONAN_LOG_RUN_TO_OUTPUT
run_to_file = False         # environment CONAN_LOG_RUN_TO_FILE
level = 50                  # environment CONAN_LOGGING_LEVEL
# trace_file =              # environment CONAN_TRACE_FILE
print_run_commands = False  # environment CONAN_PRINT_RUN_COMMANDS

[general]
revisions_enabled = False             # environment CONAN_CLIENT_REVISIONS_ENABLED
default_profile = %s
compression_level = 9                 # environment CONAN_COMPRESSION_LEVEL
sysrequires_sudo = True               # environment CONAN_SYSREQUIRES_SUDO
request_timeout = 60                  # environment CONAN_REQUEST_TIMEOUT (seconds)
# sysrequires_mode = enabled          # environment CONAN_SYSREQUIRES_MODE (allowed modes enabled/verify/disabled)
# vs_installation_preference = Enterprise, Professional, Community, BuildTools # environment CONAN_VS_INSTALLATION_PREFERENCE
# verbose_traceback = False           # environment CONAN_VERBOSE_TRACEBACK
# bash_path = ""                      # environment CONAN_BASH_PATH (only windows)
# recipe_linter = False               # environment CONAN_RECIPE_LINTER
# read_only_cache = True              # environment CONAN_READ_ONLY_CACHE
# pylintrc = path/to/pylintrc_file    # environment CONAN_PYLINTRC
# cache_no_locks = True               # Disable locking mechanism of local cache
# user_home_short = your_path         # environment CONAN_USER_HOME_SHORT
# use_always_short_paths = False      # environment CONAN_USE_ALWAYS_SHORT_PATHS
# skip_vs_projects_upgrade = False    # environment CONAN_SKIP_VS_PROJECTS_UPGRADE
# non_interactive = False             # environment CONAN_NON_INTERACTIVE

# conan_make_program = make           # environment CONAN_MAKE_PROGRAM (overrides the make program used in AutoToolsBuildEnvironment.make)

# cmake_generator                     # environment CONAN_CMAKE_GENERATOR
# http://www.vtk.org/Wiki/CMake_Cross_Compiling
# cmake_toolchain_file                # environment CONAN_CMAKE_TOOLCHAIN_FILE
# cmake_system_name                   # environment CONAN_CMAKE_SYSTEM_NAME
# cmake_system_version                # environment CONAN_CMAKE_SYSTEM_VERSION
# cmake_system_processor              # environment CONAN_CMAKE_SYSTEM_PROCESSOR
# cmake_find_root_path                # environment CONAN_CMAKE_FIND_ROOT_PATH
# cmake_find_root_path_mode_program   # environment CONAN_CMAKE_FIND_ROOT_PATH_MODE_PROGRAM
# cmake_find_root_path_mode_library   # environment CONAN_CMAKE_FIND_ROOT_PATH_MODE_LIBRARY
# cmake_find_root_path_mode_include   # environment CONAN_CMAKE_FIND_ROOT_PATH_MODE_INCLUDE

# cpu_count = 1             # environment CONAN_CPU_COUNT

# Change the default location for building test packages to a temporary folder
# which is deleted after the test.
# temp_test_folder = True             # environment CONAN_TEMP_TEST_FOLDER

[storage]
# This is the default path, but you can write your own. It must be an absolute path or a
# path beginning with "~" (if the environment var CONAN_USER_HOME is specified, this directory, even
# with "~/", will be relative to the conan user home, not to the system user home)
path = ~/.conan/data

[proxies]
# Empty section will try to use system proxies.
# If don't want proxy at all, remove section [proxies]
# As documented in http://docs.python-requests.org/en/latest/user/advanced/#proxies
# http = http://user:pass@10.10.1.10:3128/
# http = http://10.10.1.10:3128
# https = http://10.10.1.10:1080
# You can skip the proxy for the matching (fnmatch) urls (comma-separated)
# no_proxy_match = *bintray.com*, https://myserver.*

[hooks]    # environment CONAN_HOOKS
attribute_checker

# Default settings now declared in the default profile


""" % DEFAULT_PROFILE_NAME


class ConanClientConfigParser(ConfigParser, object):

    def __init__(self, filename):
        ConfigParser.__init__(self, allow_no_value=True)
        self.read(filename)
        self.filename = filename

    # So keys are not converted to lowercase, we override the default optionxform
    optionxform = str

    @property
    def env_vars(self):
        ret = {"CONAN_LOG_RUN_TO_OUTPUT": self._env_c("log.run_to_output", "CONAN_LOG_RUN_TO_OUTPUT", "True"),
               "CONAN_LOG_RUN_TO_FILE": self._env_c("log.run_to_file", "CONAN_LOG_RUN_TO_FILE", "False"),
               "CONAN_LOGGING_LEVEL": self._env_c("log.level", "CONAN_LOGGING_LEVEL", "50"),
               "CONAN_TRACE_FILE": self._env_c("log.trace_file", "CONAN_TRACE_FILE", None),
               "CONAN_PRINT_RUN_COMMANDS": self._env_c("log.print_run_commands", "CONAN_PRINT_RUN_COMMANDS", "False"),
               "CONAN_COMPRESSION_LEVEL": self._env_c("general.compression_level", "CONAN_COMPRESSION_LEVEL", "9"),
               "CONAN_NON_INTERACTIVE": self._env_c("general.non_interactive", "CONAN_NON_INTERACTIVE", "False"),
               "CONAN_PYLINTRC": self._env_c("general.pylintrc", "CONAN_PYLINTRC", None),
               "CONAN_PYLINT_WERR": self._env_c("general.pylint_werr", "CONAN_PYLINT_WERR", None),
               "CONAN_SYSREQUIRES_SUDO": self._env_c("general.sysrequires_sudo", "CONAN_SYSREQUIRES_SUDO", "False"),
               "CONAN_SYSREQUIRES_MODE": self._env_c("general.sysrequires_mode", "CONAN_SYSREQUIRES_MODE", "enabled"),
               "CONAN_REQUEST_TIMEOUT": self._env_c("general.request_timeout", "CONAN_REQUEST_TIMEOUT", None),
               "CONAN_VS_INSTALLATION_PREFERENCE": self._env_c("general.vs_installation_preference", "CONAN_VS_INSTALLATION_PREFERENCE", None),
               "CONAN_RECIPE_LINTER": self._env_c("general.recipe_linter", "CONAN_RECIPE_LINTER", "True"),
               "CONAN_CPU_COUNT": self._env_c("general.cpu_count", "CONAN_CPU_COUNT", None),
               "CONAN_READ_ONLY_CACHE": self._env_c("general.read_only_cache", "CONAN_READ_ONLY_CACHE", None),
               "CONAN_USER_HOME_SHORT": self._env_c("general.user_home_short", "CONAN_USER_HOME_SHORT", None),
               "CONAN_USE_ALWAYS_SHORT_PATHS": self._env_c("general.use_always_short_paths", "CONAN_USE_ALWAYS_SHORT_PATHS", None),
               "CONAN_VERBOSE_TRACEBACK": self._env_c("general.verbose_traceback", "CONAN_VERBOSE_TRACEBACK", None),
               # http://www.vtk.org/Wiki/CMake_Cross_Compiling
               "CONAN_CMAKE_GENERATOR": self._env_c("general.cmake_generator", "CONAN_CMAKE_GENERATOR", None),
               "CONAN_CMAKE_TOOLCHAIN_FILE": self._env_c("general.cmake_toolchain_file", "CONAN_CMAKE_TOOLCHAIN_FILE", None),
               "CONAN_CMAKE_SYSTEM_NAME": self._env_c("general.cmake_system_name", "CONAN_CMAKE_SYSTEM_NAME", None),
               "CONAN_CMAKE_SYSTEM_VERSION": self._env_c("general.cmake_system_version", "CONAN_CMAKE_SYSTEM_VERSION", None),
               "CONAN_CMAKE_SYSTEM_PROCESSOR": self._env_c("general.cmake_system_processor",
                                                           "CONAN_CMAKE_SYSTEM_PROCESSOR",
                                                           None),
               "CONAN_CMAKE_FIND_ROOT_PATH": self._env_c("general.cmake_find_root_path",
                                                         "CONAN_CMAKE_FIND_ROOT_PATH",
                                                         None),
               "CONAN_CMAKE_FIND_ROOT_PATH_MODE_PROGRAM": self._env_c("general.cmake_find_root_path_mode_program",
                                                                      "CONAN_CMAKE_FIND_ROOT_PATH_MODE_PROGRAM",
                                                                      None),
               "CONAN_CMAKE_FIND_ROOT_PATH_MODE_LIBRARY": self._env_c("general.cmake_find_root_path_mode_library",
                                                                      "CONAN_CMAKE_FIND_ROOT_PATH_MODE_LIBRARY",
                                                                      None),
               "CONAN_CMAKE_FIND_ROOT_PATH_MODE_INCLUDE": self._env_c("general.cmake_find_root_path_mode_include",
                                                                      "CONAN_CMAKE_FIND_ROOT_PATH_MODE_INCLUDE",
                                                                      None),

               "CONAN_BASH_PATH": self._env_c("general.bash_path", "CONAN_BASH_PATH", None),
               "CONAN_MAKE_PROGRAM": self._env_c("general.conan_make_program", "CONAN_MAKE_PROGRAM", None),
               "CONAN_TEMP_TEST_FOLDER": self._env_c("general.temp_test_folder", "CONAN_TEMP_TEST_FOLDER", "False"),
               "CONAN_SKIP_VS_PROJECTS_UPGRADE": self._env_c("general.skip_vs_projects_upgrade", "CONAN_SKIP_VS_PROJECTS_UPGRADE", "False"),
<<<<<<< HEAD
               "CONAN_PLUGINS": self._env_c("plugins", "CONAN_PLUGINS", None),
               "CONAN_CLIENT_REVISIONS_ENABLED": self._env_c("general.revisions_enabled", "CONAN_CLIENT_REVISIONS_ENABLED", "False"),
=======
               "CONAN_HOOKS": self._env_c("hooks", "CONAN_HOOKS", None)
>>>>>>> 2339378c
               }

        # Filter None values
        return {name: value for name, value in ret.items() if value is not None}

    def _env_c(self, var_name, env_var_name, default_value):
        env = os.environ.get(env_var_name, None)
        if env is not None:
            return env
        try:
            return unquote(self.get_item(var_name))
        except ConanException:
            return default_value

    def get_item(self, item):
        if not item:
            return load(self.filename)

        tokens = item.split(".", 1)
        section_name = tokens[0]
        try:
            section = self.items(section_name)
        except NoSectionError:
            raise ConanException("'%s' is not a section of conan.conf" % section_name)
        if len(tokens) == 1:
            result = []
            if section_name == "hooks":
                for key, _ in section:
                    result.append(key)
                return ",".join(result)
            else:
                for section_item in section:
                    result.append(" = ".join(section_item))
                return "\n".join(result)
        else:
            key = tokens[1]
            try:
                value = dict(section)[key]
                if " #" in value:  # Comments
                    value = value[:value.find(" #")].strip()
            except KeyError:
                raise ConanException("'%s' doesn't exist in [%s]" % (key, section_name))
            return value

    def set_item(self, key, value):
        tokens = key.split(".", 1)
        section_name = tokens[0]
        if not self.has_section(section_name):
            self.add_section(section_name)

        if len(tokens) == 1:  # defining full section
            raise ConanException("You can't set a full section, please specify a key=value")

        key = tokens[1]
        super(ConanClientConfigParser, self).set(section_name, key, value)

        with open(self.filename, "w") as f:
            self.write(f)

    def rm_item(self, item):
        tokens = item.split(".", 1)
        section_name = tokens[0]
        if not self.has_section(section_name):
            raise ConanException("'%s' is not a section of conan.conf" % section_name)

        if len(tokens) == 1:
            self.remove_section(tokens[0])
        else:
            key = tokens[1]
            if not self.has_option(section_name, key):
                raise ConanException("'%s' doesn't exist in [%s]" % (key, section_name))
            self.remove_option(section_name, key)

        with open(self.filename, "w") as f:
            self.write(f)

    def get_conf(self, varname):
        """Gets the section from config file or raises an exception"""
        try:
            return self.items(varname)
        except NoSectionError:
            raise ConanException("Invalid configuration, missing %s" % varname)

    @property
    def default_profile(self):
        ret = os.environ.get("CONAN_DEFAULT_PROFILE_PATH", None)
        if ret:
            if not os.path.isabs(ret):
                from conans.client.client_cache import PROFILES_FOLDER
                profiles_folder = os.path.join(os.path.dirname(self.filename), PROFILES_FOLDER)
                ret = os.path.abspath(os.path.join(profiles_folder, ret))

            if not os.path.exists(ret):
                raise ConanException("Environment variable 'CONAN_DEFAULT_PROFILE_PATH' must point to "
                                     "an existing profile file.")
            return ret
        else:
            try:
                return unquote(self.get_item("general.default_profile"))
            except ConanException:
                return DEFAULT_PROFILE_NAME

    @property
    def cache_no_locks(self):
        try:
            return self.get_item("general.cache_no_locks")
        except ConanException:
            return False

    @property
    def storage(self):
        return dict(self.get_conf("storage"))

    @property
    def request_timeout(self):
        try:
            return self.get_item("general.request_timeout")
        except ConanException:
            return None

    @property
    def storage_path(self):
        # Try with CONAN_STORAGE_PATH
        result = get_env('CONAN_STORAGE_PATH', None)

        # Try with conan.conf "path"
        if not result:
            try:
                env_conan_user_home = os.getenv("CONAN_USER_HOME")
                # if env var is declared, any specified path will be relative to CONAN_USER_HOME
                # even with the ~/
                if env_conan_user_home:
                    storage = self.storage["path"]
                    if storage[:2] == "~/":
                        storage = storage[2:]
                    result = os.path.join(env_conan_user_home, storage)
                else:
                    result = self.storage["path"]
            except KeyError:
                pass

        # expand the result and check if absolute
        if result:
            result = conan_expand_user(result)
            if not os.path.isabs(result):
                raise ConanException("Conan storage path has to be an absolute path")
        return result

    @property
    def proxies(self):
        """ optional field, might not exist
        """
        try:
            proxies = self.get_conf("proxies")
            # If there is proxies section, but empty, it will try to use system proxy
            if not proxies:
                # We don't have evidences that this following line is necessary.
                # If the proxies has been
                # configured at system level, conan will use it, and shouldn't be necessary
                # to return here the proxies read from the system.
                # Furthermore, the urls excluded for use proxies at system level do not work in
                # this case, then the only way is to remove the [proxies] section with
                # conan config remote proxies, then this method will return None and the proxies
                # dict passed to requests will be empty.
                # We don't remove this line because we are afraid to break something, but maybe
                # until now is working because no one is using system-wide proxies or those proxies
                # rules don't contain excluded urls.c #1777
                return urllib.request.getproxies()
            result = {k: (None if v == "None" else v) for k, v in proxies}
            return result
        except:
            return None<|MERGE_RESOLUTION|>--- conflicted
+++ resolved
@@ -206,12 +206,8 @@
                "CONAN_MAKE_PROGRAM": self._env_c("general.conan_make_program", "CONAN_MAKE_PROGRAM", None),
                "CONAN_TEMP_TEST_FOLDER": self._env_c("general.temp_test_folder", "CONAN_TEMP_TEST_FOLDER", "False"),
                "CONAN_SKIP_VS_PROJECTS_UPGRADE": self._env_c("general.skip_vs_projects_upgrade", "CONAN_SKIP_VS_PROJECTS_UPGRADE", "False"),
-<<<<<<< HEAD
-               "CONAN_PLUGINS": self._env_c("plugins", "CONAN_PLUGINS", None),
+               "CONAN_HOOKS": self._env_c("hooks", "CONAN_HOOKS", None),
                "CONAN_CLIENT_REVISIONS_ENABLED": self._env_c("general.revisions_enabled", "CONAN_CLIENT_REVISIONS_ENABLED", "False"),
-=======
-               "CONAN_HOOKS": self._env_c("hooks", "CONAN_HOOKS", None)
->>>>>>> 2339378c
                }
 
         # Filter None values
