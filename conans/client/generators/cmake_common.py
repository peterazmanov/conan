--- conflicted
+++ resolved
@@ -285,15 +285,11 @@
         endif()
     endif()
 
-<<<<<<< HEAD
-
-=======
     if(NOT CMAKE_HOST_SYSTEM_NAME STREQUAL ${CMAKE_SYSTEM_NAME})
         set(CROSS_BUILDING 1)
     endif()
 
     # Avoid checks when cross compiling, apple-clang crashes because its APPLE but not apple-clang
->>>>>>> 8286ffe3
     if( (CONAN_COMPILER STREQUAL "Visual Studio" AND NOT CMAKE_CXX_COMPILER_ID MATCHES MSVC) OR
         (CONAN_COMPILER STREQUAL "gcc" AND NOT CMAKE_CXX_COMPILER_ID MATCHES "GNU") OR
         (CONAN_COMPILER STREQUAL "apple-clang" AND NOT CROSS_BUILDING AND (NOT APPLE OR NOT CMAKE_CXX_COMPILER_ID MATCHES "Clang")) OR
