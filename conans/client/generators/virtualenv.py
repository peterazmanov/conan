--- conflicted
+++ resolved
@@ -1,7 +1,3 @@
-<<<<<<< HEAD
-=======
-import copy
->>>>>>> d8a41df8
 import os
 import platform
 
@@ -11,12 +7,8 @@
 class VirtualEnvGenerator(Generator):
 
     def __init__(self, conanfile):
-<<<<<<< HEAD
         self.conanfile = conanfile
         self.env = conanfile.env
-=======
-        self.simple_env_vars, self.multiple_env_vars = conanfile.env_values_dicts
->>>>>>> d8a41df8
         super(VirtualEnvGenerator, self).__init__(conanfile)
 
     @property
@@ -26,7 +18,6 @@
     def _get_setenv_variables_commands(self):
         command_set = "SET" if platform.system() == "Windows" else "export"
         ret = []
-<<<<<<< HEAD
         for name, value in self.env.items():
             if platform.system() == "Windows":
                 if isinstance(value, list):
@@ -45,24 +36,6 @@
                     ret.append(name + '=' + value)
                     ret.append(command_set + ' ' + name)
 
-=======
-        for name, values in self.multiple_env_vars.items():
-            if platform.system() == "Windows":
-                value = os.pathsep.join(values)
-                ret.append(command_set + ' "' + name + '=' + value + ';%' + name + '%"')
-            else:
-                value = os.pathsep.join(['"%s"' % val for val in values])
-                # Standard UNIX "sh" does not allow "export VAR=xxx" on one line
-                # So for portability reasons we split into two commands
-                ret.append(name + '=' + value + ':$' + name)
-                ret.append(command_set + ' ' + name)
-        for name, value in self.simple_env_vars.items():
-            if platform.system() == "Windows":
-                ret.append(command_set + ' "' + name + '=' + value + '"')
-            else:
-                ret.append(name + '=' + value)
-                ret.append(command_set + ' ' + name + '=' + value)
->>>>>>> d8a41df8
         return ret
 
     def _activate_lines(self, venv_name):
@@ -85,11 +58,7 @@
             for name in var_names:
                 old_value = os.environ.get(name, "")
                 if platform.system() == "Windows":
-<<<<<<< HEAD
                     ret.append('SET %s=%s' % (name, old_value))
-=======
-                    ret.append('SET "%s=%s"' % (name, old_value))
->>>>>>> d8a41df8
                 else:
                     ret.append('export %s=%s' % (name, old_value))
 
@@ -98,31 +67,17 @@
             else:
                 ret.append('export PS1="$OLD_PS1"')
             return ret
-
-<<<<<<< HEAD
         deactivate_lines.extend(append_deactivate_lines(self.env.keys()))
-=======
-        deactivate_lines.extend(append_deactivate_lines(self.simple_env_vars.keys()))
-        deactivate_lines.extend(append_deactivate_lines(self.multiple_env_vars.keys()))
->>>>>>> d8a41df8
         return deactivate_lines
 
     def _ps1_lines(self, venv_name):
         deactivate_lines = []
-<<<<<<< HEAD
         activate_lines = ["function global:_old_conan_prompt {\"\"}",]
-=======
-        activate_lines = []
-        all_vars = copy.copy(self.multiple_env_vars)
-        all_vars.update(self.simple_env_vars)
-        activate_lines.append("function global:_old_conan_prompt {\"\"}")
->>>>>>> d8a41df8
         activate_lines.append("$function:_old_conan_prompt = $function:prompt")
         activate_lines.append(
             "function global:prompt { write-host \"(%s) \" -nonewline; & $function:_old_conan_prompt }" % venv_name)
         deactivate_lines.append("$function:prompt = $function:_old_conan_prompt")
         deactivate_lines.append("remove-item function:\\_old_conan_prompt")
-<<<<<<< HEAD
         for var_name in self.env.keys():
             old_value = os.environ.get(var_name, "")
             deactivate_lines.append("$env:%s = \"%s\"" % (var_name, old_value))
@@ -132,27 +87,12 @@
                 activate_lines.append("$env:%s = \"%s\" + \";$env:%s\"" % (name, value, name))
             else:
                 activate_lines.append("$env:%s = \"%s\"" % (name, value))
-=======
-        for var_name in all_vars.keys():
-            old_value = os.environ.get(var_name, "")
-            deactivate_lines.append("$env:%s = \"%s\"" % (var_name, old_value))
-        for name, value in self.multiple_env_vars.items():
-            value = os.pathsep.join(value)
-            activate_lines.append("$env:%s = \"%s\" + \";$env:%s\"" % (name, value, name))
-        for name, value in self.simple_env_vars.items():
-            activate_lines.append("$env:%s = \"%s\"" % (name, value))
->>>>>>> d8a41df8
+
         return activate_lines, deactivate_lines
 
     @property
     def content(self):
-<<<<<<< HEAD
         venv_name = os.path.basename(self.conanfile.conanfile_directory)
-=======
-
-        venv_name = os.path.basename(self.conanfile.conanfile_directory)
-
->>>>>>> d8a41df8
         deactivate_lines = self._deactivate_lines()
         activate_lines = self._activate_lines(venv_name)
 
