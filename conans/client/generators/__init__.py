import os
import textwrap
import traceback
from os.path import join

from conan.tools.env import VirtualRunEnv
from conans.client.generators.cmake_find_package import CMakeFindPackageGenerator
from conans.client.generators.cmake_find_package_multi import CMakeFindPackageMultiGenerator
from conans.client.generators.compiler_args import CompilerArgsGenerator
from conans.client.generators.pkg_config import PkgConfigGenerator
from conans.errors import ConanException, conanfile_exception_formatter
from conans.util.env_reader import get_env
from conans.util.files import normalize, save, mkdir
from .b2 import B2Generator
from .boostbuild import BoostBuildGenerator
from .cmake import CMakeGenerator
from .cmake_multi import CMakeMultiGenerator
from .cmake_paths import CMakePathsGenerator
from .deploy import DeployGenerator
from .gcc import GCCGenerator
from .json_generator import JsonGenerator
from .make import MakeGenerator
from .markdown import MarkdownGenerator
from .premake import PremakeGenerator
from .qbs import QbsGenerator
from .qmake import QmakeGenerator
from .scons import SConsGenerator
from .text import TXTGenerator
from .virtualbuildenv import VirtualBuildEnvGenerator
from .virtualenv import VirtualEnvGenerator
from .virtualenv_python import VirtualEnvPythonGenerator
from .virtualrunenv import VirtualRunEnvGenerator
from .visualstudio import VisualStudioGenerator
from .visualstudio_multi import VisualStudioMultiGenerator
from .visualstudiolegacy import VisualStudioLegacyGenerator
from .xcode import XCodeGenerator
from .ycm import YouCompleteMeGenerator
from ..tools import chdir


class GeneratorManager(object):
    def __init__(self):
        self._generators = {"txt": TXTGenerator,
                            "gcc": GCCGenerator,
                            "compiler_args": CompilerArgsGenerator,
                            "cmake": CMakeGenerator,
                            "cmake_multi": CMakeMultiGenerator,
                            "cmake_paths": CMakePathsGenerator,
                            "cmake_find_package": CMakeFindPackageGenerator,
                            "cmake_find_package_multi": CMakeFindPackageMultiGenerator,
                            "qmake": QmakeGenerator,
                            "qbs": QbsGenerator,
                            "scons": SConsGenerator,
                            "visual_studio": VisualStudioGenerator,
                            "visual_studio_multi": VisualStudioMultiGenerator,
                            "visual_studio_legacy": VisualStudioLegacyGenerator,
                            "xcode": XCodeGenerator,
                            "ycm": YouCompleteMeGenerator,
                            "virtualenv": VirtualEnvGenerator,
                            "virtualenv_python": VirtualEnvPythonGenerator,
                            "virtualbuildenv": VirtualBuildEnvGenerator,
                            "virtualrunenv": VirtualRunEnvGenerator,
                            "boost-build": BoostBuildGenerator,
                            "pkg_config": PkgConfigGenerator,
                            "json": JsonGenerator,
                            "b2": B2Generator,
                            "premake": PremakeGenerator,
                            "make": MakeGenerator,
                            "deploy": DeployGenerator,
                            "markdown": MarkdownGenerator}
        self._new_generators = ["CMakeToolchain", "CMakeDeps", "MSBuildToolchain",
                                "MesonToolchain", "MSBuildDeps", "QbsToolchain", "msbuild",
<<<<<<< HEAD
                                "VirtualRunEnv", "VirtualBuildEnv", "AutotoolsDeps",
                                "AutotoolsToolchain", "BazelDeps", "BazelToolchain"]
=======
                                "VirtualEnv", "AutotoolsDeps", "AutotoolsToolchain",
                                "BazelDeps", "BazelToolchain", "PkgConfigDeps"]
>>>>>>> e4a416f5

    def add(self, name, generator_class, custom=False):
        if name not in self._generators or custom:
            self._generators[name] = generator_class

    def __contains__(self, name):
        return name in self._generators

    def __getitem__(self, key):
        return self._generators[key]

    def _new_generator(self, generator_name, output):
        if generator_name not in self._new_generators:
            return
        if generator_name in self._generators:  # Avoid colisions with user custom generators
            msg = ("******* Your custom generator name '{}' is colliding with a new experimental "
                   "built-in one. It is recommended to rename it. *******".format(generator_name))
            output.warn(msg)
            return
        if generator_name == "CMakeToolchain":
            from conan.tools.cmake import CMakeToolchain
            return CMakeToolchain
        elif generator_name == "CMakeDeps":
            from conan.tools.cmake import CMakeDeps
            return CMakeDeps
        elif generator_name == "AutotoolsDeps":
            from conan.tools.gnu import AutotoolsDeps
            return AutotoolsDeps
        elif generator_name == "AutotoolsToolchain":
            from conan.tools.gnu import AutotoolsToolchain
            return AutotoolsToolchain
        elif generator_name == "PkgConfigDeps":
            from conan.tools.gnu import PkgConfigDeps
            return PkgConfigDeps
        elif generator_name == "MSBuildToolchain":
            from conan.tools.microsoft import MSBuildToolchain
            return MSBuildToolchain
        elif generator_name == "MesonToolchain":
            from conan.tools.meson import MesonToolchain
            return MesonToolchain
        elif generator_name in ("MSBuildDeps", "msbuild"):
            from conan.tools.microsoft import MSBuildDeps
            return MSBuildDeps
        elif generator_name == "QbsToolchain" or generator_name == "QbsProfile":
            from conan.tools.qbs.qbsprofile import QbsProfile
            return QbsProfile
        elif generator_name == "VirtualBuildEnv":
            from conan.tools.env.virtualbuildenv import VirtualBuildEnv
            return VirtualBuildEnv
        elif generator_name == "VirtualRunEnv":
            from conan.tools.env.virtualrunenv import VirtualRunEnv
            return VirtualRunEnv
        elif generator_name == "BazelDeps":
            from conan.tools.google import BazelDeps
            return BazelDeps
        elif generator_name == "BazelToolchain":
            from conan.tools.google import BazelToolchain
            return BazelToolchain
        else:
            raise ConanException("Internal Conan error: Generator '{}' "
                                 "not commplete".format(generator_name))

    def write_generators(self, conanfile, old_gen_folder, new_gen_folder, output):
        """ produces auxiliary files, required to build a project or a package.
        """
        for generator_name in set(conanfile.generators):
            generator_class = self._new_generator(generator_name, output)
            if generator_class:
                if generator_name == "msbuild":
                    msg = (
                        "\n*****************************************************************\n"
                        "******************************************************************\n"
                        "'msbuild' has been deprecated and moved.\n"
                        "It will be removed in next Conan release.\n"
                        "Use 'MSBuildDeps' method instead.\n"
                        "********************************************************************\n"
                        "********************************************************************\n")
                    from conans.client.output import Color
                    output.writeln(msg, front=Color.BRIGHT_RED)
                try:
                    generator = generator_class(conanfile)
                    output.highlight("Generator '{}' calling 'generate()'".format(generator_name))
                    mkdir(new_gen_folder)
                    with chdir(new_gen_folder):
                        generator.generate()
                    continue
                except Exception as e:
                    raise ConanException("Error in generator '{}': {}".format(generator_name,
                                                                              str(e)))

            try:
                generator_class = self._generators[generator_name]
            except KeyError:
                available = list(self._generators.keys()) + self._new_generators
                raise ConanException("Invalid generator '%s'. Available types: %s" %
                                     (generator_name, ", ".join(available)))
            try:
                generator = generator_class(conanfile)
            except TypeError:
                # To allow old-style generator packages to work (e.g. premake)
                output.warn("Generator %s failed with new __init__(), trying old one")
                generator = generator_class(conanfile.deps_cpp_info, conanfile.cpp_info)

            try:
                generator.output_path = old_gen_folder
                content = generator.content
                if isinstance(content, dict):
                    if generator.filename:
                        output.warn("Generator %s is multifile. Property 'filename' not used"
                                    % (generator_name,))
                    for k, v in content.items():
                        if generator.normalize:  # To not break existing behavior, to be removed 2.0
                            v = normalize(v)
                        output.info("Generator %s created %s" % (generator_name, k))
                        save(join(old_gen_folder, k), v, only_if_modified=True)
                else:
                    content = normalize(content)
                    output.info("Generator %s created %s" % (generator_name, generator.filename))
                    save(join(old_gen_folder, generator.filename), content, only_if_modified=True)
            except Exception as e:
                if get_env("CONAN_VERBOSE_TRACEBACK", False):
                    output.error(traceback.format_exc())
                output.error("Generator %s(file:%s) failed\n%s"
                             % (generator_name, generator.filename, str(e)))
                raise ConanException(e)


def _receive_conf(conanfile):
    """  collect conf_info from the immediate build_requires, aggregate it and injects/update
    current conf
    """
    # TODO: Open question 1: Only build_requires can define config?
    # TODO: Only direct build_requires?
    # TODO: Is really the best mechanism to define this info? Better than env-vars?
    # Conf only for first level build_requires
    for build_require in conanfile.dependencies.direct_build.values():
        if build_require.conf_info:
            conanfile.conf.compose(build_require.conf_info)


def write_toolchain(conanfile, path, output):
    if hasattr(conanfile, "toolchain"):
        msg = ("\n*****************************************************************\n"
               "******************************************************************\n"
               "The 'toolchain' attribute or method has been deprecated and removed\n"
               "Use 'generators = \"ClassName\"' or 'generate()' method instead.\n"
               "********************************************************************\n"
               "********************************************************************\n")
        raise ConanException(msg)

    _receive_conf(conanfile)

    if hasattr(conanfile, "generate"):
        output.highlight("Calling generate()")
        mkdir(path)
        with chdir(path):
            with conanfile_exception_formatter(str(conanfile), "generate"):
                conanfile.generate()

    # tools.env.virtualenv:auto_use will be always True in Conan 2.0
    if conanfile.conf["tools.env.virtualenv:auto_use"] and conanfile.virtualenv:
        with chdir(path):
            from conan.tools.env.virtualbuildenv import VirtualBuildEnv
            env = VirtualBuildEnv(conanfile)
            env.generate()

            env = VirtualRunEnv(conanfile)
            env.generate(auto_activate=False)

    output.highlight("Aggregating env generators")
    _generate_aggregated_env(conanfile)


def _generate_aggregated_env(conanfile):
    bats = []
    shs = []

    for s in conanfile.environment_scripts:
        path = os.path.join(conanfile.generators_folder, s)
        if path.lower().endswith(".bat"):
            bats.append(path)
        elif path.lower().endswith(".sh"):
            shs.append(path)
    if shs:
        sh_content = ". " + " && . ".join('"{}"'.format(s) for s in shs)
        save(os.path.join(conanfile.generators_folder, "conanenv.sh"), sh_content)
    if bats:
        lines = "\r\n".join('call "{}"'.format(b) for b in bats)
        bat_content = textwrap.dedent("""\
                        @echo off
                        {}
                        """.format(lines))
        save(os.path.join(conanfile.generators_folder, "conanenv.bat"), bat_content)
<|MERGE_RESOLUTION|>--- conflicted
+++ resolved
@@ -70,13 +70,8 @@
                             "markdown": MarkdownGenerator}
         self._new_generators = ["CMakeToolchain", "CMakeDeps", "MSBuildToolchain",
                                 "MesonToolchain", "MSBuildDeps", "QbsToolchain", "msbuild",
-<<<<<<< HEAD
                                 "VirtualRunEnv", "VirtualBuildEnv", "AutotoolsDeps",
-                                "AutotoolsToolchain", "BazelDeps", "BazelToolchain"]
-=======
-                                "VirtualEnv", "AutotoolsDeps", "AutotoolsToolchain",
-                                "BazelDeps", "BazelToolchain", "PkgConfigDeps"]
->>>>>>> e4a416f5
+                                "AutotoolsToolchain", "BazelDeps", "BazelToolchain", "PkgConfigDeps"]
 
     def add(self, name, generator_class, custom=False):
         if name not in self._generators or custom:
