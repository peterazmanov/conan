settings_1_9_0 = """
# Only for cross building, 'os_build/arch_build' is the system that runs Conan
os_build: [Windows, WindowsStore, Linux, Macos, FreeBSD, SunOS]
arch_build: [x86, x86_64, ppc64le, ppc64, armv6, armv7, armv7hf, armv8, sparc, sparcv9, mips, mips64, avr, armv7s, armv7k]

# Only for building cross compilation tools, 'os_target/arch_target' is the system for
# which the tools generate code
os_target: [Windows, Linux, Macos, Android, iOS, watchOS, tvOS, FreeBSD, SunOS, Arduino]
arch_target: [x86, x86_64, ppc64le, ppc64, armv6, armv7, armv7hf, armv8, sparc, sparcv9, mips, mips64, avr, armv7s, armv7k]

# Rest of the settings are "host" settings:
# - For native building/cross building: Where the library/program will run.
# - For building cross compilation tools: Where the cross compiler will run.
os:
    Windows:
        subsystem: [None, cygwin, msys, msys2, wsl]
    WindowsStore:
        version: ["8.1", "10.0"]
    Linux:
    Macos:
        version: [None, "10.6", "10.7", "10.8", "10.9", "10.10", "10.11", "10.12", "10.13", "10.14"]
    Android:
        api_level: ANY
    iOS:
        version: ["7.0", "7.1", "8.0", "8.1", "8.2", "8.3", "9.0", "9.1", "9.2", "9.3", "10.0", "10.1", "10.2", "10.3", "11.0"]
    watchOS:
        version: ["4.0"]
    tvOS:
        version: ["11.0"]
    FreeBSD:
    SunOS:
    Arduino:
        board: ANY
arch: [x86, x86_64, ppc64le, ppc64, armv6, armv7, armv7hf, armv8, sparc, sparcv9, mips, mips64, avr, armv7s, armv7k]
compiler:
    sun-cc:
        version: ["5.10", "5.11", "5.12", "5.13", "5.14"]
        threads: [None, posix]
        libcxx: [libCstd, libstdcxx, libstlport, libstdc++]
    gcc:
        version: ["4.1", "4.4", "4.5", "4.6", "4.7", "4.8", "4.9",
                  "5", "5.1", "5.2", "5.3", "5.4", "5.5",
                  "6", "6.1", "6.2", "6.3", "6.4",
                  "7", "7.1", "7.2", "7.3",
                  "8", "8.1", "8.2"]
        libcxx: [libstdc++, libstdc++11]
        threads: [None, posix, win32] #  Windows MinGW
        exception: [None, dwarf2, sjlj, seh] # Windows MinGW
    Visual Studio:
        runtime: [MD, MT, MTd, MDd]
        version: ["8", "9", "10", "11", "12", "14", "15"]
        toolset: [None, v90, v100, v110, v110_xp, v120, v120_xp,
                  v140, v140_xp, v140_clang_c2, LLVM-vs2012, LLVM-vs2012_xp,
                  LLVM-vs2013, LLVM-vs2013_xp, LLVM-vs2014, LLVM-vs2014_xp,
                  LLVM-vs2017, LLVM-vs2017_xp, v141, v141_xp, v141_clang_c2]
    clang:
        version: ["3.3", "3.4", "3.5", "3.6", "3.7", "3.8", "3.9", "4.0",
                  "5.0", "6.0", "7.0",
                  "8"]
        libcxx: [libstdc++, libstdc++11, libc++]
    apple-clang:
        version: ["5.0", "5.1", "6.0", "6.1", "7.0", "7.3", "8.0", "8.1", "9.0", "9.1", "10.0"]
        libcxx: [libstdc++, libc++]

build_type: [None, Debug, Release, RelWithDebInfo, MinSizeRel]
cppstd: [None, 98, gnu98, 11, gnu11, 14, gnu14, 17, gnu17, 20, gnu20]
"""

settings_1_9_1 = settings_1_9_0
settings_1_9_2 = settings_1_9_1
settings_1_10_0 = settings_1_9_2
settings_1_10_1 = settings_1_10_0
settings_1_10_2 = settings_1_10_1
settings_1_11_0 = settings_1_10_2
settings_1_11_1 = settings_1_11_0
settings_1_11_2 = settings_1_11_1
settings_1_11_3 = settings_1_11_2
settings_1_12_0 = """
# Only for cross building, 'os_build/arch_build' is the system that runs Conan
os_build: [Windows, WindowsStore, Linux, Macos, FreeBSD, SunOS]
arch_build: [x86, x86_64, ppc32, ppc64le, ppc64, armv6, armv7, armv7hf, armv7s, armv7k, armv8, armv8_32, armv8.3, sparc, sparcv9, mips, mips64, avr]

# Only for building cross compilation tools, 'os_target/arch_target' is the system for
# which the tools generate code
os_target: [Windows, Linux, Macos, Android, iOS, watchOS, tvOS, FreeBSD, SunOS, Arduino]
arch_target: [x86, x86_64, ppc32, ppc64le, ppc64, armv6, armv7, armv7hf, armv7s, armv7k, armv8, armv8_32, armv8.3, sparc, sparcv9, mips, mips64, avr]

# Rest of the settings are "host" settings:
# - For native building/cross building: Where the library/program will run.
# - For building cross compilation tools: Where the cross compiler will run.
os:
    Windows:
        subsystem: [None, cygwin, msys, msys2, wsl]
    WindowsStore:
        version: ["8.1", "10.0"]
    Linux:
    Macos:
        version: [None, "10.6", "10.7", "10.8", "10.9", "10.10", "10.11", "10.12", "10.13", "10.14"]
    Android:
        api_level: ANY
    iOS:
        version: ["7.0", "7.1", "8.0", "8.1", "8.2", "8.3", "9.0", "9.1", "9.2", "9.3", "10.0", "10.1", "10.2", "10.3", "11.0", "11.1", "11.2", "11.3", "11.4", "12.0", "12.1"]
    watchOS:
        version: ["4.0", "4.1", "4.2", "4.3", "5.0", "5.1"]
    tvOS:
        version: ["11.0", "11.1", "11.2", "11.3", "11.4", "12.0", "12.1"]
    FreeBSD:
    SunOS:
    Arduino:
        board: ANY
arch: [x86, x86_64, ppc32, ppc64le, ppc64, armv6, armv7, armv7hf, armv7s, armv7k, armv8, armv8_32, armv8.3, sparc, sparcv9, mips, mips64, avr]
compiler:
    sun-cc:
        version: ["5.10", "5.11", "5.12", "5.13", "5.14"]
        threads: [None, posix]
        libcxx: [libCstd, libstdcxx, libstlport, libstdc++]
    gcc:
        version: ["4.1", "4.4", "4.5", "4.6", "4.7", "4.8", "4.9",
                  "5", "5.1", "5.2", "5.3", "5.4", "5.5",
                  "6", "6.1", "6.2", "6.3", "6.4",
                  "7", "7.1", "7.2", "7.3",
                  "8", "8.1", "8.2"]
        libcxx: [libstdc++, libstdc++11]
        threads: [None, posix, win32] #  Windows MinGW
        exception: [None, dwarf2, sjlj, seh] # Windows MinGW
    Visual Studio:
        runtime: [MD, MT, MTd, MDd]
        version: ["8", "9", "10", "11", "12", "14", "15"]
        toolset: [None, v90, v100, v110, v110_xp, v120, v120_xp,
                  v140, v140_xp, v140_clang_c2, LLVM-vs2012, LLVM-vs2012_xp,
                  LLVM-vs2013, LLVM-vs2013_xp, LLVM-vs2014, LLVM-vs2014_xp,
                  LLVM-vs2017, LLVM-vs2017_xp, v141, v141_xp, v141_clang_c2]
    clang:
        version: ["3.3", "3.4", "3.5", "3.6", "3.7", "3.8", "3.9", "4.0",
                  "5.0", "6.0", "7.0",
                  "8"]
        libcxx: [libstdc++, libstdc++11, libc++]
    apple-clang:
        version: ["5.0", "5.1", "6.0", "6.1", "7.0", "7.3", "8.0", "8.1", "9.0", "9.1", "10.0"]
        libcxx: [libstdc++, libc++]

build_type: [None, Debug, Release, RelWithDebInfo, MinSizeRel]
cppstd: [None, 98, gnu98, 11, gnu11, 14, gnu14, 17, gnu17, 20, gnu20]
"""

settings_1_12_1 = settings_1_12_0
settings_1_12_2 = settings_1_12_1
settings_1_12_3 = settings_1_12_2
settings_1_12_4 = settings_1_12_3
settings_1_13_0 = """
# Only for cross building, 'os_build/arch_build' is the system that runs Conan
os_build: [Windows, WindowsStore, Linux, Macos, FreeBSD, SunOS]
arch_build: [x86, x86_64, ppc32, ppc64le, ppc64, armv5el, armv5hf, armv6, armv7, armv7hf, armv7s, armv7k, armv8, armv8_32, armv8.3, sparc, sparcv9, mips, mips64, avr]

# Only for building cross compilation tools, 'os_target/arch_target' is the system for
# which the tools generate code
os_target: [Windows, Linux, Macos, Android, iOS, watchOS, tvOS, FreeBSD, SunOS, Arduino]
arch_target: [x86, x86_64, ppc32, ppc64le, ppc64, armv5el, armv5hf, armv6, armv7, armv7hf, armv7s, armv7k, armv8, armv8_32, armv8.3, sparc, sparcv9, mips, mips64, avr]

# Rest of the settings are "host" settings:
# - For native building/cross building: Where the library/program will run.
# - For building cross compilation tools: Where the cross compiler will run.
os:
    Windows:
        subsystem: [None, cygwin, msys, msys2, wsl]
    WindowsStore:
        version: ["8.1", "10.0"]
    Linux:
    Macos:
        version: [None, "10.6", "10.7", "10.8", "10.9", "10.10", "10.11", "10.12", "10.13", "10.14"]
    Android:
        api_level: ANY
    iOS:
        version: ["7.0", "7.1", "8.0", "8.1", "8.2", "8.3", "9.0", "9.1", "9.2", "9.3", "10.0", "10.1", "10.2", "10.3", "11.0", "11.1", "11.2", "11.3", "11.4", "12.0", "12.1"]
    watchOS:
        version: ["4.0", "4.1", "4.2", "4.3", "5.0", "5.1"]
    tvOS:
        version: ["11.0", "11.1", "11.2", "11.3", "11.4", "12.0", "12.1"]
    FreeBSD:
    SunOS:
    Arduino:
        board: ANY
arch: [x86, x86_64, ppc32, ppc64le, ppc64, armv5el, armv5hf, armv6, armv7, armv7hf, armv7s, armv7k, armv8, armv8_32, armv8.3, sparc, sparcv9, mips, mips64, avr]
compiler:
    sun-cc:
        version: ["5.10", "5.11", "5.12", "5.13", "5.14"]
        threads: [None, posix]
        libcxx: [libCstd, libstdcxx, libstlport, libstdc++]
    gcc:
        version: ["4.1", "4.4", "4.5", "4.6", "4.7", "4.8", "4.9",
                  "5", "5.1", "5.2", "5.3", "5.4", "5.5",
                  "6", "6.1", "6.2", "6.3", "6.4",
                  "7", "7.1", "7.2", "7.3",
                  "8", "8.1", "8.2"]
        libcxx: [libstdc++, libstdc++11]
        threads: [None, posix, win32] #  Windows MinGW
        exception: [None, dwarf2, sjlj, seh] # Windows MinGW
    Visual Studio:
        runtime: [MD, MT, MTd, MDd]
        version: ["8", "9", "10", "11", "12", "14", "15", "16"]
        toolset: [None, v90, v100, v110, v110_xp, v120, v120_xp,
                  v140, v140_xp, v140_clang_c2, LLVM-vs2012, LLVM-vs2012_xp,
                  LLVM-vs2013, LLVM-vs2013_xp, LLVM-vs2014, LLVM-vs2014_xp,
                  LLVM-vs2017, LLVM-vs2017_xp, v141, v141_xp, v141_clang_c2, v142]
    clang:
        version: ["3.3", "3.4", "3.5", "3.6", "3.7", "3.8", "3.9", "4.0",
                  "5.0", "6.0", "7.0",
                  "8"]
        libcxx: [libstdc++, libstdc++11, libc++]
    apple-clang:
        version: ["5.0", "5.1", "6.0", "6.1", "7.0", "7.3", "8.0", "8.1", "9.0", "9.1", "10.0"]
        libcxx: [libstdc++, libc++]

build_type: [None, Debug, Release, RelWithDebInfo, MinSizeRel]
cppstd: [None, 98, gnu98, 11, gnu11, 14, gnu14, 17, gnu17, 20, gnu20]
"""

settings_1_13_1 = settings_1_13_0
settings_1_13_2 = settings_1_13_1
settings_1_13_3 = settings_1_13_2
settings_1_13_4 = settings_1_13_3
settings_1_14_0 = """
# Only for cross building, 'os_build/arch_build' is the system that runs Conan
os_build: [Windows, WindowsStore, Linux, Macos, FreeBSD, SunOS]
arch_build: [x86, x86_64, ppc32, ppc64le, ppc64, armv5el, armv5hf, armv6, armv7, armv7hf, armv7s, armv7k, armv8, armv8_32, armv8.3, sparc, sparcv9, mips, mips64, avr, s390, s390x]

# Only for building cross compilation tools, 'os_target/arch_target' is the system for
# which the tools generate code
os_target: [Windows, Linux, Macos, Android, iOS, watchOS, tvOS, FreeBSD, SunOS, Arduino]
arch_target: [x86, x86_64, ppc32, ppc64le, ppc64, armv5el, armv5hf, armv6, armv7, armv7hf, armv7s, armv7k, armv8, armv8_32, armv8.3, sparc, sparcv9, mips, mips64, avr, s390, s390x]

# Rest of the settings are "host" settings:
# - For native building/cross building: Where the library/program will run.
# - For building cross compilation tools: Where the cross compiler will run.
os:
    Windows:
        subsystem: [None, cygwin, msys, msys2, wsl]
    WindowsStore:
        version: ["8.1", "10.0"]
    Linux:
    Macos:
        version: [None, "10.6", "10.7", "10.8", "10.9", "10.10", "10.11", "10.12", "10.13", "10.14"]
    Android:
        api_level: ANY
    iOS:
        version: ["7.0", "7.1", "8.0", "8.1", "8.2", "8.3", "9.0", "9.1", "9.2", "9.3", "10.0", "10.1", "10.2", "10.3", "11.0", "11.1", "11.2", "11.3", "11.4", "12.0", "12.1"]
    watchOS:
        version: ["4.0", "4.1", "4.2", "4.3", "5.0", "5.1"]
    tvOS:
        version: ["11.0", "11.1", "11.2", "11.3", "11.4", "12.0", "12.1"]
    FreeBSD:
    SunOS:
    Arduino:
        board: ANY
arch: [x86, x86_64, ppc32, ppc64le, ppc64, armv5el, armv5hf, armv6, armv7, armv7hf, armv7s, armv7k, armv8, armv8_32, armv8.3, sparc, sparcv9, mips, mips64, avr, s390, s390x]
compiler:
    sun-cc:
        version: ["5.10", "5.11", "5.12", "5.13", "5.14"]
        threads: [None, posix]
        libcxx: [libCstd, libstdcxx, libstlport, libstdc++]
    gcc:
        version: ["4.1", "4.4", "4.5", "4.6", "4.7", "4.8", "4.9",
                  "5", "5.1", "5.2", "5.3", "5.4", "5.5",
                  "6", "6.1", "6.2", "6.3", "6.4",
                  "7", "7.1", "7.2", "7.3",
                  "8", "8.1", "8.2"]
        libcxx: [libstdc++, libstdc++11]
        threads: [None, posix, win32] #  Windows MinGW
        exception: [None, dwarf2, sjlj, seh] # Windows MinGW
    Visual Studio:
        runtime: [MD, MT, MTd, MDd]
        version: ["8", "9", "10", "11", "12", "14", "15", "16"]
        toolset: [None, v90, v100, v110, v110_xp, v120, v120_xp,
                  v140, v140_xp, v140_clang_c2, LLVM-vs2012, LLVM-vs2012_xp,
                  LLVM-vs2013, LLVM-vs2013_xp, LLVM-vs2014, LLVM-vs2014_xp,
                  LLVM-vs2017, LLVM-vs2017_xp, v141, v141_xp, v141_clang_c2, v142]
    clang:
        version: ["3.3", "3.4", "3.5", "3.6", "3.7", "3.8", "3.9", "4.0",
                  "5.0", "6.0", "7.0",
                  "8"]
        libcxx: [libstdc++, libstdc++11, libc++]
    apple-clang:
        version: ["5.0", "5.1", "6.0", "6.1", "7.0", "7.3", "8.0", "8.1", "9.0", "9.1", "10.0"]
        libcxx: [libstdc++, libc++]

build_type: [None, Debug, Release, RelWithDebInfo, MinSizeRel]
cppstd: [None, 98, gnu98, 11, gnu11, 14, gnu14, 17, gnu17, 20, gnu20]
"""

settings_1_14_1 = settings_1_14_0
settings_1_14_2 = settings_1_14_1
settings_1_14_3 = settings_1_14_2
settings_1_14_4 = settings_1_14_3
settings_1_14_5 = settings_1_14_4
settings_1_14_6 = settings_1_14_5

settings_1_15_0 = """
# Only for cross building, 'os_build/arch_build' is the system that runs Conan
os_build: [Windows, WindowsStore, Linux, Macos, FreeBSD, SunOS]
arch_build: [x86, x86_64, ppc32, ppc64le, ppc64, armv5el, armv5hf, armv6, armv7, armv7hf, armv7s, armv7k, armv8, armv8_32, armv8.3, sparc, sparcv9, mips, mips64, avr, s390, s390x]

# Only for building cross compilation tools, 'os_target/arch_target' is the system for
# which the tools generate code
os_target: [Windows, Linux, Macos, Android, iOS, watchOS, tvOS, FreeBSD, SunOS, Arduino]
arch_target: [x86, x86_64, ppc32, ppc64le, ppc64, armv5el, armv5hf, armv6, armv7, armv7hf, armv7s, armv7k, armv8, armv8_32, armv8.3, sparc, sparcv9, mips, mips64, avr, s390, s390x, asm.js, wasm]

# Rest of the settings are "host" settings:
# - For native building/cross building: Where the library/program will run.
# - For building cross compilation tools: Where the cross compiler will run.
os:
    Windows:
        subsystem: [None, cygwin, msys, msys2, wsl]
    WindowsStore:
        version: ["8.1", "10.0"]
    WindowsCE:
        platform: ANY
        version: ["5.0", "6.0", "7.0", "8.0"]
    Linux:
    Macos:
        version: [None, "10.6", "10.7", "10.8", "10.9", "10.10", "10.11", "10.12", "10.13", "10.14"]
    Android:
        api_level: ANY
    iOS:
        version: ["7.0", "7.1", "8.0", "8.1", "8.2", "8.3", "9.0", "9.1", "9.2", "9.3", "10.0", "10.1", "10.2", "10.3", "11.0", "11.1", "11.2", "11.3", "11.4", "12.0", "12.1"]
    watchOS:
        version: ["4.0", "4.1", "4.2", "4.3", "5.0", "5.1"]
    tvOS:
        version: ["11.0", "11.1", "11.2", "11.3", "11.4", "12.0", "12.1"]
    FreeBSD:
    SunOS:
    Arduino:
        board: ANY
    Emscripten:
arch: [x86, x86_64, ppc32, ppc64le, ppc64, armv4, armv4i, armv5el, armv5hf, armv6, armv7, armv7hf, armv7s, armv7k, armv8, armv8_32, armv8.3, sparc, sparcv9, mips, mips64, avr, s390, s390x, asm.js, wasm]
compiler:
    sun-cc:
        version: ["5.10", "5.11", "5.12", "5.13", "5.14"]
        threads: [None, posix]
        libcxx: [libCstd, libstdcxx, libstlport, libstdc++]
    gcc:
        version: ["4.1", "4.4", "4.5", "4.6", "4.7", "4.8", "4.9",
                  "5", "5.1", "5.2", "5.3", "5.4", "5.5",
                  "6", "6.1", "6.2", "6.3", "6.4",
                  "7", "7.1", "7.2", "7.3",
                  "8", "8.1", "8.2",
                  "9"]
        libcxx: [libstdc++, libstdc++11]
        threads: [None, posix, win32] #  Windows MinGW
        exception: [None, dwarf2, sjlj, seh] # Windows MinGW
        cppstd: [None, 98, gnu98, 11, gnu11, 14, gnu14, 17, gnu17, 20, gnu20]
    Visual Studio:
        runtime: [MD, MT, MTd, MDd]
        version: ["8", "9", "10", "11", "12", "14", "15", "16"]
        toolset: [None, v90, v100, v110, v110_xp, v120, v120_xp,
                  v140, v140_xp, v140_clang_c2, LLVM-vs2012, LLVM-vs2012_xp,
                  LLVM-vs2013, LLVM-vs2013_xp, LLVM-vs2014, LLVM-vs2014_xp,
                  LLVM-vs2017, LLVM-vs2017_xp, v141, v141_xp, v141_clang_c2, v142]
        cppstd: [None, 14, 17, 20]
    clang:
        version: ["3.3", "3.4", "3.5", "3.6", "3.7", "3.8", "3.9", "4.0",
                  "5.0", "6.0", "7.0",
                  "8"]
        libcxx: [libstdc++, libstdc++11, libc++]
        cppstd: [None, 98, gnu98, 11, gnu11, 14, gnu14, 17, gnu17, 20, gnu20]
    apple-clang:
        version: ["5.0", "5.1", "6.0", "6.1", "7.0", "7.3", "8.0", "8.1", "9.0", "9.1", "10.0"]
        libcxx: [libstdc++, libc++]
        cppstd: [None, 98, gnu98, 11, gnu11, 14, gnu14, 17, gnu17, 20, gnu20]

build_type: [None, Debug, Release, RelWithDebInfo, MinSizeRel]
cppstd: [None, 98, gnu98, 11, gnu11, 14, gnu14, 17, gnu17, 20, gnu20]  # Deprecated, use compiler.cppstd
"""

settings_1_15_1 = settings_1_15_0
settings_1_15_2 = settings_1_15_1
settings_1_15_3 = settings_1_15_2
settings_1_15_4 = settings_1_15_3
settings_1_15_5 = settings_1_15_4

settings_1_16_0 = """
# Only for cross building, 'os_build/arch_build' is the system that runs Conan
os_build: [Windows, WindowsStore, Linux, Macos, FreeBSD, SunOS, AIX]
arch_build: [x86, x86_64, ppc32be, ppc32, ppc64le, ppc64, armv5el, armv5hf, armv6, armv7, armv7hf, armv7s, armv7k, armv8, armv8_32, armv8.3, sparc, sparcv9, mips, mips64, avr, s390, s390x, sh4le]

# Only for building cross compilation tools, 'os_target/arch_target' is the system for
# which the tools generate code
os_target: [Windows, Linux, Macos, Android, iOS, watchOS, tvOS, FreeBSD, SunOS, AIX, Arduino, Neutrino]
arch_target: [x86, x86_64, ppc32be, ppc32, ppc64le, ppc64, armv5el, armv5hf, armv6, armv7, armv7hf, armv7s, armv7k, armv8, armv8_32, armv8.3, sparc, sparcv9, mips, mips64, avr, s390, s390x, asm.js, wasm, sh4le]

# Rest of the settings are "host" settings:
# - For native building/cross building: Where the library/program will run.
# - For building cross compilation tools: Where the cross compiler will run.
os:
    Windows:
        subsystem: [None, cygwin, msys, msys2, wsl]
    WindowsStore:
        version: ["8.1", "10.0"]
    WindowsCE:
        platform: ANY
        version: ["5.0", "6.0", "7.0", "8.0"]
    Linux:
    Macos:
        version: [None, "10.6", "10.7", "10.8", "10.9", "10.10", "10.11", "10.12", "10.13", "10.14"]
    Android:
        api_level: ANY
    iOS:
        version: ["7.0", "7.1", "8.0", "8.1", "8.2", "8.3", "9.0", "9.1", "9.2", "9.3", "10.0", "10.1", "10.2", "10.3", "11.0", "11.1", "11.2", "11.3", "11.4", "12.0", "12.1"]
    watchOS:
        version: ["4.0", "4.1", "4.2", "4.3", "5.0", "5.1"]
    tvOS:
        version: ["11.0", "11.1", "11.2", "11.3", "11.4", "12.0", "12.1"]
    FreeBSD:
    SunOS:
    AIX:
    Arduino:
        board: ANY
    Emscripten:
    Neutrino:
        version: ["6.4", "6.5", "6.6", "7.0"]
arch: [x86, x86_64, ppc32be, ppc32, ppc64le, ppc64, armv4, armv4i, armv5el, armv5hf, armv6, armv7, armv7hf, armv7s, armv7k, armv8, armv8_32, armv8.3, sparc, sparcv9, mips, mips64, avr, s390, s390x, asm.js, wasm, sh4le]
compiler:
    sun-cc:
        version: ["5.10", "5.11", "5.12", "5.13", "5.14"]
        threads: [None, posix]
        libcxx: [libCstd, libstdcxx, libstlport, libstdc++]
    gcc:
        version: ["4.1", "4.4", "4.5", "4.6", "4.7", "4.8", "4.9",
                  "5", "5.1", "5.2", "5.3", "5.4", "5.5",
                  "6", "6.1", "6.2", "6.3", "6.4",
                  "7", "7.1", "7.2", "7.3",
                  "8", "8.1", "8.2", "8.3",
                  "9", "9.1"]
        libcxx: [libstdc++, libstdc++11]
        threads: [None, posix, win32] #  Windows MinGW
        exception: [None, dwarf2, sjlj, seh] # Windows MinGW
        cppstd: [None, 98, gnu98, 11, gnu11, 14, gnu14, 17, gnu17, 20, gnu20]
    Visual Studio:
        runtime: [MD, MT, MTd, MDd]
        version: ["8", "9", "10", "11", "12", "14", "15", "16"]
        toolset: [None, v90, v100, v110, v110_xp, v120, v120_xp,
                  v140, v140_xp, v140_clang_c2, LLVM-vs2012, LLVM-vs2012_xp,
                  LLVM-vs2013, LLVM-vs2013_xp, LLVM-vs2014, LLVM-vs2014_xp,
                  LLVM-vs2017, LLVM-vs2017_xp, v141, v141_xp, v141_clang_c2, v142]
        cppstd: [None, 14, 17, 20]
    clang:
        version: ["3.3", "3.4", "3.5", "3.6", "3.7", "3.8", "3.9", "4.0",
                  "5.0", "6.0", "7.0",
                  "8"]
        libcxx: [libstdc++, libstdc++11, libc++, c++_shared, c++_static]
        cppstd: [None, 98, gnu98, 11, gnu11, 14, gnu14, 17, gnu17, 20, gnu20]
    apple-clang:
        version: ["5.0", "5.1", "6.0", "6.1", "7.0", "7.3", "8.0", "8.1", "9.0", "9.1", "10.0"]
        libcxx: [libstdc++, libc++]
        cppstd: [None, 98, gnu98, 11, gnu11, 14, gnu14, 17, gnu17, 20, gnu20]
    qcc:
        version: ["4.4", "5.4"]
        libcxx: [cxx, gpp, cpp, cpp-ne, accp, acpp-ne, ecpp, ecpp-ne]

build_type: [None, Debug, Release, RelWithDebInfo, MinSizeRel]
cppstd: [None, 98, gnu98, 11, gnu11, 14, gnu14, 17, gnu17, 20, gnu20]  # Deprecated, use compiler.cppstd
"""

settings_1_16_1 = settings_1_16_0
settings_1_17_0 = """
# Only for cross building, 'os_build/arch_build' is the system that runs Conan
os_build: [Windows, WindowsStore, Linux, Macos, FreeBSD, SunOS, AIX]
arch_build: [x86, x86_64, ppc32be, ppc32, ppc64le, ppc64, armv5el, armv5hf, armv6, armv7, armv7hf, armv7s, armv7k, armv8, armv8_32, armv8.3, sparc, sparcv9, mips, mips64, avr, s390, s390x, sh4le]

# Only for building cross compilation tools, 'os_target/arch_target' is the system for
# which the tools generate code
os_target: [Windows, Linux, Macos, Android, iOS, watchOS, tvOS, FreeBSD, SunOS, AIX, Arduino, Neutrino]
arch_target: [x86, x86_64, ppc32be, ppc32, ppc64le, ppc64, armv5el, armv5hf, armv6, armv7, armv7hf, armv7s, armv7k, armv8, armv8_32, armv8.3, sparc, sparcv9, mips, mips64, avr, s390, s390x, asm.js, wasm, sh4le]

# Rest of the settings are "host" settings:
# - For native building/cross building: Where the library/program will run.
# - For building cross compilation tools: Where the cross compiler will run.
os:
    Windows:
        subsystem: [None, cygwin, msys, msys2, wsl]
    WindowsStore:
        version: ["8.1", "10.0"]
    WindowsCE:
        platform: ANY
        version: ["5.0", "6.0", "7.0", "8.0"]
    Linux:
    Macos:
        version: [None, "10.6", "10.7", "10.8", "10.9", "10.10", "10.11", "10.12", "10.13", "10.14"]
    Android:
        api_level: ANY
    iOS:
        version: ["7.0", "7.1", "8.0", "8.1", "8.2", "8.3", "9.0", "9.1", "9.2", "9.3", "10.0", "10.1", "10.2", "10.3", "11.0", "11.1", "11.2", "11.3", "11.4", "12.0", "12.1"]
    watchOS:
        version: ["4.0", "4.1", "4.2", "4.3", "5.0", "5.1"]
    tvOS:
        version: ["11.0", "11.1", "11.2", "11.3", "11.4", "12.0", "12.1"]
    FreeBSD:
    SunOS:
    AIX:
    Arduino:
        board: ANY
    Emscripten:
    Neutrino:
        version: ["6.4", "6.5", "6.6", "7.0"]
arch: [x86, x86_64, ppc32be, ppc32, ppc64le, ppc64, armv4, armv4i, armv5el, armv5hf, armv6, armv7, armv7hf, armv7s, armv7k, armv8, armv8_32, armv8.3, sparc, sparcv9, mips, mips64, avr, s390, s390x, asm.js, wasm, sh4le]
compiler:
    sun-cc:
        version: ["5.10", "5.11", "5.12", "5.13", "5.14"]
        threads: [None, posix]
        libcxx: [libCstd, libstdcxx, libstlport, libstdc++]
    gcc:
        version: ["4.1", "4.4", "4.5", "4.6", "4.7", "4.8", "4.9",
                  "5", "5.1", "5.2", "5.3", "5.4", "5.5",
                  "6", "6.1", "6.2", "6.3", "6.4",
                  "7", "7.1", "7.2", "7.3",
                  "8", "8.1", "8.2", "8.3",
                  "9", "9.1"]
        libcxx: [libstdc++, libstdc++11]
        threads: [None, posix, win32] #  Windows MinGW
        exception: [None, dwarf2, sjlj, seh] # Windows MinGW
        cppstd: [None, 98, gnu98, 11, gnu11, 14, gnu14, 17, gnu17, 20, gnu20]
    Visual Studio:
        runtime: [MD, MT, MTd, MDd]
        version: ["8", "9", "10", "11", "12", "14", "15", "16"]
        toolset: [None, v90, v100, v110, v110_xp, v120, v120_xp,
                  v140, v140_xp, v140_clang_c2, LLVM-vs2012, LLVM-vs2012_xp,
                  LLVM-vs2013, LLVM-vs2013_xp, LLVM-vs2014, LLVM-vs2014_xp,
                  LLVM-vs2017, LLVM-vs2017_xp, v141, v141_xp, v141_clang_c2, v142]
        cppstd: [None, 14, 17, 20]
    clang:
        version: ["3.3", "3.4", "3.5", "3.6", "3.7", "3.8", "3.9", "4.0",
                  "5.0", "6.0", "7.0",
                  "8"]
        libcxx: [libstdc++, libstdc++11, libc++, c++_shared, c++_static]
        cppstd: [None, 98, gnu98, 11, gnu11, 14, gnu14, 17, gnu17, 20, gnu20]
    apple-clang:
        version: ["5.0", "5.1", "6.0", "6.1", "7.0", "7.3", "8.0", "8.1", "9.0", "9.1", "10.0", "11.0"]
        libcxx: [libstdc++, libc++]
        cppstd: [None, 98, gnu98, 11, gnu11, 14, gnu14, 17, gnu17, 20, gnu20]
    qcc:
        version: ["4.4", "5.4"]
        libcxx: [cxx, gpp, cpp, cpp-ne, accp, acpp-ne, ecpp, ecpp-ne]

build_type: [None, Debug, Release, RelWithDebInfo, MinSizeRel]
cppstd: [None, 98, gnu98, 11, gnu11, 14, gnu14, 17, gnu17, 20, gnu20]  # Deprecated, use compiler.cppstd
"""

settings_1_17_1 = """
# Only for cross building, 'os_build/arch_build' is the system that runs Conan
os_build: [Windows, WindowsStore, Linux, Macos, FreeBSD, SunOS, AIX]
arch_build: [x86, x86_64, ppc32be, ppc32, ppc64le, ppc64, armv5el, armv5hf, armv6, armv7, armv7hf, armv7s, armv7k, armv8, armv8_32, armv8.3, sparc, sparcv9, mips, mips64, avr, s390, s390x, sh4le]

# Only for building cross compilation tools, 'os_target/arch_target' is the system for
# which the tools generate code
os_target: [Windows, Linux, Macos, Android, iOS, watchOS, tvOS, FreeBSD, SunOS, AIX, Arduino, Neutrino]
arch_target: [x86, x86_64, ppc32be, ppc32, ppc64le, ppc64, armv5el, armv5hf, armv6, armv7, armv7hf, armv7s, armv7k, armv8, armv8_32, armv8.3, sparc, sparcv9, mips, mips64, avr, s390, s390x, asm.js, wasm, sh4le]

# Rest of the settings are "host" settings:
# - For native building/cross building: Where the library/program will run.
# - For building cross compilation tools: Where the cross compiler will run.
os:
    Windows:
        subsystem: [None, cygwin, msys, msys2, wsl]
    WindowsStore:
        version: ["8.1", "10.0"]
    WindowsCE:
        platform: ANY
        version: ["5.0", "6.0", "7.0", "8.0"]
    Linux:
    Macos:
        version: [None, "10.6", "10.7", "10.8", "10.9", "10.10", "10.11", "10.12", "10.13", "10.14"]
    Android:
        api_level: ANY
    iOS:
        version: ["7.0", "7.1", "8.0", "8.1", "8.2", "8.3", "9.0", "9.1", "9.2", "9.3", "10.0", "10.1", "10.2", "10.3", "11.0", "11.1", "11.2", "11.3", "11.4", "12.0", "12.1"]
    watchOS:
        version: ["4.0", "4.1", "4.2", "4.3", "5.0", "5.1"]
    tvOS:
        version: ["11.0", "11.1", "11.2", "11.3", "11.4", "12.0", "12.1"]
    FreeBSD:
    SunOS:
    AIX:
    Arduino:
        board: ANY
    Emscripten:
    Neutrino:
        version: ["6.4", "6.5", "6.6", "7.0"]
arch: [x86, x86_64, ppc32be, ppc32, ppc64le, ppc64, armv4, armv4i, armv5el, armv5hf, armv6, armv7, armv7hf, armv7s, armv7k, armv8, armv8_32, armv8.3, sparc, sparcv9, mips, mips64, avr, s390, s390x, asm.js, wasm, sh4le]
compiler:
    sun-cc:
        version: ["5.10", "5.11", "5.12", "5.13", "5.14"]
        threads: [None, posix]
        libcxx: [libCstd, libstdcxx, libstlport, libstdc++]
    gcc:
        version: ["4.1", "4.4", "4.5", "4.6", "4.7", "4.8", "4.9",
                  "5", "5.1", "5.2", "5.3", "5.4", "5.5",
                  "6", "6.1", "6.2", "6.3", "6.4",
                  "7", "7.1", "7.2", "7.3",
                  "8", "8.1", "8.2", "8.3",
                  "9", "9.1"]
        libcxx: [libstdc++, libstdc++11]
        threads: [None, posix, win32] #  Windows MinGW
        exception: [None, dwarf2, sjlj, seh] # Windows MinGW
        cppstd: [None, 98, gnu98, 11, gnu11, 14, gnu14, 17, gnu17, 20, gnu20]
    Visual Studio:
        runtime: [MD, MT, MTd, MDd]
        version: ["8", "9", "10", "11", "12", "14", "15", "16"]
        toolset: [None, v90, v100, v110, v110_xp, v120, v120_xp,
                  v140, v140_xp, v140_clang_c2, LLVM-vs2012, LLVM-vs2012_xp,
                  LLVM-vs2013, LLVM-vs2013_xp, LLVM-vs2014, LLVM-vs2014_xp,
                  LLVM-vs2017, LLVM-vs2017_xp, v141, v141_xp, v141_clang_c2, v142]
        cppstd: [None, 14, 17, 20]
    clang:
        version: ["3.3", "3.4", "3.5", "3.6", "3.7", "3.8", "3.9", "4.0",
                  "5.0", "6.0", "7.0", "7.1",
                  "8"]
        libcxx: [libstdc++, libstdc++11, libc++, c++_shared, c++_static]
        cppstd: [None, 98, gnu98, 11, gnu11, 14, gnu14, 17, gnu17, 20, gnu20]
    apple-clang:
        version: ["5.0", "5.1", "6.0", "6.1", "7.0", "7.3", "8.0", "8.1", "9.0", "9.1", "10.0", "11.0"]
        libcxx: [libstdc++, libc++]
        cppstd: [None, 98, gnu98, 11, gnu11, 14, gnu14, 17, gnu17, 20, gnu20]
    qcc:
        version: ["4.4", "5.4"]
        libcxx: [cxx, gpp, cpp, cpp-ne, accp, acpp-ne, ecpp, ecpp-ne]

build_type: [None, Debug, Release, RelWithDebInfo, MinSizeRel]
cppstd: [None, 98, gnu98, 11, gnu11, 14, gnu14, 17, gnu17, 20, gnu20]  # Deprecated, use compiler.cppstd
"""

settings_1_17_2 = settings_1_17_1

settings_1_18_0 = settings_1_17_2
settings_1_18_1 = settings_1_18_0
settings_1_18_2 = settings_1_18_1
settings_1_18_3 = settings_1_18_2
settings_1_18_4 = settings_1_18_3
settings_1_18_5 = settings_1_18_4
settings_1_19_0 = """
# Only for cross building, 'os_build/arch_build' is the system that runs Conan
os_build: [Windows, WindowsStore, Linux, Macos, FreeBSD, SunOS, AIX]
arch_build: [x86, x86_64, ppc32be, ppc32, ppc64le, ppc64, armv5el, armv5hf, armv6, armv7, armv7hf, armv7s, armv7k, armv8, armv8_32, armv8.3, sparc, sparcv9, mips, mips64, avr, s390, s390x, sh4le]

# Only for building cross compilation tools, 'os_target/arch_target' is the system for
# which the tools generate code
os_target: [Windows, Linux, Macos, Android, iOS, watchOS, tvOS, FreeBSD, SunOS, AIX, Arduino, Neutrino]
arch_target: [x86, x86_64, ppc32be, ppc32, ppc64le, ppc64, armv5el, armv5hf, armv6, armv7, armv7hf, armv7s, armv7k, armv8, armv8_32, armv8.3, sparc, sparcv9, mips, mips64, avr, s390, s390x, asm.js, wasm, sh4le]

# Rest of the settings are "host" settings:
# - For native building/cross building: Where the library/program will run.
# - For building cross compilation tools: Where the cross compiler will run.
os:
    Windows:
        subsystem: [None, cygwin, msys, msys2, wsl]
    WindowsStore:
        version: ["8.1", "10.0"]
    WindowsCE:
        platform: ANY
        version: ["5.0", "6.0", "7.0", "8.0"]
    Linux:
    Macos:
        version: [None, "10.6", "10.7", "10.8", "10.9", "10.10", "10.11", "10.12", "10.13", "10.14", "10.15"]
    Android:
        api_level: ANY
    iOS:
        version: ["7.0", "7.1", "8.0", "8.1", "8.2", "8.3", "9.0", "9.1", "9.2", "9.3", "10.0", "10.1", "10.2", "10.3", "11.0", "11.1", "11.2", "11.3", "11.4", "12.0", "12.1", "12.2", "12.3", "12.4", "13.0", "13.1"]
    watchOS:
        version: ["4.0", "4.1", "4.2", "4.3", "5.0", "5.1", "5.2", "5.3", "6.0", "6.1"]
    tvOS:
        version: ["11.0", "11.1", "11.2", "11.3", "11.4", "12.0", "12.1", "12.2", "12.3", "12.4", "13.0"]
    FreeBSD:
    SunOS:
    AIX:
    Arduino:
        board: ANY
    Emscripten:
    Neutrino:
        version: ["6.4", "6.5", "6.6", "7.0"]
arch: [x86, x86_64, ppc32be, ppc32, ppc64le, ppc64, armv4, armv4i, armv5el, armv5hf, armv6, armv7, armv7hf, armv7s, armv7k, armv8, armv8_32, armv8.3, sparc, sparcv9, mips, mips64, avr, s390, s390x, asm.js, wasm, sh4le]
compiler:
    sun-cc:
        version: ["5.10", "5.11", "5.12", "5.13", "5.14"]
        threads: [None, posix]
        libcxx: [libCstd, libstdcxx, libstlport, libstdc++]
    gcc:
        version: ["4.1", "4.4", "4.5", "4.6", "4.7", "4.8", "4.9",
                  "5", "5.1", "5.2", "5.3", "5.4", "5.5",
                  "6", "6.1", "6.2", "6.3", "6.4",
                  "7", "7.1", "7.2", "7.3",
                  "8", "8.1", "8.2", "8.3",
                  "9", "9.1", "9.2"]
        libcxx: [libstdc++, libstdc++11]
        threads: [None, posix, win32] #  Windows MinGW
        exception: [None, dwarf2, sjlj, seh] # Windows MinGW
        cppstd: [None, 98, gnu98, 11, gnu11, 14, gnu14, 17, gnu17, 20, gnu20]
    Visual Studio:
        runtime: [MD, MT, MTd, MDd]
        version: ["8", "9", "10", "11", "12", "14", "15", "16"]
        toolset: [None, v90, v100, v110, v110_xp, v120, v120_xp,
                  v140, v140_xp, v140_clang_c2, LLVM-vs2012, LLVM-vs2012_xp,
                  LLVM-vs2013, LLVM-vs2013_xp, LLVM-vs2014, LLVM-vs2014_xp,
                  LLVM-vs2017, LLVM-vs2017_xp, v141, v141_xp, v141_clang_c2, v142]
        cppstd: [None, 14, 17, 20]
    clang:
        version: ["3.3", "3.4", "3.5", "3.6", "3.7", "3.8", "3.9", "4.0",
                  "5.0", "6.0", "7.0", "7.1",
                  "8", "9"]
        libcxx: [libstdc++, libstdc++11, libc++, c++_shared, c++_static]
        cppstd: [None, 98, gnu98, 11, gnu11, 14, gnu14, 17, gnu17, 20, gnu20]
    apple-clang:
        version: ["5.0", "5.1", "6.0", "6.1", "7.0", "7.3", "8.0", "8.1", "9.0", "9.1", "10.0", "11.0"]
        libcxx: [libstdc++, libc++]
        cppstd: [None, 98, gnu98, 11, gnu11, 14, gnu14, 17, gnu17, 20, gnu20]
    qcc:
        version: ["4.4", "5.4"]
        libcxx: [cxx, gpp, cpp, cpp-ne, accp, acpp-ne, ecpp, ecpp-ne]

build_type: [None, Debug, Release, RelWithDebInfo, MinSizeRel]
cppstd: [None, 98, gnu98, 11, gnu11, 14, gnu14, 17, gnu17, 20, gnu20]  # Deprecated, use compiler.cppstd
"""

settings_1_19_1 = settings_1_19_0
settings_1_19_2 = settings_1_19_1
settings_1_19_3 = settings_1_19_2
settings_1_20_0 = """
# Only for cross building, 'os_build/arch_build' is the system that runs Conan
os_build: [Windows, WindowsStore, Linux, Macos, FreeBSD, SunOS, AIX]
arch_build: [x86, x86_64, ppc32be, ppc32, ppc64le, ppc64, armv5el, armv5hf, armv6, armv7, armv7hf, armv7s, armv7k, armv8, armv8_32, armv8.3, sparc, sparcv9, mips, mips64, avr, s390, s390x, sh4le]

# Only for building cross compilation tools, 'os_target/arch_target' is the system for
# which the tools generate code
os_target: [Windows, Linux, Macos, Android, iOS, watchOS, tvOS, FreeBSD, SunOS, AIX, Arduino, Neutrino]
arch_target: [x86, x86_64, ppc32be, ppc32, ppc64le, ppc64, armv5el, armv5hf, armv6, armv7, armv7hf, armv7s, armv7k, armv8, armv8_32, armv8.3, sparc, sparcv9, mips, mips64, avr, s390, s390x, asm.js, wasm, sh4le]

# Rest of the settings are "host" settings:
# - For native building/cross building: Where the library/program will run.
# - For building cross compilation tools: Where the cross compiler will run.
os:
    Windows:
        subsystem: [None, cygwin, msys, msys2, wsl]
    WindowsStore:
        version: ["8.1", "10.0"]
    WindowsCE:
        platform: ANY
        version: ["5.0", "6.0", "7.0", "8.0"]
    Linux:
    Macos:
        version: [None, "10.6", "10.7", "10.8", "10.9", "10.10", "10.11", "10.12", "10.13", "10.14", "10.15"]
    Android:
        api_level: ANY
    iOS:
        version: ["7.0", "7.1", "8.0", "8.1", "8.2", "8.3", "9.0", "9.1", "9.2", "9.3", "10.0", "10.1", "10.2", "10.3", "11.0", "11.1", "11.2", "11.3", "11.4", "12.0", "12.1", "12.2", "12.3", "12.4", "13.0", "13.1"]
    watchOS:
        version: ["4.0", "4.1", "4.2", "4.3", "5.0", "5.1", "5.2", "5.3", "6.0", "6.1"]
    tvOS:
        version: ["11.0", "11.1", "11.2", "11.3", "11.4", "12.0", "12.1", "12.2", "12.3", "12.4", "13.0"]
    FreeBSD:
    SunOS:
    AIX:
    Arduino:
        board: ANY
    Emscripten:
    Neutrino:
        version: ["6.4", "6.5", "6.6", "7.0"]
arch: [x86, x86_64, ppc32be, ppc32, ppc64le, ppc64, armv4, armv4i, armv5el, armv5hf, armv6, armv7, armv7hf, armv7s, armv7k, armv8, armv8_32, armv8.3, sparc, sparcv9, mips, mips64, avr, s390, s390x, asm.js, wasm, sh4le]
compiler:
    sun-cc:
        version: ["5.10", "5.11", "5.12", "5.13", "5.14"]
        threads: [None, posix]
        libcxx: [libCstd, libstdcxx, libstlport, libstdc++]
    gcc:
        version: ["4.1", "4.4", "4.5", "4.6", "4.7", "4.8", "4.9",
                  "5", "5.1", "5.2", "5.3", "5.4", "5.5",
                  "6", "6.1", "6.2", "6.3", "6.4",
                  "7", "7.1", "7.2", "7.3", "7.4",
                  "8", "8.1", "8.2", "8.3",
                  "9", "9.1", "9.2"]
        libcxx: [libstdc++, libstdc++11]
        threads: [None, posix, win32] #  Windows MinGW
        exception: [None, dwarf2, sjlj, seh] # Windows MinGW
        cppstd: [None, 98, gnu98, 11, gnu11, 14, gnu14, 17, gnu17, 20, gnu20]
    Visual Studio:
        runtime: [MD, MT, MTd, MDd]
        version: ["8", "9", "10", "11", "12", "14", "15", "16"]
        toolset: [None, v90, v100, v110, v110_xp, v120, v120_xp,
                  v140, v140_xp, v140_clang_c2, LLVM-vs2012, LLVM-vs2012_xp,
                  LLVM-vs2013, LLVM-vs2013_xp, LLVM-vs2014, LLVM-vs2014_xp,
                  LLVM-vs2017, LLVM-vs2017_xp, v141, v141_xp, v141_clang_c2, v142]
        cppstd: [None, 14, 17, 20]
    clang:
        version: ["3.3", "3.4", "3.5", "3.6", "3.7", "3.8", "3.9", "4.0",
                  "5.0", "6.0", "7.0", "7.1",
                  "8", "9", "10"]
        libcxx: [libstdc++, libstdc++11, libc++, c++_shared, c++_static]
        cppstd: [None, 98, gnu98, 11, gnu11, 14, gnu14, 17, gnu17, 20, gnu20]
    apple-clang:
        version: ["5.0", "5.1", "6.0", "6.1", "7.0", "7.3", "8.0", "8.1", "9.0", "9.1", "10.0", "11.0"]
        libcxx: [libstdc++, libc++]
        cppstd: [None, 98, gnu98, 11, gnu11, 14, gnu14, 17, gnu17, 20, gnu20]
    qcc:
        version: ["4.4", "5.4"]
        libcxx: [cxx, gpp, cpp, cpp-ne, accp, acpp-ne, ecpp, ecpp-ne]

build_type: [None, Debug, Release, RelWithDebInfo, MinSizeRel]
cppstd: [None, 98, gnu98, 11, gnu11, 14, gnu14, 17, gnu17, 20, gnu20]  # Deprecated, use compiler.cppstd
"""

settings_1_20_1 = settings_1_20_0
settings_1_20_2 = settings_1_20_1
settings_1_20_3 = settings_1_20_2
settings_1_20_4 = settings_1_20_3
settings_1_20_5 = settings_1_20_4
settings_1_21_0 = """
# Only for cross building, 'os_build/arch_build' is the system that runs Conan
os_build: [Windows, WindowsStore, Linux, Macos, FreeBSD, SunOS, AIX]
arch_build: [x86, x86_64, ppc32be, ppc32, ppc64le, ppc64, armv5el, armv5hf, armv6, armv7, armv7hf, armv7s, armv7k, armv8, armv8_32, armv8.3, sparc, sparcv9, mips, mips64, avr, s390, s390x, sh4le]

# Only for building cross compilation tools, 'os_target/arch_target' is the system for
# which the tools generate code
os_target: [Windows, Linux, Macos, Android, iOS, watchOS, tvOS, FreeBSD, SunOS, AIX, Arduino, Neutrino]
arch_target: [x86, x86_64, ppc32be, ppc32, ppc64le, ppc64, armv5el, armv5hf, armv6, armv7, armv7hf, armv7s, armv7k, armv8, armv8_32, armv8.3, sparc, sparcv9, mips, mips64, avr, s390, s390x, asm.js, wasm, sh4le]

# Rest of the settings are "host" settings:
# - For native building/cross building: Where the library/program will run.
# - For building cross compilation tools: Where the cross compiler will run.
os:
    Windows:
        subsystem: [None, cygwin, msys, msys2, wsl]
    WindowsStore:
        version: ["8.1", "10.0"]
    WindowsCE:
        platform: ANY
        version: ["5.0", "6.0", "7.0", "8.0"]
    Linux:
    Macos:
        version: [None, "10.6", "10.7", "10.8", "10.9", "10.10", "10.11", "10.12", "10.13", "10.14", "10.15"]
    Android:
        api_level: ANY
    iOS:
        version: ["7.0", "7.1", "8.0", "8.1", "8.2", "8.3", "9.0", "9.1", "9.2", "9.3", "10.0", "10.1", "10.2", "10.3", "11.0", "11.1", "11.2", "11.3", "11.4", "12.0", "12.1", "12.2", "12.3", "12.4", "13.0", "13.1"]
    watchOS:
        version: ["4.0", "4.1", "4.2", "4.3", "5.0", "5.1", "5.2", "5.3", "6.0", "6.1"]
    tvOS:
        version: ["11.0", "11.1", "11.2", "11.3", "11.4", "12.0", "12.1", "12.2", "12.3", "12.4", "13.0"]
    FreeBSD:
    SunOS:
    AIX:
    Arduino:
        board: ANY
    Emscripten:
    Neutrino:
        version: ["6.4", "6.5", "6.6", "7.0"]
arch: [x86, x86_64, ppc32be, ppc32, ppc64le, ppc64, armv4, armv4i, armv5el, armv5hf, armv6, armv7, armv7hf, armv7s, armv7k, armv8, armv8_32, armv8.3, sparc, sparcv9, mips, mips64, avr, s390, s390x, asm.js, wasm, sh4le]
compiler:
    sun-cc:
        version: ["5.10", "5.11", "5.12", "5.13", "5.14"]
        threads: [None, posix]
        libcxx: [libCstd, libstdcxx, libstlport, libstdc++]
    gcc: &gcc
        version: ["4.1", "4.4", "4.5", "4.6", "4.7", "4.8", "4.9",
                  "5", "5.1", "5.2", "5.3", "5.4", "5.5",
                  "6", "6.1", "6.2", "6.3", "6.4",
                  "7", "7.1", "7.2", "7.3", "7.4",
                  "8", "8.1", "8.2", "8.3",
                  "9", "9.1", "9.2"]
        libcxx: [libstdc++, libstdc++11]
        threads: [None, posix, win32] #  Windows MinGW
        exception: [None, dwarf2, sjlj, seh] # Windows MinGW
        cppstd: [None, 98, gnu98, 11, gnu11, 14, gnu14, 17, gnu17, 20, gnu20]
    Visual Studio: &visual_studio
        runtime: [MD, MT, MTd, MDd]
        version: ["8", "9", "10", "11", "12", "14", "15", "16"]
        toolset: [None, v90, v100, v110, v110_xp, v120, v120_xp,
                  v140, v140_xp, v140_clang_c2, LLVM-vs2012, LLVM-vs2012_xp,
                  LLVM-vs2013, LLVM-vs2013_xp, LLVM-vs2014, LLVM-vs2014_xp,
                  LLVM-vs2017, LLVM-vs2017_xp, v141, v141_xp, v141_clang_c2, v142]
        cppstd: [None, 14, 17, 20]
    clang:
        version: ["3.3", "3.4", "3.5", "3.6", "3.7", "3.8", "3.9", "4.0",
                  "5.0", "6.0", "7.0", "7.1",
                  "8", "9", "10"]
        libcxx: [libstdc++, libstdc++11, libc++, c++_shared, c++_static]
        cppstd: [None, 98, gnu98, 11, gnu11, 14, gnu14, 17, gnu17, 20, gnu20]
    apple-clang:
        version: ["5.0", "5.1", "6.0", "6.1", "7.0", "7.3", "8.0", "8.1", "9.0", "9.1", "10.0", "11.0"]
        libcxx: [libstdc++, libc++]
        cppstd: [None, 98, gnu98, 11, gnu11, 14, gnu14, 17, gnu17, 20, gnu20]
    intel:
        version: ["11", "12", "13", "14", "15", "16", "17", "18", "19"]
        base:
            gcc:
                <<: *gcc
                threads: [None]
                exception: [None]
            Visual Studio:
                <<: *visual_studio
    qcc:
        version: ["4.4", "5.4"]
        libcxx: [cxx, gpp, cpp, cpp-ne, accp, acpp-ne, ecpp, ecpp-ne]

build_type: [None, Debug, Release, RelWithDebInfo, MinSizeRel]
cppstd: [None, 98, gnu98, 11, gnu11, 14, gnu14, 17, gnu17, 20, gnu20]  # Deprecated, use compiler.cppstd
"""

settings_1_21_1 = settings_1_21_0
settings_1_21_2 = settings_1_21_1
settings_1_21_3 = settings_1_21_2

settings_1_22_0 = settings_1_21_2
settings_1_22_1 = settings_1_22_0
settings_1_22_2 = settings_1_22_1
settings_1_22_3 = settings_1_22_2

settings_1_23_0 = """
# Only for cross building, 'os_build/arch_build' is the system that runs Conan
os_build: [Windows, WindowsStore, Linux, Macos, FreeBSD, SunOS, AIX]
arch_build: [x86, x86_64, ppc32be, ppc32, ppc64le, ppc64, armv5el, armv5hf, armv6, armv7, armv7hf, armv7s, armv7k, armv8, armv8_32, armv8.3, sparc, sparcv9, mips, mips64, avr, s390, s390x, sh4le]

# Only for building cross compilation tools, 'os_target/arch_target' is the system for
# which the tools generate code
os_target: [Windows, Linux, Macos, Android, iOS, watchOS, tvOS, FreeBSD, SunOS, AIX, Arduino, Neutrino]
arch_target: [x86, x86_64, ppc32be, ppc32, ppc64le, ppc64, armv5el, armv5hf, armv6, armv7, armv7hf, armv7s, armv7k, armv8, armv8_32, armv8.3, sparc, sparcv9, mips, mips64, avr, s390, s390x, asm.js, wasm, sh4le]

# Rest of the settings are "host" settings:
# - For native building/cross building: Where the library/program will run.
# - For building cross compilation tools: Where the cross compiler will run.
os:
    Windows:
        subsystem: [None, cygwin, msys, msys2, wsl]
    WindowsStore:
        version: ["8.1", "10.0"]
    WindowsCE:
        platform: ANY
        version: ["5.0", "6.0", "7.0", "8.0"]
    Linux:
    Macos:
        version: [None, "10.6", "10.7", "10.8", "10.9", "10.10", "10.11", "10.12", "10.13", "10.14", "10.15"]
    Android:
        api_level: ANY
    iOS:
        version: ["7.0", "7.1", "8.0", "8.1", "8.2", "8.3", "9.0", "9.1", "9.2", "9.3", "10.0", "10.1", "10.2", "10.3", "11.0", "11.1", "11.2", "11.3", "11.4", "12.0", "12.1", "12.2", "12.3", "12.4", "13.0", "13.1"]
    watchOS:
        version: ["4.0", "4.1", "4.2", "4.3", "5.0", "5.1", "5.2", "5.3", "6.0", "6.1"]
    tvOS:
        version: ["11.0", "11.1", "11.2", "11.3", "11.4", "12.0", "12.1", "12.2", "12.3", "12.4", "13.0"]
    FreeBSD:
    SunOS:
    AIX:
    Arduino:
        board: ANY
    Emscripten:
    Neutrino:
        version: ["6.4", "6.5", "6.6", "7.0"]
arch: [x86, x86_64, ppc32be, ppc32, ppc64le, ppc64, armv4, armv4i, armv5el, armv5hf, armv6, armv7, armv7hf, armv7s, armv7k, armv8, armv8_32, armv8.3, sparc, sparcv9, mips, mips64, avr, s390, s390x, asm.js, wasm, sh4le]
compiler:
    sun-cc:
        version: ["5.10", "5.11", "5.12", "5.13", "5.14"]
        threads: [None, posix]
        libcxx: [libCstd, libstdcxx, libstlport, libstdc++]
    gcc: &gcc
        version: ["4.1", "4.4", "4.5", "4.6", "4.7", "4.8", "4.9",
                  "5", "5.1", "5.2", "5.3", "5.4", "5.5",
                  "6", "6.1", "6.2", "6.3", "6.4",
                  "7", "7.1", "7.2", "7.3", "7.4",
                  "8", "8.1", "8.2", "8.3",
                  "9", "9.1", "9.2"]
        libcxx: [libstdc++, libstdc++11]
        threads: [None, posix, win32] #  Windows MinGW
        exception: [None, dwarf2, sjlj, seh] # Windows MinGW
        cppstd: [None, 98, gnu98, 11, gnu11, 14, gnu14, 17, gnu17, 20, gnu20]
    Visual Studio: &visual_studio
        runtime: [MD, MT, MTd, MDd]
        version: ["8", "9", "10", "11", "12", "14", "15", "16"]
        toolset: [None, v90, v100, v110, v110_xp, v120, v120_xp,
                  v140, v140_xp, v140_clang_c2, LLVM-vs2012, LLVM-vs2012_xp,
                  LLVM-vs2013, LLVM-vs2013_xp, LLVM-vs2014, LLVM-vs2014_xp,
                  LLVM-vs2017, LLVM-vs2017_xp, v141, v141_xp, v141_clang_c2, v142]
        cppstd: [None, 14, 17, 20]
    clang:
        version: ["3.3", "3.4", "3.5", "3.6", "3.7", "3.8", "3.9", "4.0",
                  "5.0", "6.0", "7.0", "7.1",
                  "8", "9", "10"]
        libcxx: [libstdc++, libstdc++11, libc++, c++_shared, c++_static]
        cppstd: [None, 98, gnu98, 11, gnu11, 14, gnu14, 17, gnu17, 20, gnu20]
    apple-clang:
        version: ["5.0", "5.1", "6.0", "6.1", "7.0", "7.3", "8.0", "8.1", "9.0", "9.1", "10.0", "11.0"]
        libcxx: [libstdc++, libc++]
        cppstd: [None, 98, gnu98, 11, gnu11, 14, gnu14, 17, gnu17, 20, gnu20]
    intel:
        version: ["11", "12", "13", "14", "15", "16", "17", "18", "19"]
        base:
            gcc:
                <<: *gcc
                threads: [None]
                exception: [None]
            Visual Studio:
                <<: *visual_studio
    qcc:
        version: ["4.4", "5.4"]
        libcxx: [cxx, gpp, cpp, cpp-ne, accp, acpp-ne, ecpp, ecpp-ne]

build_type: [None, Debug, Release, RelWithDebInfo, MinSizeRel]


cppstd: [None, 98, gnu98, 11, gnu11, 14, gnu14, 17, gnu17, 20, gnu20]  # Deprecated, use compiler.cppstd
"""

settings_1_24_0 = """
# Only for cross building, 'os_build/arch_build' is the system that runs Conan
os_build: [Windows, WindowsStore, Linux, Macos, FreeBSD, SunOS, AIX]
arch_build: [x86, x86_64, ppc32be, ppc32, ppc64le, ppc64, armv5el, armv5hf, armv6, armv7, armv7hf, armv7s, armv7k, armv8, armv8_32, armv8.3, sparc, sparcv9, mips, mips64, avr, s390, s390x, sh4le]

# Only for building cross compilation tools, 'os_target/arch_target' is the system for
# which the tools generate code
os_target: [Windows, Linux, Macos, Android, iOS, watchOS, tvOS, FreeBSD, SunOS, AIX, Arduino, Neutrino]
arch_target: [x86, x86_64, ppc32be, ppc32, ppc64le, ppc64, armv5el, armv5hf, armv6, armv7, armv7hf, armv7s, armv7k, armv8, armv8_32, armv8.3, sparc, sparcv9, mips, mips64, avr, s390, s390x, asm.js, wasm, sh4le]

# Rest of the settings are "host" settings:
# - For native building/cross building: Where the library/program will run.
# - For building cross compilation tools: Where the cross compiler will run.
os:
    Windows:
        subsystem: [None, cygwin, msys, msys2, wsl]
    WindowsStore:
        version: ["8.1", "10.0"]
    WindowsCE:
        platform: ANY
        version: ["5.0", "6.0", "7.0", "8.0"]
    Linux:
    Macos:
        version: [None, "10.6", "10.7", "10.8", "10.9", "10.10", "10.11", "10.12", "10.13", "10.14", "10.15"]
    Android:
        api_level: ANY
    iOS:
        version: ["7.0", "7.1", "8.0", "8.1", "8.2", "8.3", "9.0", "9.1", "9.2", "9.3", "10.0", "10.1", "10.2", "10.3", "11.0", "11.1", "11.2", "11.3", "11.4", "12.0", "12.1", "12.2", "12.3", "12.4", "13.0", "13.1"]
    watchOS:
        version: ["4.0", "4.1", "4.2", "4.3", "5.0", "5.1", "5.2", "5.3", "6.0", "6.1"]
    tvOS:
        version: ["11.0", "11.1", "11.2", "11.3", "11.4", "12.0", "12.1", "12.2", "12.3", "12.4", "13.0"]
    FreeBSD:
    SunOS:
    AIX:
    Arduino:
        board: ANY
    Emscripten:
    Neutrino:
        version: ["6.4", "6.5", "6.6", "7.0"]
arch: [x86, x86_64, ppc32be, ppc32, ppc64le, ppc64, armv4, armv4i, armv5el, armv5hf, armv6, armv7, armv7hf, armv7s, armv7k, armv8, armv8_32, armv8.3, sparc, sparcv9, mips, mips64, avr, s390, s390x, asm.js, wasm, sh4le]
compiler:
    sun-cc:
        version: ["5.10", "5.11", "5.12", "5.13", "5.14", "5.15"]
        threads: [None, posix]
        libcxx: [libCstd, libstdcxx, libstlport, libstdc++]
    gcc: &gcc
        version: ["4.1", "4.4", "4.5", "4.6", "4.7", "4.8", "4.9",
                  "5", "5.1", "5.2", "5.3", "5.4", "5.5",
                  "6", "6.1", "6.2", "6.3", "6.4",
                  "7", "7.1", "7.2", "7.3", "7.4",
                  "8", "8.1", "8.2", "8.3",
                  "9", "9.1", "9.2"]
        libcxx: [libstdc++, libstdc++11]
        threads: [None, posix, win32] #  Windows MinGW
        exception: [None, dwarf2, sjlj, seh] # Windows MinGW
        cppstd: [None, 98, gnu98, 11, gnu11, 14, gnu14, 17, gnu17, 20, gnu20]
    Visual Studio: &visual_studio
        runtime: [MD, MT, MTd, MDd]
        version: ["8", "9", "10", "11", "12", "14", "15", "16"]
        toolset: [None, v90, v100, v110, v110_xp, v120, v120_xp,
                  v140, v140_xp, v140_clang_c2, LLVM-vs2012, LLVM-vs2012_xp,
                  LLVM-vs2013, LLVM-vs2013_xp, LLVM-vs2014, LLVM-vs2014_xp,
                  LLVM-vs2017, LLVM-vs2017_xp, v141, v141_xp, v141_clang_c2, v142]
        cppstd: [None, 14, 17, 20]
    clang:
        version: ["3.3", "3.4", "3.5", "3.6", "3.7", "3.8", "3.9", "4.0",
                  "5.0", "6.0", "7.0", "7.1",
                  "8", "9", "10"]
        libcxx: [libstdc++, libstdc++11, libc++, c++_shared, c++_static]
        cppstd: [None, 98, gnu98, 11, gnu11, 14, gnu14, 17, gnu17, 20, gnu20]
    apple-clang: &apple_clang
        version: ["5.0", "5.1", "6.0", "6.1", "7.0", "7.3", "8.0", "8.1", "9.0", "9.1", "10.0", "11.0"]
        libcxx: [libstdc++, libc++]
        cppstd: [None, 98, gnu98, 11, gnu11, 14, gnu14, 17, gnu17, 20, gnu20]
    intel:
        version: ["11", "12", "13", "14", "15", "16", "17", "18", "19"]
        base:
            gcc:
                <<: *gcc
                threads: [None]
                exception: [None]
            Visual Studio:
                <<: *visual_studio
            apple-clang:
                <<: *apple_clang
    qcc:
        version: ["4.4", "5.4"]
        libcxx: [cxx, gpp, cpp, cpp-ne, accp, acpp-ne, ecpp, ecpp-ne]

build_type: [None, Debug, Release, RelWithDebInfo, MinSizeRel]


cppstd: [None, 98, gnu98, 11, gnu11, 14, gnu14, 17, gnu17, 20, gnu20]  # Deprecated, use compiler.cppstd
"""

settings_1_24_1 = settings_1_24_0

settings_1_25_0 = """
# Only for cross building, 'os_build/arch_build' is the system that runs Conan
os_build: [Windows, WindowsStore, Linux, Macos, FreeBSD, SunOS, AIX]
arch_build: [x86, x86_64, ppc32be, ppc32, ppc64le, ppc64, armv5el, armv5hf, armv6, armv7, armv7hf, armv7s, armv7k, armv8, armv8_32, armv8.3, sparc, sparcv9, mips, mips64, avr, s390, s390x, sh4le]

# Only for building cross compilation tools, 'os_target/arch_target' is the system for
# which the tools generate code
os_target: [Windows, Linux, Macos, Android, iOS, watchOS, tvOS, FreeBSD, SunOS, AIX, Arduino, Neutrino]
arch_target: [x86, x86_64, ppc32be, ppc32, ppc64le, ppc64, armv5el, armv5hf, armv6, armv7, armv7hf, armv7s, armv7k, armv8, armv8_32, armv8.3, sparc, sparcv9, mips, mips64, avr, s390, s390x, asm.js, wasm, sh4le]

# Rest of the settings are "host" settings:
# - For native building/cross building: Where the library/program will run.
# - For building cross compilation tools: Where the cross compiler will run.
os:
    Windows:
        subsystem: [None, cygwin, msys, msys2, wsl]
    WindowsStore:
        version: ["8.1", "10.0"]
    WindowsCE:
        platform: ANY
        version: ["5.0", "6.0", "7.0", "8.0"]
    Linux:
    Macos:
        version: [None, "10.6", "10.7", "10.8", "10.9", "10.10", "10.11", "10.12", "10.13", "10.14", "10.15"]
    Android:
        api_level: ANY
    iOS:
        version: ["7.0", "7.1", "8.0", "8.1", "8.2", "8.3", "9.0", "9.1", "9.2", "9.3", "10.0", "10.1", "10.2", "10.3", "11.0", "11.1", "11.2", "11.3", "11.4", "12.0", "12.1", "12.2", "12.3", "12.4", "13.0", "13.1"]
    watchOS:
        version: ["4.0", "4.1", "4.2", "4.3", "5.0", "5.1", "5.2", "5.3", "6.0", "6.1"]
    tvOS:
        version: ["11.0", "11.1", "11.2", "11.3", "11.4", "12.0", "12.1", "12.2", "12.3", "12.4", "13.0"]
    FreeBSD:
    SunOS:
    AIX:
    Arduino:
        board: ANY
    Emscripten:
    Neutrino:
        version: ["6.4", "6.5", "6.6", "7.0"]
arch: [x86, x86_64, ppc32be, ppc32, ppc64le, ppc64, armv4, armv4i, armv5el, armv5hf, armv6, armv7, armv7hf, armv7s, armv7k, armv8, armv8_32, armv8.3, sparc, sparcv9, mips, mips64, avr, s390, s390x, asm.js, wasm, sh4le]
compiler:
    sun-cc:
        version: ["5.10", "5.11", "5.12", "5.13", "5.14", "5.15"]
        threads: [None, posix]
        libcxx: [libCstd, libstdcxx, libstlport, libstdc++]
    gcc: &gcc
        version: ["4.1", "4.4", "4.5", "4.6", "4.7", "4.8", "4.9",
                  "5", "5.1", "5.2", "5.3", "5.4", "5.5",
                  "6", "6.1", "6.2", "6.3", "6.4",
                  "7", "7.1", "7.2", "7.3", "7.4",
                  "8", "8.1", "8.2", "8.3",
                  "9", "9.1", "9.2", "9.3",
                  "10"]
        libcxx: [libstdc++, libstdc++11]
        threads: [None, posix, win32] #  Windows MinGW
        exception: [None, dwarf2, sjlj, seh] # Windows MinGW
        cppstd: [None, 98, gnu98, 11, gnu11, 14, gnu14, 17, gnu17, 20, gnu20]
    Visual Studio: &visual_studio
        runtime: [MD, MT, MTd, MDd]
        version: ["8", "9", "10", "11", "12", "14", "15", "16"]
        toolset: [None, v90, v100, v110, v110_xp, v120, v120_xp,
                  v140, v140_xp, v140_clang_c2, LLVM-vs2012, LLVM-vs2012_xp,
                  LLVM-vs2013, LLVM-vs2013_xp, LLVM-vs2014, LLVM-vs2014_xp,
                  LLVM-vs2017, LLVM-vs2017_xp, v141, v141_xp, v141_clang_c2, v142]
        cppstd: [None, 14, 17, 20]
    clang:
        version: ["3.3", "3.4", "3.5", "3.6", "3.7", "3.8", "3.9", "4.0",
                  "5.0", "6.0", "7.0", "7.1",
                  "8", "9", "10"]
        libcxx: [libstdc++, libstdc++11, libc++, c++_shared, c++_static]
        cppstd: [None, 98, gnu98, 11, gnu11, 14, gnu14, 17, gnu17, 20, gnu20]
    apple-clang: &apple_clang
        version: ["5.0", "5.1", "6.0", "6.1", "7.0", "7.3", "8.0", "8.1", "9.0", "9.1", "10.0", "11.0"]
        libcxx: [libstdc++, libc++]
        cppstd: [None, 98, gnu98, 11, gnu11, 14, gnu14, 17, gnu17, 20, gnu20]
    intel:
        version: ["11", "12", "13", "14", "15", "16", "17", "18", "19", "19.1"]
        base:
            gcc:
                <<: *gcc
                threads: [None]
                exception: [None]
            Visual Studio:
                <<: *visual_studio
            apple-clang:
                <<: *apple_clang
    qcc:
        version: ["4.4", "5.4"]
        libcxx: [cxx, gpp, cpp, cpp-ne, accp, acpp-ne, ecpp, ecpp-ne]

build_type: [None, Debug, Release, RelWithDebInfo, MinSizeRel]


cppstd: [None, 98, gnu98, 11, gnu11, 14, gnu14, 17, gnu17, 20, gnu20]  # Deprecated, use compiler.cppstd
"""

settings_1_25_1 = """
# Only for cross building, 'os_build/arch_build' is the system that runs Conan
os_build: [Windows, WindowsStore, Linux, Macos, FreeBSD, SunOS, AIX]
arch_build: [x86, x86_64, ppc32be, ppc32, ppc64le, ppc64, armv5el, armv5hf, armv6, armv7, armv7hf, armv7s, armv7k, armv8, armv8_32, armv8.3, sparc, sparcv9, mips, mips64, avr, s390, s390x, sh4le]

# Only for building cross compilation tools, 'os_target/arch_target' is the system for
# which the tools generate code
os_target: [Windows, Linux, Macos, Android, iOS, watchOS, tvOS, FreeBSD, SunOS, AIX, Arduino, Neutrino]
arch_target: [x86, x86_64, ppc32be, ppc32, ppc64le, ppc64, armv5el, armv5hf, armv6, armv7, armv7hf, armv7s, armv7k, armv8, armv8_32, armv8.3, sparc, sparcv9, mips, mips64, avr, s390, s390x, asm.js, wasm, sh4le]

# Rest of the settings are "host" settings:
# - For native building/cross building: Where the library/program will run.
# - For building cross compilation tools: Where the cross compiler will run.
os:
    Windows:
        subsystem: [None, cygwin, msys, msys2, wsl]
    WindowsStore:
        version: ["8.1", "10.0"]
    WindowsCE:
        platform: ANY
        version: ["5.0", "6.0", "7.0", "8.0"]
    Linux:
    Macos:
        version: [None, "10.6", "10.7", "10.8", "10.9", "10.10", "10.11", "10.12", "10.13", "10.14", "10.15"]
    Android:
        api_level: ANY
    iOS:
        version: ["7.0", "7.1", "8.0", "8.1", "8.2", "8.3", "9.0", "9.1", "9.2", "9.3", "10.0", "10.1", "10.2", "10.3", "11.0", "11.1", "11.2", "11.3", "11.4", "12.0", "12.1", "12.2", "12.3", "12.4", "13.0", "13.1"]
    watchOS:
        version: ["4.0", "4.1", "4.2", "4.3", "5.0", "5.1", "5.2", "5.3", "6.0", "6.1"]
    tvOS:
        version: ["11.0", "11.1", "11.2", "11.3", "11.4", "12.0", "12.1", "12.2", "12.3", "12.4", "13.0"]
    FreeBSD:
    SunOS:
    AIX:
    Arduino:
        board: ANY
    Emscripten:
    Neutrino:
        version: ["6.4", "6.5", "6.6", "7.0"]
arch: [x86, x86_64, ppc32be, ppc32, ppc64le, ppc64, armv4, armv4i, armv5el, armv5hf, armv6, armv7, armv7hf, armv7s, armv7k, armv8, armv8_32, armv8.3, sparc, sparcv9, mips, mips64, avr, s390, s390x, asm.js, wasm, sh4le]
compiler:
    sun-cc:
        version: ["5.10", "5.11", "5.12", "5.13", "5.14", "5.15"]
        threads: [None, posix]
        libcxx: [libCstd, libstdcxx, libstlport, libstdc++]
    gcc: &gcc
        version: ["4.1", "4.4", "4.5", "4.6", "4.7", "4.8", "4.9",
                  "5", "5.1", "5.2", "5.3", "5.4", "5.5",
                  "6", "6.1", "6.2", "6.3", "6.4", "6.5",
                  "7", "7.1", "7.2", "7.3", "7.4", "7.5",
                  "8", "8.1", "8.2", "8.3", "8.4",
                  "9", "9.1", "9.2", "9.3",
                  "10", "10.1"]
        libcxx: [libstdc++, libstdc++11]
        threads: [None, posix, win32] #  Windows MinGW
        exception: [None, dwarf2, sjlj, seh] # Windows MinGW
        cppstd: [None, 98, gnu98, 11, gnu11, 14, gnu14, 17, gnu17, 20, gnu20]
    Visual Studio: &visual_studio
        runtime: [MD, MT, MTd, MDd]
        version: ["8", "9", "10", "11", "12", "14", "15", "16"]
        toolset: [None, v90, v100, v110, v110_xp, v120, v120_xp,
                  v140, v140_xp, v140_clang_c2, LLVM-vs2012, LLVM-vs2012_xp,
                  LLVM-vs2013, LLVM-vs2013_xp, LLVM-vs2014, LLVM-vs2014_xp,
                  LLVM-vs2017, LLVM-vs2017_xp, v141, v141_xp, v141_clang_c2, v142]
        cppstd: [None, 14, 17, 20]
    clang:
        version: ["3.3", "3.4", "3.5", "3.6", "3.7", "3.8", "3.9", "4.0",
                  "5.0", "6.0", "7.0", "7.1",
                  "8", "9", "10"]
        libcxx: [libstdc++, libstdc++11, libc++, c++_shared, c++_static]
        cppstd: [None, 98, gnu98, 11, gnu11, 14, gnu14, 17, gnu17, 20, gnu20]
    apple-clang: &apple_clang
        version: ["5.0", "5.1", "6.0", "6.1", "7.0", "7.3", "8.0", "8.1", "9.0", "9.1", "10.0", "11.0"]
        libcxx: [libstdc++, libc++]
        cppstd: [None, 98, gnu98, 11, gnu11, 14, gnu14, 17, gnu17, 20, gnu20]
    intel:
        version: ["11", "12", "13", "14", "15", "16", "17", "18", "19", "19.1"]
        base:
            gcc:
                <<: *gcc
                threads: [None]
                exception: [None]
            Visual Studio:
                <<: *visual_studio
            apple-clang:
                <<: *apple_clang
    qcc:
        version: ["4.4", "5.4"]
        libcxx: [cxx, gpp, cpp, cpp-ne, accp, acpp-ne, ecpp, ecpp-ne]

build_type: [None, Debug, Release, RelWithDebInfo, MinSizeRel]


cppstd: [None, 98, gnu98, 11, gnu11, 14, gnu14, 17, gnu17, 20, gnu20]  # Deprecated, use compiler.cppstd
"""

settings_1_25_2 = settings_1_25_1

settings_1_26_0 = settings_1_25_2
settings_1_26_1 = settings_1_26_0

settings_1_27_0 = settings_1_26_1
settings_1_27_1 = settings_1_27_0

settings_1_28_0 = """
# Only for cross building, 'os_build/arch_build' is the system that runs Conan
os_build: [Windows, WindowsStore, Linux, Macos, FreeBSD, SunOS, AIX]
arch_build: [x86, x86_64, ppc32be, ppc32, ppc64le, ppc64, armv5el, armv5hf, armv6, armv7, armv7hf, armv7s, armv7k, armv8, armv8_32, armv8.3, sparc, sparcv9, mips, mips64, avr, s390, s390x, sh4le]

# Only for building cross compilation tools, 'os_target/arch_target' is the system for
# which the tools generate code
os_target: [Windows, Linux, Macos, Android, iOS, watchOS, tvOS, FreeBSD, SunOS, AIX, Arduino, Neutrino]
arch_target: [x86, x86_64, ppc32be, ppc32, ppc64le, ppc64, armv5el, armv5hf, armv6, armv7, armv7hf, armv7s, armv7k, armv8, armv8_32, armv8.3, sparc, sparcv9, mips, mips64, avr, s390, s390x, asm.js, wasm, sh4le]

# Rest of the settings are "host" settings:
# - For native building/cross building: Where the library/program will run.
# - For building cross compilation tools: Where the cross compiler will run.
os:
    Windows:
        subsystem: [None, cygwin, msys, msys2, wsl]
    WindowsStore:
        version: ["8.1", "10.0"]
    WindowsCE:
        platform: ANY
        version: ["5.0", "6.0", "7.0", "8.0"]
    Linux:
    Macos:
        version: [None, "10.6", "10.7", "10.8", "10.9", "10.10", "10.11", "10.12", "10.13", "10.14", "10.15"]
    Android:
        api_level: ANY
    iOS:
        version: ["7.0", "7.1", "8.0", "8.1", "8.2", "8.3", "9.0", "9.1", "9.2", "9.3", "10.0", "10.1", "10.2", "10.3", "11.0", "11.1", "11.2", "11.3", "11.4", "12.0", "12.1", "12.2", "12.3", "12.4", "13.0", "13.1"]
    watchOS:
        version: ["4.0", "4.1", "4.2", "4.3", "5.0", "5.1", "5.2", "5.3", "6.0", "6.1"]
    tvOS:
        version: ["11.0", "11.1", "11.2", "11.3", "11.4", "12.0", "12.1", "12.2", "12.3", "12.4", "13.0"]
    FreeBSD:
    SunOS:
    AIX:
    Arduino:
        board: ANY
    Emscripten:
    Neutrino:
        version: ["6.4", "6.5", "6.6", "7.0"]
arch: [x86, x86_64, ppc32be, ppc32, ppc64le, ppc64, armv4, armv4i, armv5el, armv5hf, armv6, armv7, armv7hf, armv7s, armv7k, armv8, armv8_32, armv8.3, sparc, sparcv9, mips, mips64, avr, s390, s390x, asm.js, wasm, sh4le]
compiler:
    sun-cc:
        version: ["5.10", "5.11", "5.12", "5.13", "5.14", "5.15"]
        threads: [None, posix]
        libcxx: [libCstd, libstdcxx, libstlport, libstdc++]
    gcc: &gcc
        version: ["4.1", "4.4", "4.5", "4.6", "4.7", "4.8", "4.9",
                  "5", "5.1", "5.2", "5.3", "5.4", "5.5",
                  "6", "6.1", "6.2", "6.3", "6.4", "6.5",
                  "7", "7.1", "7.2", "7.3", "7.4", "7.5",
                  "8", "8.1", "8.2", "8.3", "8.4",
                  "9", "9.1", "9.2", "9.3",
                  "10", "10.1"]
        libcxx: [libstdc++, libstdc++11]
        threads: [None, posix, win32] #  Windows MinGW
        exception: [None, dwarf2, sjlj, seh] # Windows MinGW
        cppstd: [None, 98, gnu98, 11, gnu11, 14, gnu14, 17, gnu17, 20, gnu20]
    Visual Studio: &visual_studio
        runtime: [MD, MT, MTd, MDd]
        version: ["8", "9", "10", "11", "12", "14", "15", "16"]
        toolset: [None, v90, v100, v110, v110_xp, v120, v120_xp,
                  v140, v140_xp, v140_clang_c2, LLVM-vs2012, LLVM-vs2012_xp,
                  LLVM-vs2013, LLVM-vs2013_xp, LLVM-vs2014, LLVM-vs2014_xp,
                  LLVM-vs2017, LLVM-vs2017_xp, v141, v141_xp, v141_clang_c2, v142,
                  llvm, ClangCL]
        cppstd: [None, 14, 17, 20]
    clang:
        version: ["3.3", "3.4", "3.5", "3.6", "3.7", "3.8", "3.9", "4.0",
                  "5.0", "6.0", "7.0", "7.1",
                  "8", "9", "10"]
        libcxx: [None, libstdc++, libstdc++11, libc++, c++_shared, c++_static]
        cppstd: [None, 98, gnu98, 11, gnu11, 14, gnu14, 17, gnu17, 20, gnu20]
        runtime: [None, MD, MT, MTd, MDd]
    apple-clang: &apple_clang
        version: ["5.0", "5.1", "6.0", "6.1", "7.0", "7.3", "8.0", "8.1", "9.0", "9.1", "10.0", "11.0"]
        libcxx: [libstdc++, libc++]
        cppstd: [None, 98, gnu98, 11, gnu11, 14, gnu14, 17, gnu17, 20, gnu20]
    intel:
        version: ["11", "12", "13", "14", "15", "16", "17", "18", "19", "19.1"]
        base:
            gcc:
                <<: *gcc
                threads: [None]
                exception: [None]
            Visual Studio:
                <<: *visual_studio
            apple-clang:
                <<: *apple_clang
    qcc:
        version: ["4.4", "5.4", "8.3"]
        libcxx: [cxx, gpp, cpp, cpp-ne, accp, acpp-ne, ecpp, ecpp-ne]
        cppstd: [None, 98, gnu98, 11, gnu11, 14, gnu14, 17, gnu17]

build_type: [None, Debug, Release, RelWithDebInfo, MinSizeRel]


cppstd: [None, 98, gnu98, 11, gnu11, 14, gnu14, 17, gnu17, 20, gnu20]  # Deprecated, use compiler.cppstd
"""

settings_1_28_1 = settings_1_28_0
settings_1_28_2 = settings_1_28_1

settings_1_29_0 = """
# Only for cross building, 'os_build/arch_build' is the system that runs Conan
os_build: [Windows, WindowsStore, Linux, Macos, FreeBSD, SunOS, AIX]
arch_build: [x86, x86_64, ppc32be, ppc32, ppc64le, ppc64, armv5el, armv5hf, armv6, armv7, armv7hf, armv7s, armv7k, armv8, armv8_32, armv8.3, sparc, sparcv9, mips, mips64, avr, s390, s390x, sh4le]

# Only for building cross compilation tools, 'os_target/arch_target' is the system for
# which the tools generate code
os_target: [Windows, Linux, Macos, Android, iOS, watchOS, tvOS, FreeBSD, SunOS, AIX, Arduino, Neutrino]
arch_target: [x86, x86_64, ppc32be, ppc32, ppc64le, ppc64, armv5el, armv5hf, armv6, armv7, armv7hf, armv7s, armv7k, armv8, armv8_32, armv8.3, sparc, sparcv9, mips, mips64, avr, s390, s390x, asm.js, wasm, sh4le]

# Rest of the settings are "host" settings:
# - For native building/cross building: Where the library/program will run.
# - For building cross compilation tools: Where the cross compiler will run.
os:
    Windows:
        subsystem: [None, cygwin, msys, msys2, wsl]
    WindowsStore:
        version: ["8.1", "10.0"]
    WindowsCE:
        platform: ANY
        version: ["5.0", "6.0", "7.0", "8.0"]
    Linux:
    Macos:
        version: [None, "10.6", "10.7", "10.8", "10.9", "10.10", "10.11", "10.12", "10.13", "10.14", "10.15"]
    Android:
        api_level: ANY
    iOS:
        version: ["7.0", "7.1", "8.0", "8.1", "8.2", "8.3", "9.0", "9.1", "9.2", "9.3", "10.0", "10.1", "10.2", "10.3", "11.0", "11.1", "11.2", "11.3", "11.4", "12.0", "12.1", "12.2", "12.3", "12.4", "13.0", "13.1", "13.2", "13.3", "13.4", "13.5", "13.6"]
    watchOS:
        version: ["4.0", "4.1", "4.2", "4.3", "5.0", "5.1", "5.2", "5.3", "6.0", "6.1"]
    tvOS:
        version: ["11.0", "11.1", "11.2", "11.3", "11.4", "12.0", "12.1", "12.2", "12.3", "12.4", "13.0"]
    FreeBSD:
    SunOS:
    AIX:
    Arduino:
        board: ANY
    Emscripten:
    Neutrino:
        version: ["6.4", "6.5", "6.6", "7.0", "7.1"]
arch: [x86, x86_64, ppc32be, ppc32, ppc64le, ppc64, armv4, armv4i, armv5el, armv5hf, armv6, armv7, armv7hf, armv7s, armv7k, armv8, armv8_32, armv8.3, sparc, sparcv9, mips, mips64, avr, s390, s390x, asm.js, wasm, sh4le]
compiler:
    sun-cc:
        version: ["5.10", "5.11", "5.12", "5.13", "5.14", "5.15"]
        threads: [None, posix]
        libcxx: [libCstd, libstdcxx, libstlport, libstdc++]
    gcc: &gcc
        version: ["4.1", "4.4", "4.5", "4.6", "4.7", "4.8", "4.9",
                  "5", "5.1", "5.2", "5.3", "5.4", "5.5",
                  "6", "6.1", "6.2", "6.3", "6.4", "6.5",
                  "7", "7.1", "7.2", "7.3", "7.4", "7.5",
                  "8", "8.1", "8.2", "8.3", "8.4",
                  "9", "9.1", "9.2", "9.3",
                  "10", "10.1"]
        libcxx: [libstdc++, libstdc++11]
        threads: [None, posix, win32] #  Windows MinGW
        exception: [None, dwarf2, sjlj, seh] # Windows MinGW
        cppstd: [None, 98, gnu98, 11, gnu11, 14, gnu14, 17, gnu17, 20, gnu20]
    Visual Studio: &visual_studio
        runtime: [MD, MT, MTd, MDd]
        version: ["8", "9", "10", "11", "12", "14", "15", "16"]
        toolset: [None, v90, v100, v110, v110_xp, v120, v120_xp,
                  v140, v140_xp, v140_clang_c2, LLVM-vs2012, LLVM-vs2012_xp,
                  LLVM-vs2013, LLVM-vs2013_xp, LLVM-vs2014, LLVM-vs2014_xp,
                  LLVM-vs2017, LLVM-vs2017_xp, v141, v141_xp, v141_clang_c2, v142,
                  llvm, ClangCL]
        cppstd: [None, 14, 17, 20]
    clang:
        version: ["3.3", "3.4", "3.5", "3.6", "3.7", "3.8", "3.9", "4.0",
                  "5.0", "6.0", "7.0", "7.1",
                  "8", "9", "10"]
        libcxx: [None, libstdc++, libstdc++11, libc++, c++_shared, c++_static]
        cppstd: [None, 98, gnu98, 11, gnu11, 14, gnu14, 17, gnu17, 20, gnu20]
        runtime: [None, MD, MT, MTd, MDd]
    apple-clang: &apple_clang
        version: ["5.0", "5.1", "6.0", "6.1", "7.0", "7.3", "8.0", "8.1", "9.0", "9.1", "10.0", "11.0"]
        libcxx: [libstdc++, libc++]
        cppstd: [None, 98, gnu98, 11, gnu11, 14, gnu14, 17, gnu17, 20, gnu20]
    intel:
        version: ["11", "12", "13", "14", "15", "16", "17", "18", "19", "19.1"]
        base:
            gcc:
                <<: *gcc
                threads: [None]
                exception: [None]
            Visual Studio:
                <<: *visual_studio
            apple-clang:
                <<: *apple_clang
    qcc:
        version: ["4.4", "5.4", "8.3"]
        libcxx: [cxx, gpp, cpp, cpp-ne, accp, acpp-ne, ecpp, ecpp-ne]
        cppstd: [None, 98, gnu98, 11, gnu11, 14, gnu14, 17, gnu17]

build_type: [None, Debug, Release, RelWithDebInfo, MinSizeRel]


cppstd: [None, 98, gnu98, 11, gnu11, 14, gnu14, 17, gnu17, 20, gnu20]  # Deprecated, use compiler.cppstd
"""

settings_1_29_1 = settings_1_29_0

settings_1_29_2 = """
# Only for cross building, 'os_build/arch_build' is the system that runs Conan
os_build: [Windows, WindowsStore, Linux, Macos, FreeBSD, SunOS, AIX]
arch_build: [x86, x86_64, ppc32be, ppc32, ppc64le, ppc64, armv5el, armv5hf, armv6, armv7, armv7hf, armv7s, armv7k, armv8, armv8_32, armv8.3, sparc, sparcv9, mips, mips64, avr, s390, s390x, sh4le]

# Only for building cross compilation tools, 'os_target/arch_target' is the system for
# which the tools generate code
os_target: [Windows, Linux, Macos, Android, iOS, watchOS, tvOS, FreeBSD, SunOS, AIX, Arduino, Neutrino]
arch_target: [x86, x86_64, ppc32be, ppc32, ppc64le, ppc64, armv5el, armv5hf, armv6, armv7, armv7hf, armv7s, armv7k, armv8, armv8_32, armv8.3, sparc, sparcv9, mips, mips64, avr, s390, s390x, asm.js, wasm, sh4le]

# Rest of the settings are "host" settings:
# - For native building/cross building: Where the library/program will run.
# - For building cross compilation tools: Where the cross compiler will run.
os:
    Windows:
        subsystem: [None, cygwin, msys, msys2, wsl]
    WindowsStore:
        version: ["8.1", "10.0"]
    WindowsCE:
        platform: ANY
        version: ["5.0", "6.0", "7.0", "8.0"]
    Linux:
    Macos:
        version: [None, "10.6", "10.7", "10.8", "10.9", "10.10", "10.11", "10.12", "10.13", "10.14", "10.15"]
    Android:
        api_level: ANY
    iOS:
        version: ["7.0", "7.1", "8.0", "8.1", "8.2", "8.3", "9.0", "9.1", "9.2", "9.3", "10.0", "10.1", "10.2", "10.3", "11.0", "11.1", "11.2", "11.3", "11.4", "12.0", "12.1", "12.2", "12.3", "12.4", "13.0", "13.1", "13.2", "13.3", "13.4", "13.5", "13.6"]
    watchOS:
        version: ["4.0", "4.1", "4.2", "4.3", "5.0", "5.1", "5.2", "5.3", "6.0", "6.1"]
    tvOS:
        version: ["11.0", "11.1", "11.2", "11.3", "11.4", "12.0", "12.1", "12.2", "12.3", "12.4", "13.0"]
    FreeBSD:
    SunOS:
    AIX:
    Arduino:
        board: ANY
    Emscripten:
    Neutrino:
        version: ["6.4", "6.5", "6.6", "7.0", "7.1"]
arch: [x86, x86_64, ppc32be, ppc32, ppc64le, ppc64, armv4, armv4i, armv5el, armv5hf, armv6, armv7, armv7hf, armv7s, armv7k, armv8, armv8_32, armv8.3, sparc, sparcv9, mips, mips64, avr, s390, s390x, asm.js, wasm, sh4le]
compiler:
    sun-cc:
        version: ["5.10", "5.11", "5.12", "5.13", "5.14", "5.15"]
        threads: [None, posix]
        libcxx: [libCstd, libstdcxx, libstlport, libstdc++]
    gcc: &gcc
        version: ["4.1", "4.4", "4.5", "4.6", "4.7", "4.8", "4.9",
                  "5", "5.1", "5.2", "5.3", "5.4", "5.5",
                  "6", "6.1", "6.2", "6.3", "6.4", "6.5",
                  "7", "7.1", "7.2", "7.3", "7.4", "7.5",
                  "8", "8.1", "8.2", "8.3", "8.4",
                  "9", "9.1", "9.2", "9.3",
                  "10", "10.1"]
        libcxx: [libstdc++, libstdc++11]
        threads: [None, posix, win32] #  Windows MinGW
        exception: [None, dwarf2, sjlj, seh] # Windows MinGW
        cppstd: [None, 98, gnu98, 11, gnu11, 14, gnu14, 17, gnu17, 20, gnu20]
    Visual Studio: &visual_studio
        runtime: [MD, MT, MTd, MDd]
        version: ["8", "9", "10", "11", "12", "14", "15", "16"]
        toolset: [None, v90, v100, v110, v110_xp, v120, v120_xp,
                  v140, v140_xp, v140_clang_c2, LLVM-vs2012, LLVM-vs2012_xp,
                  LLVM-vs2013, LLVM-vs2013_xp, LLVM-vs2014, LLVM-vs2014_xp,
                  LLVM-vs2017, LLVM-vs2017_xp, v141, v141_xp, v141_clang_c2, v142,
                  llvm, ClangCL]
        cppstd: [None, 14, 17, 20]
    clang:
        version: ["3.3", "3.4", "3.5", "3.6", "3.7", "3.8", "3.9", "4.0",
                  "5.0", "6.0", "7.0", "7.1",
                  "8", "9", "10"]
        libcxx: [None, libstdc++, libstdc++11, libc++, c++_shared, c++_static]
        cppstd: [None, 98, gnu98, 11, gnu11, 14, gnu14, 17, gnu17, 20, gnu20]
        runtime: [None, MD, MT, MTd, MDd]
    apple-clang: &apple_clang
        version: ["5.0", "5.1", "6.0", "6.1", "7.0", "7.3", "8.0", "8.1", "9.0", "9.1", "10.0", "11.0", "12.0"]
        libcxx: [libstdc++, libc++]
        cppstd: [None, 98, gnu98, 11, gnu11, 14, gnu14, 17, gnu17, 20, gnu20]
    intel:
        version: ["11", "12", "13", "14", "15", "16", "17", "18", "19", "19.1"]
        base:
            gcc:
                <<: *gcc
                threads: [None]
                exception: [None]
            Visual Studio:
                <<: *visual_studio
            apple-clang:
                <<: *apple_clang
    qcc:
        version: ["4.4", "5.4", "8.3"]
        libcxx: [cxx, gpp, cpp, cpp-ne, accp, acpp-ne, ecpp, ecpp-ne]
        cppstd: [None, 98, gnu98, 11, gnu11, 14, gnu14, 17, gnu17]

build_type: [None, Debug, Release, RelWithDebInfo, MinSizeRel]


cppstd: [None, 98, gnu98, 11, gnu11, 14, gnu14, 17, gnu17, 20, gnu20]  # Deprecated, use compiler.cppstd
"""

settings_1_30_0 = """
# Only for cross building, 'os_build/arch_build' is the system that runs Conan
os_build: [Windows, WindowsStore, Linux, Macos, FreeBSD, SunOS, AIX]
arch_build: [x86, x86_64, ppc32be, ppc32, ppc64le, ppc64, armv5el, armv5hf, armv6, armv7, armv7hf, armv7s, armv7k, armv8, armv8_32, armv8.3, sparc, sparcv9, mips, mips64, avr, s390, s390x, sh4le]

# Only for building cross compilation tools, 'os_target/arch_target' is the system for
# which the tools generate code
os_target: [Windows, Linux, Macos, Android, iOS, watchOS, tvOS, FreeBSD, SunOS, AIX, Arduino, Neutrino]
arch_target: [x86, x86_64, ppc32be, ppc32, ppc64le, ppc64, armv5el, armv5hf, armv6, armv7, armv7hf, armv7s, armv7k, armv8, armv8_32, armv8.3, sparc, sparcv9, mips, mips64, avr, s390, s390x, asm.js, wasm, sh4le]

# Rest of the settings are "host" settings:
# - For native building/cross building: Where the library/program will run.
# - For building cross compilation tools: Where the cross compiler will run.
os:
    Windows:
        subsystem: [None, cygwin, msys, msys2, wsl]
    WindowsStore:
        version: ["8.1", "10.0"]
    WindowsCE:
        platform: ANY
        version: ["5.0", "6.0", "7.0", "8.0"]
    Linux:
    Macos:
        version: [None, "10.6", "10.7", "10.8", "10.9", "10.10", "10.11", "10.12", "10.13", "10.14", "10.15", "11.0"]
    Android:
        api_level: ANY
    iOS:
        version: ["7.0", "7.1", "8.0", "8.1", "8.2", "8.3", "9.0", "9.1", "9.2", "9.3", "10.0", "10.1", "10.2", "10.3", "11.0", "11.1", "11.2", "11.3", "11.4", "12.0", "12.1", "12.2", "12.3", "12.4", "13.0", "13.1", "13.2", "13.3", "13.4", "13.5", "13.6"]
    watchOS:
        version: ["4.0", "4.1", "4.2", "4.3", "5.0", "5.1", "5.2", "5.3", "6.0", "6.1"]
    tvOS:
        version: ["11.0", "11.1", "11.2", "11.3", "11.4", "12.0", "12.1", "12.2", "12.3", "12.4", "13.0"]
    FreeBSD:
    SunOS:
    AIX:
    Arduino:
        board: ANY
    Emscripten:
    Neutrino:
        version: ["6.4", "6.5", "6.6", "7.0", "7.1"]
arch: [x86, x86_64, ppc32be, ppc32, ppc64le, ppc64, armv4, armv4i, armv5el, armv5hf, armv6, armv7, armv7hf, armv7s, armv7k, armv8, armv8_32, armv8.3, sparc, sparcv9, mips, mips64, avr, s390, s390x, asm.js, wasm, sh4le]
compiler:
    sun-cc:
        version: ["5.10", "5.11", "5.12", "5.13", "5.14", "5.15"]
        threads: [None, posix]
        libcxx: [libCstd, libstdcxx, libstlport, libstdc++]
    gcc: &gcc
        version: ["4.1", "4.4", "4.5", "4.6", "4.7", "4.8", "4.9",
                  "5", "5.1", "5.2", "5.3", "5.4", "5.5",
                  "6", "6.1", "6.2", "6.3", "6.4", "6.5",
                  "7", "7.1", "7.2", "7.3", "7.4", "7.5",
                  "8", "8.1", "8.2", "8.3", "8.4",
                  "9", "9.1", "9.2", "9.3",
                  "10", "10.1"]
        libcxx: [libstdc++, libstdc++11]
        threads: [None, posix, win32] #  Windows MinGW
        exception: [None, dwarf2, sjlj, seh] # Windows MinGW
        cppstd: [None, 98, gnu98, 11, gnu11, 14, gnu14, 17, gnu17, 20, gnu20]
    Visual Studio: &visual_studio
        runtime: [MD, MT, MTd, MDd]
        version: ["8", "9", "10", "11", "12", "14", "15", "16"]
        toolset: [None, v90, v100, v110, v110_xp, v120, v120_xp,
                  v140, v140_xp, v140_clang_c2, LLVM-vs2012, LLVM-vs2012_xp,
                  LLVM-vs2013, LLVM-vs2013_xp, LLVM-vs2014, LLVM-vs2014_xp,
                  LLVM-vs2017, LLVM-vs2017_xp, v141, v141_xp, v141_clang_c2, v142,
                  llvm, ClangCL]
        cppstd: [None, 14, 17, 20]
    clang:
        version: ["3.3", "3.4", "3.5", "3.6", "3.7", "3.8", "3.9", "4.0",
                  "5.0", "6.0", "7.0", "7.1",
                  "8", "9", "10"]
        libcxx: [None, libstdc++, libstdc++11, libc++, c++_shared, c++_static]
        cppstd: [None, 98, gnu98, 11, gnu11, 14, gnu14, 17, gnu17, 20, gnu20]
        runtime: [None, MD, MT, MTd, MDd]
    apple-clang: &apple_clang
        version: ["5.0", "5.1", "6.0", "6.1", "7.0", "7.3", "8.0", "8.1", "9.0", "9.1", "10.0", "11.0", "12.0"]
        libcxx: [libstdc++, libc++]
        cppstd: [None, 98, gnu98, 11, gnu11, 14, gnu14, 17, gnu17, 20, gnu20]
    intel:
        version: ["11", "12", "13", "14", "15", "16", "17", "18", "19", "19.1"]
        base:
            gcc:
                <<: *gcc
                threads: [None]
                exception: [None]
            Visual Studio:
                <<: *visual_studio
            apple-clang:
                <<: *apple_clang
    qcc:
        version: ["4.4", "5.4", "8.3"]
        libcxx: [cxx, gpp, cpp, cpp-ne, accp, acpp-ne, ecpp, ecpp-ne]
        cppstd: [None, 98, gnu98, 11, gnu11, 14, gnu14, 17, gnu17]

build_type: [None, Debug, Release, RelWithDebInfo, MinSizeRel]


cppstd: [None, 98, gnu98, 11, gnu11, 14, gnu14, 17, gnu17, 20, gnu20]  # Deprecated, use compiler.cppstd
"""

settings_1_30_1 = settings_1_30_0

settings_1_30_2 = """
# Only for cross building, 'os_build/arch_build' is the system that runs Conan
os_build: [Windows, WindowsStore, Linux, Macos, FreeBSD, SunOS, AIX]
arch_build: [x86, x86_64, ppc32be, ppc32, ppc64le, ppc64, armv5el, armv5hf, armv6, armv7, armv7hf, armv7s, armv7k, armv8, armv8_32, armv8.3, sparc, sparcv9, mips, mips64, avr, s390, s390x, sh4le]

# Only for building cross compilation tools, 'os_target/arch_target' is the system for
# which the tools generate code
os_target: [Windows, Linux, Macos, Android, iOS, watchOS, tvOS, FreeBSD, SunOS, AIX, Arduino, Neutrino]
arch_target: [x86, x86_64, ppc32be, ppc32, ppc64le, ppc64, armv5el, armv5hf, armv6, armv7, armv7hf, armv7s, armv7k, armv8, armv8_32, armv8.3, sparc, sparcv9, mips, mips64, avr, s390, s390x, asm.js, wasm, sh4le]

# Rest of the settings are "host" settings:
# - For native building/cross building: Where the library/program will run.
# - For building cross compilation tools: Where the cross compiler will run.
os:
    Windows:
        subsystem: [None, cygwin, msys, msys2, wsl]
    WindowsStore:
        version: ["8.1", "10.0"]
    WindowsCE:
        platform: ANY
        version: ["5.0", "6.0", "7.0", "8.0"]
    Linux:
    Macos:
        version: [None, "10.6", "10.7", "10.8", "10.9", "10.10", "10.11", "10.12", "10.13", "10.14", "10.15", "11.0"]
    Android:
        api_level: ANY
    iOS:
        version: ["7.0", "7.1", "8.0", "8.1", "8.2", "8.3", "9.0", "9.1", "9.2", "9.3", "10.0", "10.1", "10.2", "10.3", "11.0", "11.1", "11.2", "11.3", "11.4", "12.0", "12.1", "12.2", "12.3", "12.4", "13.0", "13.1", "13.2", "13.3", "13.4", "13.5", "13.6"]
    watchOS:
        version: ["4.0", "4.1", "4.2", "4.3", "5.0", "5.1", "5.2", "5.3", "6.0", "6.1"]
    tvOS:
        version: ["11.0", "11.1", "11.2", "11.3", "11.4", "12.0", "12.1", "12.2", "12.3", "12.4", "13.0"]
    FreeBSD:
    SunOS:
    AIX:
    Arduino:
        board: ANY
    Emscripten:
    Neutrino:
        version: ["6.4", "6.5", "6.6", "7.0", "7.1"]
arch: [x86, x86_64, ppc32be, ppc32, ppc64le, ppc64, armv4, armv4i, armv5el, armv5hf, armv6, armv7, armv7hf, armv7s, armv7k, armv8, armv8_32, armv8.3, sparc, sparcv9, mips, mips64, avr, s390, s390x, asm.js, wasm, sh4le]
compiler:
    sun-cc:
        version: ["5.10", "5.11", "5.12", "5.13", "5.14", "5.15"]
        threads: [None, posix]
        libcxx: [libCstd, libstdcxx, libstlport, libstdc++]
    gcc: &gcc
        version: ["4.1", "4.4", "4.5", "4.6", "4.7", "4.8", "4.9",
                  "5", "5.1", "5.2", "5.3", "5.4", "5.5",
                  "6", "6.1", "6.2", "6.3", "6.4", "6.5",
                  "7", "7.1", "7.2", "7.3", "7.4", "7.5",
                  "8", "8.1", "8.2", "8.3", "8.4",
                  "9", "9.1", "9.2", "9.3",
                  "10", "10.1"]
        libcxx: [libstdc++, libstdc++11]
        threads: [None, posix, win32] #  Windows MinGW
        exception: [None, dwarf2, sjlj, seh] # Windows MinGW
        cppstd: [None, 98, gnu98, 11, gnu11, 14, gnu14, 17, gnu17, 20, gnu20]
    Visual Studio: &visual_studio
        runtime: [MD, MT, MTd, MDd]
        version: ["8", "9", "10", "11", "12", "14", "15", "16"]
        toolset: [None, v90, v100, v110, v110_xp, v120, v120_xp,
                  v140, v140_xp, v140_clang_c2, LLVM-vs2012, LLVM-vs2012_xp,
                  LLVM-vs2013, LLVM-vs2013_xp, LLVM-vs2014, LLVM-vs2014_xp,
                  LLVM-vs2017, LLVM-vs2017_xp, v141, v141_xp, v141_clang_c2, v142,
                  llvm, ClangCL]
        cppstd: [None, 14, 17, 20]
    clang:
        version: ["3.3", "3.4", "3.5", "3.6", "3.7", "3.8", "3.9", "4.0",
                  "5.0", "6.0", "7.0", "7.1",
                  "8", "9", "10", "11"]
        libcxx: [None, libstdc++, libstdc++11, libc++, c++_shared, c++_static]
        cppstd: [None, 98, gnu98, 11, gnu11, 14, gnu14, 17, gnu17, 20, gnu20]
        runtime: [None, MD, MT, MTd, MDd]
    apple-clang: &apple_clang
        version: ["5.0", "5.1", "6.0", "6.1", "7.0", "7.3", "8.0", "8.1", "9.0", "9.1", "10.0", "11.0", "12.0"]
        libcxx: [libstdc++, libc++]
        cppstd: [None, 98, gnu98, 11, gnu11, 14, gnu14, 17, gnu17, 20, gnu20]
    intel:
        version: ["11", "12", "13", "14", "15", "16", "17", "18", "19", "19.1"]
        base:
            gcc:
                <<: *gcc
                threads: [None]
                exception: [None]
            Visual Studio:
                <<: *visual_studio
            apple-clang:
                <<: *apple_clang
    qcc:
        version: ["4.4", "5.4", "8.3"]
        libcxx: [cxx, gpp, cpp, cpp-ne, accp, acpp-ne, ecpp, ecpp-ne]
        cppstd: [None, 98, gnu98, 11, gnu11, 14, gnu14, 17, gnu17]

build_type: [None, Debug, Release, RelWithDebInfo, MinSizeRel]


cppstd: [None, 98, gnu98, 11, gnu11, 14, gnu14, 17, gnu17, 20, gnu20]  # Deprecated, use compiler.cppstd
"""

settings_1_31_0 = settings_1_30_2
settings_1_31_1 = settings_1_31_0
settings_1_31_2 = settings_1_31_1
settings_1_31_3 = settings_1_31_2
settings_1_31_4 = settings_1_31_3
settings_1_32_0 = settings_1_31_4
settings_1_32_1 = settings_1_32_0

settings_1_33_0 = """
# Only for cross building, 'os_build/arch_build' is the system that runs Conan
os_build: [Windows, WindowsStore, Linux, Macos, FreeBSD, SunOS, AIX]
arch_build: [x86, x86_64, ppc32be, ppc32, ppc64le, ppc64, armv5el, armv5hf, armv6, armv7, armv7hf, armv7s, armv7k, armv8, armv8_32, armv8.3, sparc, sparcv9, mips, mips64, avr, s390, s390x, sh4le, e2k-v2, e2k-v3, e2k-v4, e2k-v5, e2k-v6, e2k-v7]

# Only for building cross compilation tools, 'os_target/arch_target' is the system for
# which the tools generate code
os_target: [Windows, Linux, Macos, Android, iOS, watchOS, tvOS, FreeBSD, SunOS, AIX, Arduino, Neutrino]
arch_target: [x86, x86_64, ppc32be, ppc32, ppc64le, ppc64, armv5el, armv5hf, armv6, armv7, armv7hf, armv7s, armv7k, armv8, armv8_32, armv8.3, sparc, sparcv9, mips, mips64, avr, s390, s390x, asm.js, wasm, sh4le, e2k-v2, e2k-v3, e2k-v4, e2k-v5, e2k-v6, e2k-v7]

# Rest of the settings are "host" settings:
# - For native building/cross building: Where the library/program will run.
# - For building cross compilation tools: Where the cross compiler will run.
os:
    Windows:
        subsystem: [None, cygwin, msys, msys2, wsl]
    WindowsStore:
        version: ["8.1", "10.0"]
    WindowsCE:
        platform: ANY
        version: ["5.0", "6.0", "7.0", "8.0"]
    Linux:
    Macos:
        version: [None, "10.6", "10.7", "10.8", "10.9", "10.10", "10.11", "10.12", "10.13", "10.14", "10.15", "11.0"]
        sdk: [None, "macosx"]
        subsystem: [None, "Catalyst"]
    Android:
        api_level: ANY
    iOS:
        version: ["7.0", "7.1", "8.0", "8.1", "8.2", "8.3", "9.0", "9.1", "9.2", "9.3", "10.0", "10.1", "10.2", "10.3", "11.0", "11.1", "11.2", "11.3", "11.4", "12.0", "12.1", "12.2", "12.3", "12.4", "13.0", "13.1", "13.2", "13.3", "13.4", "13.5", "13.6"]
        sdk: [None, "iphoneos", "iphonesimulator"]
    watchOS:
        version: ["4.0", "4.1", "4.2", "4.3", "5.0", "5.1", "5.2", "5.3", "6.0", "6.1"]
        sdk: [None, "watchos", "watchsimulator"]
    tvOS:
        version: ["11.0", "11.1", "11.2", "11.3", "11.4", "12.0", "12.1", "12.2", "12.3", "12.4", "13.0"]
        sdk: [None, "appletvos", "appletvsimulator"]
    FreeBSD:
    SunOS:
    AIX:
    Arduino:
        board: ANY
    Emscripten:
    Neutrino:
        version: ["6.4", "6.5", "6.6", "7.0", "7.1"]
arch: [x86, x86_64, ppc32be, ppc32, ppc64le, ppc64, armv4, armv4i, armv5el, armv5hf, armv6, armv7, armv7hf, armv7s, armv7k, armv8, armv8_32, armv8.3, sparc, sparcv9, mips, mips64, avr, s390, s390x, asm.js, wasm, sh4le, e2k-v2, e2k-v3, e2k-v4, e2k-v5, e2k-v6, e2k-v7]
compiler:
    sun-cc:
        version: ["5.10", "5.11", "5.12", "5.13", "5.14", "5.15"]
        threads: [None, posix]
        libcxx: [libCstd, libstdcxx, libstlport, libstdc++]
    gcc: &gcc
        version: ["4.1", "4.4", "4.5", "4.6", "4.7", "4.8", "4.9",
                  "5", "5.1", "5.2", "5.3", "5.4", "5.5",
                  "6", "6.1", "6.2", "6.3", "6.4", "6.5",
                  "7", "7.1", "7.2", "7.3", "7.4", "7.5",
                  "8", "8.1", "8.2", "8.3", "8.4",
                  "9", "9.1", "9.2", "9.3",
                  "10", "10.1"]
        libcxx: [libstdc++, libstdc++11]
        threads: [None, posix, win32] #  Windows MinGW
        exception: [None, dwarf2, sjlj, seh] # Windows MinGW
        cppstd: [None, 98, gnu98, 11, gnu11, 14, gnu14, 17, gnu17, 20, gnu20]
    Visual Studio: &visual_studio
        runtime: [MD, MT, MTd, MDd]
        version: ["8", "9", "10", "11", "12", "14", "15", "16"]
        toolset: [None, v90, v100, v110, v110_xp, v120, v120_xp,
                  v140, v140_xp, v140_clang_c2, LLVM-vs2012, LLVM-vs2012_xp,
                  LLVM-vs2013, LLVM-vs2013_xp, LLVM-vs2014, LLVM-vs2014_xp,
                  LLVM-vs2017, LLVM-vs2017_xp, v141, v141_xp, v141_clang_c2, v142,
                  llvm, ClangCL]
        cppstd: [None, 14, 17, 20]
    msvc:
        version: ["19.0",
                  "19.1", "19.10", "19.11", "19.12", "19.13", "19.14", "19.15", "19.16",
                  "19.2", "19.20", "19.21", "19.22", "19.23", "19.24", "19.25", "19.26", "19.27", "19.28"]
        runtime: [static, dynamic]
        runtime_type: [Debug, Release]
        cppstd: [14, 17, 20]
    clang:
        version: ["3.3", "3.4", "3.5", "3.6", "3.7", "3.8", "3.9", "4.0",
                  "5.0", "6.0", "7.0", "7.1",
                  "8", "9", "10", "11"]
        libcxx: [None, libstdc++, libstdc++11, libc++, c++_shared, c++_static]
        cppstd: [None, 98, gnu98, 11, gnu11, 14, gnu14, 17, gnu17, 20, gnu20]
        runtime: [None, MD, MT, MTd, MDd]
    apple-clang: &apple_clang
        version: ["5.0", "5.1", "6.0", "6.1", "7.0", "7.3", "8.0", "8.1", "9.0", "9.1", "10.0", "11.0", "12.0"]
        libcxx: [libstdc++, libc++]
        cppstd: [None, 98, gnu98, 11, gnu11, 14, gnu14, 17, gnu17, 20, gnu20]
    intel:
        version: ["11", "12", "13", "14", "15", "16", "17", "18", "19", "19.1"]
        base:
            gcc:
                <<: *gcc
                threads: [None]
                exception: [None]
            Visual Studio:
                <<: *visual_studio
            apple-clang:
                <<: *apple_clang
    qcc:
        version: ["4.4", "5.4", "8.3"]
        libcxx: [cxx, gpp, cpp, cpp-ne, accp, acpp-ne, ecpp, ecpp-ne]
        cppstd: [None, 98, gnu98, 11, gnu11, 14, gnu14, 17, gnu17]
    mcst-lcc:
        version: ["1.19", "1.20", "1.21", "1.22", "1.23", "1.24", "1.25"]
        base:
            gcc:
                <<: *gcc
                threads: [None]
                exceptions: [None]

build_type: [None, Debug, Release, RelWithDebInfo, MinSizeRel]


cppstd: [None, 98, gnu98, 11, gnu11, 14, gnu14, 17, gnu17, 20, gnu20]  # Deprecated, use compiler.cppstd
"""

settings_1_33_1 = """
# Only for cross building, 'os_build/arch_build' is the system that runs Conan
os_build: [Windows, WindowsStore, Linux, Macos, FreeBSD, SunOS, AIX]
arch_build: [x86, x86_64, ppc32be, ppc32, ppc64le, ppc64, armv5el, armv5hf, armv6, armv7, armv7hf, armv7s, armv7k, armv8, armv8_32, armv8.3, sparc, sparcv9, mips, mips64, avr, s390, s390x, sh4le, e2k-v2, e2k-v3, e2k-v4, e2k-v5, e2k-v6, e2k-v7]

# Only for building cross compilation tools, 'os_target/arch_target' is the system for
# which the tools generate code
os_target: [Windows, Linux, Macos, Android, iOS, watchOS, tvOS, FreeBSD, SunOS, AIX, Arduino, Neutrino]
arch_target: [x86, x86_64, ppc32be, ppc32, ppc64le, ppc64, armv5el, armv5hf, armv6, armv7, armv7hf, armv7s, armv7k, armv8, armv8_32, armv8.3, sparc, sparcv9, mips, mips64, avr, s390, s390x, asm.js, wasm, sh4le, e2k-v2, e2k-v3, e2k-v4, e2k-v5, e2k-v6, e2k-v7]

# Rest of the settings are "host" settings:
# - For native building/cross building: Where the library/program will run.
# - For building cross compilation tools: Where the cross compiler will run.
os:
    Windows:
        subsystem: [None, cygwin, msys, msys2, wsl]
    WindowsStore:
        version: ["8.1", "10.0"]
    WindowsCE:
        platform: ANY
        version: ["5.0", "6.0", "7.0", "8.0"]
    Linux:
    Macos:
        version: [None, "10.6", "10.7", "10.8", "10.9", "10.10", "10.11", "10.12", "10.13", "10.14", "10.15", "11.0", "13.0"]
        sdk: [None, "macosx"]
        subsystem: [None, catalyst]
    Android:
        api_level: ANY
    iOS:
        version: ["7.0", "7.1", "8.0", "8.1", "8.2", "8.3", "9.0", "9.1", "9.2", "9.3", "10.0", "10.1", "10.2", "10.3", "11.0", "11.1", "11.2", "11.3", "11.4", "12.0", "12.1", "12.2", "12.3", "12.4", "13.0", "13.1", "13.2", "13.3", "13.4", "13.5", "13.6"]
        sdk: [None, "iphoneos", "iphonesimulator"]
    watchOS:
        version: ["4.0", "4.1", "4.2", "4.3", "5.0", "5.1", "5.2", "5.3", "6.0", "6.1"]
        sdk: [None, "watchos", "watchsimulator"]
    tvOS:
        version: ["11.0", "11.1", "11.2", "11.3", "11.4", "12.0", "12.1", "12.2", "12.3", "12.4", "13.0"]
        sdk: [None, "appletvos", "appletvsimulator"]
    FreeBSD:
    SunOS:
    AIX:
    Arduino:
        board: ANY
    Emscripten:
    Neutrino:
        version: ["6.4", "6.5", "6.6", "7.0", "7.1"]
arch: [x86, x86_64, ppc32be, ppc32, ppc64le, ppc64, armv4, armv4i, armv5el, armv5hf, armv6, armv7, armv7hf, armv7s, armv7k, armv8, armv8_32, armv8.3, sparc, sparcv9, mips, mips64, avr, s390, s390x, asm.js, wasm, sh4le, e2k-v2, e2k-v3, e2k-v4, e2k-v5, e2k-v6, e2k-v7]
compiler:
    sun-cc:
        version: ["5.10", "5.11", "5.12", "5.13", "5.14", "5.15"]
        threads: [None, posix]
        libcxx: [libCstd, libstdcxx, libstlport, libstdc++]
    gcc: &gcc
        version: ["4.1", "4.4", "4.5", "4.6", "4.7", "4.8", "4.9",
                  "5", "5.1", "5.2", "5.3", "5.4", "5.5",
                  "6", "6.1", "6.2", "6.3", "6.4", "6.5",
                  "7", "7.1", "7.2", "7.3", "7.4", "7.5",
                  "8", "8.1", "8.2", "8.3", "8.4",
                  "9", "9.1", "9.2", "9.3",
                  "10", "10.1"]
        libcxx: [libstdc++, libstdc++11]
        threads: [None, posix, win32] #  Windows MinGW
        exception: [None, dwarf2, sjlj, seh] # Windows MinGW
        cppstd: [None, 98, gnu98, 11, gnu11, 14, gnu14, 17, gnu17, 20, gnu20]
    Visual Studio: &visual_studio
        runtime: [MD, MT, MTd, MDd]
        version: ["8", "9", "10", "11", "12", "14", "15", "16"]
        toolset: [None, v90, v100, v110, v110_xp, v120, v120_xp,
                  v140, v140_xp, v140_clang_c2, LLVM-vs2012, LLVM-vs2012_xp,
                  LLVM-vs2013, LLVM-vs2013_xp, LLVM-vs2014, LLVM-vs2014_xp,
                  LLVM-vs2017, LLVM-vs2017_xp, v141, v141_xp, v141_clang_c2, v142,
                  llvm, ClangCL]
        cppstd: [None, 14, 17, 20]
    msvc:
        version: ["19.0",
                  "19.1", "19.10", "19.11", "19.12", "19.13", "19.14", "19.15", "19.16",
                  "19.2", "19.20", "19.21", "19.22", "19.23", "19.24", "19.25", "19.26", "19.27", "19.28"]
        runtime: [static, dynamic]
        runtime_type: [Debug, Release]
        cppstd: [14, 17, 20]
    clang:
        version: ["3.3", "3.4", "3.5", "3.6", "3.7", "3.8", "3.9", "4.0",
                  "5.0", "6.0", "7.0", "7.1",
                  "8", "9", "10", "11"]
        libcxx: [None, libstdc++, libstdc++11, libc++, c++_shared, c++_static]
        cppstd: [None, 98, gnu98, 11, gnu11, 14, gnu14, 17, gnu17, 20, gnu20]
        runtime: [None, MD, MT, MTd, MDd]
    apple-clang: &apple_clang
        version: ["5.0", "5.1", "6.0", "6.1", "7.0", "7.3", "8.0", "8.1", "9.0", "9.1", "10.0", "11.0", "12.0"]
        libcxx: [libstdc++, libc++]
        cppstd: [None, 98, gnu98, 11, gnu11, 14, gnu14, 17, gnu17, 20, gnu20]
    intel:
        version: ["11", "12", "13", "14", "15", "16", "17", "18", "19", "19.1"]
        base:
            gcc:
                <<: *gcc
                threads: [None]
                exception: [None]
            Visual Studio:
                <<: *visual_studio
            apple-clang:
                <<: *apple_clang
    qcc:
        version: ["4.4", "5.4", "8.3"]
        libcxx: [cxx, gpp, cpp, cpp-ne, accp, acpp-ne, ecpp, ecpp-ne]
        cppstd: [None, 98, gnu98, 11, gnu11, 14, gnu14, 17, gnu17]
    mcst-lcc:
        version: ["1.19", "1.20", "1.21", "1.22", "1.23", "1.24", "1.25"]
        base:
            gcc:
                <<: *gcc
                threads: [None]
                exceptions: [None]

build_type: [None, Debug, Release, RelWithDebInfo, MinSizeRel]


cppstd: [None, 98, gnu98, 11, gnu11, 14, gnu14, 17, gnu17, 20, gnu20]  # Deprecated, use compiler.cppstd
"""

settings_1_34_0 = settings_1_33_1
settings_1_34_1 = settings_1_34_0

settings_1_35_0 = settings_1_34_1
settings_1_35_1 = settings_1_35_0
settings_1_35_2 = settings_1_35_1

settings_1_36_0 = """
# Only for cross building, 'os_build/arch_build' is the system that runs Conan
os_build: [Windows, WindowsStore, Linux, Macos, FreeBSD, SunOS, AIX]
arch_build: [x86, x86_64, ppc32be, ppc32, ppc64le, ppc64, armv5el, armv5hf, armv6, armv7, armv7hf, armv7s, armv7k, armv8, armv8_32, armv8.3, sparc, sparcv9, mips, mips64, avr, s390, s390x, sh4le, e2k-v2, e2k-v3, e2k-v4, e2k-v5, e2k-v6, e2k-v7]

# Only for building cross compilation tools, 'os_target/arch_target' is the system for
# which the tools generate code
os_target: [Windows, Linux, Macos, Android, iOS, watchOS, tvOS, FreeBSD, SunOS, AIX, Arduino, Neutrino]
arch_target: [x86, x86_64, ppc32be, ppc32, ppc64le, ppc64, armv5el, armv5hf, armv6, armv7, armv7hf, armv7s, armv7k, armv8, armv8_32, armv8.3, sparc, sparcv9, mips, mips64, avr, s390, s390x, asm.js, wasm, sh4le, e2k-v2, e2k-v3, e2k-v4, e2k-v5, e2k-v6, e2k-v7]

# Rest of the settings are "host" settings:
# - For native building/cross building: Where the library/program will run.
# - For building cross compilation tools: Where the cross compiler will run.
os:
    Windows:
        subsystem: [None, cygwin, msys, msys2, wsl]
    WindowsStore:
        version: ["8.1", "10.0"]
    WindowsCE:
        platform: ANY
        version: ["5.0", "6.0", "7.0", "8.0"]
    Linux:
    Macos:
        version: [None, "10.6", "10.7", "10.8", "10.9", "10.10", "10.11", "10.12", "10.13", "10.14", "10.15", "11.0", "13.0"]
        sdk: [None, "macosx"]
        subsystem: [None, catalyst]
    Android:
        api_level: ANY
    iOS:
        version: ["7.0", "7.1", "8.0", "8.1", "8.2", "8.3", "9.0", "9.1", "9.2", "9.3", "10.0", "10.1", "10.2", "10.3", "11.0", "11.1", "11.2", "11.3", "11.4", "12.0", "12.1", "12.2", "12.3", "12.4", "13.0", "13.1", "13.2", "13.3", "13.4", "13.5", "13.6"]
        sdk: [None, "iphoneos", "iphonesimulator"]
    watchOS:
        version: ["4.0", "4.1", "4.2", "4.3", "5.0", "5.1", "5.2", "5.3", "6.0", "6.1"]
        sdk: [None, "watchos", "watchsimulator"]
    tvOS:
        version: ["11.0", "11.1", "11.2", "11.3", "11.4", "12.0", "12.1", "12.2", "12.3", "12.4", "13.0"]
        sdk: [None, "appletvos", "appletvsimulator"]
    FreeBSD:
    SunOS:
    AIX:
    Arduino:
        board: ANY
    Emscripten:
    Neutrino:
        version: ["6.4", "6.5", "6.6", "7.0", "7.1"]
arch: [x86, x86_64, ppc32be, ppc32, ppc64le, ppc64, armv4, armv4i, armv5el, armv5hf, armv6, armv7, armv7hf, armv7s, armv7k, armv8, armv8_32, armv8.3, sparc, sparcv9, mips, mips64, avr, s390, s390x, asm.js, wasm, sh4le, e2k-v2, e2k-v3, e2k-v4, e2k-v5, e2k-v6, e2k-v7]
compiler:
    sun-cc:
        version: ["5.10", "5.11", "5.12", "5.13", "5.14", "5.15"]
        threads: [None, posix]
        libcxx: [libCstd, libstdcxx, libstlport, libstdc++]
    gcc: &gcc
        version: ["4.1", "4.4", "4.5", "4.6", "4.7", "4.8", "4.9",
                  "5", "5.1", "5.2", "5.3", "5.4", "5.5",
                  "6", "6.1", "6.2", "6.3", "6.4", "6.5",
                  "7", "7.1", "7.2", "7.3", "7.4", "7.5",
                  "8", "8.1", "8.2", "8.3", "8.4",
                  "9", "9.1", "9.2", "9.3",
                  "10", "10.1"]
        libcxx: [libstdc++, libstdc++11]
        threads: [None, posix, win32] #  Windows MinGW
        exception: [None, dwarf2, sjlj, seh] # Windows MinGW
        cppstd: [None, 98, gnu98, 11, gnu11, 14, gnu14, 17, gnu17, 20, gnu20]
    Visual Studio: &visual_studio
        runtime: [MD, MT, MTd, MDd]
        version: ["8", "9", "10", "11", "12", "14", "15", "16"]
        toolset: [None, v90, v100, v110, v110_xp, v120, v120_xp,
                  v140, v140_xp, v140_clang_c2, LLVM-vs2012, LLVM-vs2012_xp,
                  LLVM-vs2013, LLVM-vs2013_xp, LLVM-vs2014, LLVM-vs2014_xp,
                  LLVM-vs2017, LLVM-vs2017_xp, v141, v141_xp, v141_clang_c2, v142,
                  llvm, ClangCL]
        cppstd: [None, 14, 17, 20]
    msvc:
        version: ["19.0",
                  "19.1", "19.10", "19.11", "19.12", "19.13", "19.14", "19.15", "19.16",
                  "19.2", "19.20", "19.21", "19.22", "19.23", "19.24", "19.25", "19.26", "19.27", "19.28"]
        runtime: [static, dynamic]
        runtime_type: [Debug, Release]
        cppstd: [14, 17, 20]
    clang:
        version: ["3.3", "3.4", "3.5", "3.6", "3.7", "3.8", "3.9", "4.0",
                  "5.0", "6.0", "7.0", "7.1",
                  "8", "9", "10", "11", "12"]
        libcxx: [None, libstdc++, libstdc++11, libc++, c++_shared, c++_static]
        cppstd: [None, 98, gnu98, 11, gnu11, 14, gnu14, 17, gnu17, 20, gnu20, 23, gnu23]
        runtime: [None, MD, MT, MTd, MDd]
    apple-clang: &apple_clang
        version: ["5.0", "5.1", "6.0", "6.1", "7.0", "7.3", "8.0", "8.1", "9.0", "9.1", "10.0", "11.0", "12.0"]
        libcxx: [libstdc++, libc++]
        cppstd: [None, 98, gnu98, 11, gnu11, 14, gnu14, 17, gnu17, 20, gnu20]
    intel:
        version: ["11", "12", "13", "14", "15", "16", "17", "18", "19", "19.1"]
        base:
            gcc:
                <<: *gcc
                threads: [None]
                exception: [None]
            Visual Studio:
                <<: *visual_studio
            apple-clang:
                <<: *apple_clang
    qcc:
        version: ["4.4", "5.4", "8.3"]
        libcxx: [cxx, gpp, cpp, cpp-ne, accp, acpp-ne, ecpp, ecpp-ne]
        cppstd: [None, 98, gnu98, 11, gnu11, 14, gnu14, 17, gnu17]
    mcst-lcc:
        version: ["1.19", "1.20", "1.21", "1.22", "1.23", "1.24", "1.25"]
        base:
            gcc:
                <<: *gcc
                threads: [None]
                exceptions: [None]

build_type: [None, Debug, Release, RelWithDebInfo, MinSizeRel]


cppstd: [None, 98, gnu98, 11, gnu11, 14, gnu14, 17, gnu17, 20, gnu20, 23, gnu23]  # Deprecated, use compiler.cppstd
"""

settings_1_37_0 = """
# Only for cross building, 'os_build/arch_build' is the system that runs Conan
os_build: [Windows, WindowsStore, Linux, Macos, FreeBSD, SunOS, AIX]
arch_build: [x86, x86_64, ppc32be, ppc32, ppc64le, ppc64, armv5el, armv5hf, armv6, armv7, armv7hf, armv7s, armv7k, armv8, armv8_32, armv8.3, sparc, sparcv9, mips, mips64, avr, s390, s390x, sh4le, e2k-v2, e2k-v3, e2k-v4, e2k-v5, e2k-v6, e2k-v7]

# Only for building cross compilation tools, 'os_target/arch_target' is the system for
# which the tools generate code
os_target: [Windows, Linux, Macos, Android, iOS, watchOS, tvOS, FreeBSD, SunOS, AIX, Arduino, Neutrino]
arch_target: [x86, x86_64, ppc32be, ppc32, ppc64le, ppc64, armv5el, armv5hf, armv6, armv7, armv7hf, armv7s, armv7k, armv8, armv8_32, armv8.3, sparc, sparcv9, mips, mips64, avr, s390, s390x, asm.js, wasm, sh4le, e2k-v2, e2k-v3, e2k-v4, e2k-v5, e2k-v6, e2k-v7]

# Rest of the settings are "host" settings:
# - For native building/cross building: Where the library/program will run.
# - For building cross compilation tools: Where the cross compiler will run.
os:
    Windows:
        subsystem: [None, cygwin, msys, msys2, wsl]
    WindowsStore:
        version: ["8.1", "10.0"]
    WindowsCE:
        platform: ANY
        version: ["5.0", "6.0", "7.0", "8.0"]
    Linux:
    Macos:
        version: [None, "10.6", "10.7", "10.8", "10.9", "10.10", "10.11", "10.12", "10.13", "10.14", "10.15", "11.0", "13.0"]
        sdk: [None, "macosx"]
        subsystem: [None, catalyst]
    Android:
        api_level: ANY
    iOS:
        version: ["7.0", "7.1", "8.0", "8.1", "8.2", "8.3", "9.0", "9.1", "9.2", "9.3", "10.0", "10.1", "10.2", "10.3", "11.0", "11.1", "11.2", "11.3", "11.4", "12.0", "12.1", "12.2", "12.3", "12.4", "13.0", "13.1", "13.2", "13.3", "13.4", "13.5", "13.6"]
        sdk: [None, "iphoneos", "iphonesimulator"]
    watchOS:
        version: ["4.0", "4.1", "4.2", "4.3", "5.0", "5.1", "5.2", "5.3", "6.0", "6.1"]
        sdk: [None, "watchos", "watchsimulator"]
    tvOS:
        version: ["11.0", "11.1", "11.2", "11.3", "11.4", "12.0", "12.1", "12.2", "12.3", "12.4", "13.0"]
        sdk: [None, "appletvos", "appletvsimulator"]
    FreeBSD:
    SunOS:
    AIX:
    Arduino:
        board: ANY
    Emscripten:
    Neutrino:
        version: ["6.4", "6.5", "6.6", "7.0", "7.1"]
arch: [x86, x86_64, ppc32be, ppc32, ppc64le, ppc64, armv4, armv4i, armv5el, armv5hf, armv6, armv7, armv7hf, armv7s, armv7k, armv8, armv8_32, armv8.3, sparc, sparcv9, mips, mips64, avr, s390, s390x, asm.js, wasm, sh4le, e2k-v2, e2k-v3, e2k-v4, e2k-v5, e2k-v6, e2k-v7]
compiler:
    sun-cc:
        version: ["5.10", "5.11", "5.12", "5.13", "5.14", "5.15"]
        threads: [None, posix]
        libcxx: [libCstd, libstdcxx, libstlport, libstdc++]
    gcc: &gcc
        version: ["4.1", "4.4", "4.5", "4.6", "4.7", "4.8", "4.9",
                  "5", "5.1", "5.2", "5.3", "5.4", "5.5",
                  "6", "6.1", "6.2", "6.3", "6.4", "6.5",
                  "7", "7.1", "7.2", "7.3", "7.4", "7.5",
                  "8", "8.1", "8.2", "8.3", "8.4",
                  "9", "9.1", "9.2", "9.3",
                  "10", "10.1", "10.2", "10.3",
                  "11", "11.1"]
        libcxx: [libstdc++, libstdc++11]
        threads: [None, posix, win32] #  Windows MinGW
        exception: [None, dwarf2, sjlj, seh] # Windows MinGW
        cppstd: [None, 98, gnu98, 11, gnu11, 14, gnu14, 17, gnu17, 20, gnu20, 23, gnu23]
    Visual Studio: &visual_studio
        runtime: [MD, MT, MTd, MDd]
        version: ["8", "9", "10", "11", "12", "14", "15", "16"]
        toolset: [None, v90, v100, v110, v110_xp, v120, v120_xp,
                  v140, v140_xp, v140_clang_c2, LLVM-vs2012, LLVM-vs2012_xp,
                  LLVM-vs2013, LLVM-vs2013_xp, LLVM-vs2014, LLVM-vs2014_xp,
                  LLVM-vs2017, LLVM-vs2017_xp, v141, v141_xp, v141_clang_c2, v142,
                  llvm, ClangCL]
        cppstd: [None, 14, 17, 20]
    msvc:
        version: ["19.0",
                  "19.1", "19.10", "19.11", "19.12", "19.13", "19.14", "19.15", "19.16",
                  "19.2", "19.20", "19.21", "19.22", "19.23", "19.24", "19.25", "19.26", "19.27", "19.28"]
        runtime: [static, dynamic]
        runtime_type: [Debug, Release]
        cppstd: [14, 17, 20]
    clang:
        version: ["3.3", "3.4", "3.5", "3.6", "3.7", "3.8", "3.9", "4.0",
                  "5.0", "6.0", "7.0", "7.1",
                  "8", "9", "10", "11", "12"]
        libcxx: [None, libstdc++, libstdc++11, libc++, c++_shared, c++_static]
        cppstd: [None, 98, gnu98, 11, gnu11, 14, gnu14, 17, gnu17, 20, gnu20, 23, gnu23]
        runtime: [None, MD, MT, MTd, MDd]
    apple-clang: &apple_clang
        version: ["5.0", "5.1", "6.0", "6.1", "7.0", "7.3", "8.0", "8.1", "9.0", "9.1", "10.0", "11.0", "12.0"]
        libcxx: [libstdc++, libc++]
        cppstd: [None, 98, gnu98, 11, gnu11, 14, gnu14, 17, gnu17, 20, gnu20]
    intel:
        version: ["11", "12", "13", "14", "15", "16", "17", "18", "19", "19.1"]
        base:
            gcc:
                <<: *gcc
                threads: [None]
                exception: [None]
            Visual Studio:
                <<: *visual_studio
            apple-clang:
                <<: *apple_clang
    qcc:
        version: ["4.4", "5.4", "8.3"]
        libcxx: [cxx, gpp, cpp, cpp-ne, accp, acpp-ne, ecpp, ecpp-ne]
        cppstd: [None, 98, gnu98, 11, gnu11, 14, gnu14, 17, gnu17]
    mcst-lcc:
        version: ["1.19", "1.20", "1.21", "1.22", "1.23", "1.24", "1.25"]
        base:
            gcc:
                <<: *gcc
                threads: [None]
                exceptions: [None]

build_type: [None, Debug, Release, RelWithDebInfo, MinSizeRel]


cppstd: [None, 98, gnu98, 11, gnu11, 14, gnu14, 17, gnu17, 20, gnu20, 23, gnu23]  # Deprecated, use compiler.cppstd
"""

settings_1_37_1 = settings_1_37_0
settings_1_37_2 = settings_1_37_1

settings_1_38_0 = settings_1_37_2

settings_1_39_0 = settings_1_38_0

settings_1_40_0 = """
# Only for cross building, 'os_build/arch_build' is the system that runs Conan
os_build: [Windows, WindowsStore, Linux, Macos, FreeBSD, SunOS, AIX]
arch_build: [x86, x86_64, ppc32be, ppc32, ppc64le, ppc64, armv5el, armv5hf, armv6, armv7, armv7hf, armv7s, armv7k, armv8, armv8_32, armv8.3, sparc, sparcv9, mips, mips64, avr, s390, s390x, sh4le, e2k-v2, e2k-v3, e2k-v4, e2k-v5, e2k-v6, e2k-v7]

# Only for building cross compilation tools, 'os_target/arch_target' is the system for
# which the tools generate code
os_target: [Windows, Linux, Macos, Android, iOS, watchOS, tvOS, FreeBSD, SunOS, AIX, Arduino, Neutrino]
arch_target: [x86, x86_64, ppc32be, ppc32, ppc64le, ppc64, armv5el, armv5hf, armv6, armv7, armv7hf, armv7s, armv7k, armv8, armv8_32, armv8.3, sparc, sparcv9, mips, mips64, avr, s390, s390x, asm.js, wasm, sh4le, e2k-v2, e2k-v3, e2k-v4, e2k-v5, e2k-v6, e2k-v7]

# Rest of the settings are "host" settings:
# - For native building/cross building: Where the library/program will run.
# - For building cross compilation tools: Where the cross compiler will run.
os:
    Windows:
        subsystem: [None, cygwin, msys, msys2, wsl]
    WindowsStore:
        version: ["8.1", "10.0"]
    WindowsCE:
        platform: ANY
        version: ["5.0", "6.0", "7.0", "8.0"]
    Linux:
    Macos:
        version: [None, "10.6", "10.7", "10.8", "10.9", "10.10", "10.11", "10.12", "10.13", "10.14", "10.15", "11.0", "13.0"]
        sdk: [None, "macosx"]
        subsystem: [None, catalyst]
    Android:
        api_level: ANY
    iOS:
        version: ["7.0", "7.1", "8.0", "8.1", "8.2", "8.3", "9.0", "9.1", "9.2", "9.3", "10.0", "10.1", "10.2", "10.3", "11.0", "11.1", "11.2", "11.3", "11.4", "12.0", "12.1", "12.2", "12.3", "12.4", "13.0", "13.1", "13.2", "13.3", "13.4", "13.5", "13.6"]
        sdk: [None, "iphoneos", "iphonesimulator"]
    watchOS:
        version: ["4.0", "4.1", "4.2", "4.3", "5.0", "5.1", "5.2", "5.3", "6.0", "6.1"]
        sdk: [None, "watchos", "watchsimulator"]
    tvOS:
        version: ["11.0", "11.1", "11.2", "11.3", "11.4", "12.0", "12.1", "12.2", "12.3", "12.4", "13.0"]
        sdk: [None, "appletvos", "appletvsimulator"]
    FreeBSD:
    SunOS:
    AIX:
    Arduino:
        board: ANY
    Emscripten:
    Neutrino:
        version: ["6.4", "6.5", "6.6", "7.0", "7.1"]
arch: [x86, x86_64, ppc32be, ppc32, ppc64le, ppc64, armv4, armv4i, armv5el, armv5hf, armv6, armv7, armv7hf, armv7s, armv7k, armv8, armv8_32, armv8.3, sparc, sparcv9, mips, mips64, avr, s390, s390x, asm.js, wasm, sh4le, e2k-v2, e2k-v3, e2k-v4, e2k-v5, e2k-v6, e2k-v7]
compiler:
    sun-cc:
        version: ["5.10", "5.11", "5.12", "5.13", "5.14", "5.15"]
        threads: [None, posix]
        libcxx: [libCstd, libstdcxx, libstlport, libstdc++]
    gcc: &gcc
        version: ["4.1", "4.4", "4.5", "4.6", "4.7", "4.8", "4.9",
                  "5", "5.1", "5.2", "5.3", "5.4", "5.5",
                  "6", "6.1", "6.2", "6.3", "6.4", "6.5",
                  "7", "7.1", "7.2", "7.3", "7.4", "7.5",
                  "8", "8.1", "8.2", "8.3", "8.4",
                  "9", "9.1", "9.2", "9.3",
                  "10", "10.1", "10.2", "10.3",
                  "11", "11.1"]
        libcxx: [libstdc++, libstdc++11]
        threads: [None, posix, win32] #  Windows MinGW
        exception: [None, dwarf2, sjlj, seh] # Windows MinGW
        cppstd: [None, 98, gnu98, 11, gnu11, 14, gnu14, 17, gnu17, 20, gnu20, 23, gnu23]
    Visual Studio: &visual_studio
        runtime: [MD, MT, MTd, MDd]
        version: ["8", "9", "10", "11", "12", "14", "15", "16", "17"]
        toolset: [None, v90, v100, v110, v110_xp, v120, v120_xp,
                  v140, v140_xp, v140_clang_c2, LLVM-vs2012, LLVM-vs2012_xp,
                  LLVM-vs2013, LLVM-vs2013_xp, LLVM-vs2014, LLVM-vs2014_xp,
                  LLVM-vs2017, LLVM-vs2017_xp, v141, v141_xp, v141_clang_c2, v142,
                  llvm, ClangCL, v143]
        cppstd: [None, 14, 17, 20]
    msvc:
        version: ["19.0",
                  "19.1", "19.10", "19.11", "19.12", "19.13", "19.14", "19.15", "19.16",
                  "19.2", "19.20", "19.21", "19.22", "19.23", "19.24", "19.25", "19.26", "19.27", "19.28", "19.29",
                  "19.3", "19.30"]
        runtime: [static, dynamic]
        runtime_type: [Debug, Release]
        cppstd: [14, 17, 20, 23]
    clang:
        version: ["3.3", "3.4", "3.5", "3.6", "3.7", "3.8", "3.9", "4.0",
                  "5.0", "6.0", "7.0", "7.1",
                  "8", "9", "10", "11", "12", "13"]
        libcxx: [None, libstdc++, libstdc++11, libc++, c++_shared, c++_static]
        cppstd: [None, 98, gnu98, 11, gnu11, 14, gnu14, 17, gnu17, 20, gnu20, 23, gnu23]
        runtime: [None, MD, MT, MTd, MDd]
    apple-clang: &apple_clang
        version: ["5.0", "5.1", "6.0", "6.1", "7.0", "7.3", "8.0", "8.1", "9.0", "9.1", "10.0", "11.0", "12.0"]
        libcxx: [libstdc++, libc++]
        cppstd: [None, 98, gnu98, 11, gnu11, 14, gnu14, 17, gnu17, 20, gnu20]
    intel:
        version: ["11", "12", "13", "14", "15", "16", "17", "18", "19", "19.1"]
        base:
            gcc:
                <<: *gcc
                threads: [None]
                exception: [None]
            Visual Studio:
                <<: *visual_studio
            apple-clang:
                <<: *apple_clang
    qcc:
        version: ["4.4", "5.4", "8.3"]
        libcxx: [cxx, gpp, cpp, cpp-ne, accp, acpp-ne, ecpp, ecpp-ne]
        cppstd: [None, 98, gnu98, 11, gnu11, 14, gnu14, 17, gnu17]
    mcst-lcc:
        version: ["1.19", "1.20", "1.21", "1.22", "1.23", "1.24", "1.25"]
        base:
            gcc:
                <<: *gcc
                threads: [None]
                exceptions: [None]

build_type: [None, Debug, Release, RelWithDebInfo, MinSizeRel]


cppstd: [None, 98, gnu98, 11, gnu11, 14, gnu14, 17, gnu17, 20, gnu20, 23, gnu23]  # Deprecated, use compiler.cppstd
"""

settings_1_40_1 = settings_1_40_0

<<<<<<< HEAD
settings_1_41_0 = settings_1_40_1
=======
settings_1_40_2 = """
# Only for cross building, 'os_build/arch_build' is the system that runs Conan
os_build: [Windows, WindowsStore, Linux, Macos, FreeBSD, SunOS, AIX]
arch_build: [x86, x86_64, ppc32be, ppc32, ppc64le, ppc64, armv5el, armv5hf, armv6, armv7, armv7hf, armv7s, armv7k, armv8, armv8_32, armv8.3, sparc, sparcv9, mips, mips64, avr, s390, s390x, sh4le, e2k-v2, e2k-v3, e2k-v4, e2k-v5, e2k-v6, e2k-v7]

# Only for building cross compilation tools, 'os_target/arch_target' is the system for
# which the tools generate code
os_target: [Windows, Linux, Macos, Android, iOS, watchOS, tvOS, FreeBSD, SunOS, AIX, Arduino, Neutrino]
arch_target: [x86, x86_64, ppc32be, ppc32, ppc64le, ppc64, armv5el, armv5hf, armv6, armv7, armv7hf, armv7s, armv7k, armv8, armv8_32, armv8.3, sparc, sparcv9, mips, mips64, avr, s390, s390x, asm.js, wasm, sh4le, e2k-v2, e2k-v3, e2k-v4, e2k-v5, e2k-v6, e2k-v7]

# Rest of the settings are "host" settings:
# - For native building/cross building: Where the library/program will run.
# - For building cross compilation tools: Where the cross compiler will run.
os:
    Windows:
        subsystem: [None, cygwin, msys, msys2, wsl]
    WindowsStore:
        version: ["8.1", "10.0"]
    WindowsCE:
        platform: ANY
        version: ["5.0", "6.0", "7.0", "8.0"]
    Linux:
    Macos:
        version: [None, "10.6", "10.7", "10.8", "10.9", "10.10", "10.11", "10.12", "10.13", "10.14", "10.15", "11.0", "13.0"]
        sdk: [None, "macosx"]
        subsystem: [None, catalyst]
    Android:
        api_level: ANY
    iOS:
        version: ["7.0", "7.1", "8.0", "8.1", "8.2", "8.3", "9.0", "9.1", "9.2", "9.3", "10.0", "10.1", "10.2", "10.3", "11.0", "11.1", "11.2", "11.3", "11.4", "12.0", "12.1", "12.2", "12.3", "12.4", "13.0", "13.1", "13.2", "13.3", "13.4", "13.5", "13.6"]
        sdk: [None, "iphoneos", "iphonesimulator"]
    watchOS:
        version: ["4.0", "4.1", "4.2", "4.3", "5.0", "5.1", "5.2", "5.3", "6.0", "6.1"]
        sdk: [None, "watchos", "watchsimulator"]
    tvOS:
        version: ["11.0", "11.1", "11.2", "11.3", "11.4", "12.0", "12.1", "12.2", "12.3", "12.4", "13.0"]
        sdk: [None, "appletvos", "appletvsimulator"]
    FreeBSD:
    SunOS:
    AIX:
    Arduino:
        board: ANY
    Emscripten:
    Neutrino:
        version: ["6.4", "6.5", "6.6", "7.0", "7.1"]
arch: [x86, x86_64, ppc32be, ppc32, ppc64le, ppc64, armv4, armv4i, armv5el, armv5hf, armv6, armv7, armv7hf, armv7s, armv7k, armv8, armv8_32, armv8.3, sparc, sparcv9, mips, mips64, avr, s390, s390x, asm.js, wasm, sh4le, e2k-v2, e2k-v3, e2k-v4, e2k-v5, e2k-v6, e2k-v7]
compiler:
    sun-cc:
        version: ["5.10", "5.11", "5.12", "5.13", "5.14", "5.15"]
        threads: [None, posix]
        libcxx: [libCstd, libstdcxx, libstlport, libstdc++]
    gcc: &gcc
        version: ["4.1", "4.4", "4.5", "4.6", "4.7", "4.8", "4.9",
                  "5", "5.1", "5.2", "5.3", "5.4", "5.5",
                  "6", "6.1", "6.2", "6.3", "6.4", "6.5",
                  "7", "7.1", "7.2", "7.3", "7.4", "7.5",
                  "8", "8.1", "8.2", "8.3", "8.4",
                  "9", "9.1", "9.2", "9.3",
                  "10", "10.1", "10.2", "10.3",
                  "11", "11.1"]
        libcxx: [libstdc++, libstdc++11]
        threads: [None, posix, win32] #  Windows MinGW
        exception: [None, dwarf2, sjlj, seh] # Windows MinGW
        cppstd: [None, 98, gnu98, 11, gnu11, 14, gnu14, 17, gnu17, 20, gnu20, 23, gnu23]
    Visual Studio: &visual_studio
        runtime: [MD, MT, MTd, MDd]
        version: ["8", "9", "10", "11", "12", "14", "15", "16", "17"]
        toolset: [None, v90, v100, v110, v110_xp, v120, v120_xp,
                  v140, v140_xp, v140_clang_c2, LLVM-vs2012, LLVM-vs2012_xp,
                  LLVM-vs2013, LLVM-vs2013_xp, LLVM-vs2014, LLVM-vs2014_xp,
                  LLVM-vs2017, LLVM-vs2017_xp, v141, v141_xp, v141_clang_c2, v142,
                  llvm, ClangCL, v143]
        cppstd: [None, 14, 17, 20]
    msvc:
        version: ["19.0",
                  "19.1", "19.10", "19.11", "19.12", "19.13", "19.14", "19.15", "19.16",
                  "19.2", "19.20", "19.21", "19.22", "19.23", "19.24", "19.25", "19.26", "19.27", "19.28", "19.29",
                  "19.3", "19.30"]
        runtime: [static, dynamic]
        runtime_type: [Debug, Release]
        cppstd: [14, 17, 20, 23]
    clang:
        version: ["3.3", "3.4", "3.5", "3.6", "3.7", "3.8", "3.9", "4.0",
                  "5.0", "6.0", "7.0", "7.1",
                  "8", "9", "10", "11", "12", "13"]
        libcxx: [None, libstdc++, libstdc++11, libc++, c++_shared, c++_static]
        cppstd: [None, 98, gnu98, 11, gnu11, 14, gnu14, 17, gnu17, 20, gnu20, 23, gnu23]
        runtime: [None, MD, MT, MTd, MDd]
    apple-clang: &apple_clang
        version: ["5.0", "5.1", "6.0", "6.1", "7.0", "7.3", "8.0", "8.1", "9.0", "9.1", "10.0", "11.0", "12.0", "13.0"]
        libcxx: [libstdc++, libc++]
        cppstd: [None, 98, gnu98, 11, gnu11, 14, gnu14, 17, gnu17, 20, gnu20]
    intel:
        version: ["11", "12", "13", "14", "15", "16", "17", "18", "19", "19.1"]
        base:
            gcc:
                <<: *gcc
                threads: [None]
                exception: [None]
            Visual Studio:
                <<: *visual_studio
            apple-clang:
                <<: *apple_clang
    qcc:
        version: ["4.4", "5.4", "8.3"]
        libcxx: [cxx, gpp, cpp, cpp-ne, accp, acpp-ne, ecpp, ecpp-ne]
        cppstd: [None, 98, gnu98, 11, gnu11, 14, gnu14, 17, gnu17]
    mcst-lcc:
        version: ["1.19", "1.20", "1.21", "1.22", "1.23", "1.24", "1.25"]
        base:
            gcc:
                <<: *gcc
                threads: [None]
                exceptions: [None]

build_type: [None, Debug, Release, RelWithDebInfo, MinSizeRel]


cppstd: [None, 98, gnu98, 11, gnu11, 14, gnu14, 17, gnu17, 20, gnu20, 23, gnu23]  # Deprecated, use compiler.cppstd
"""
>>>>>>> 946362fd
<|MERGE_RESOLUTION|>--- conflicted
+++ resolved
@@ -2433,9 +2433,6 @@
 
 settings_1_40_1 = settings_1_40_0
 
-<<<<<<< HEAD
-settings_1_41_0 = settings_1_40_1
-=======
 settings_1_40_2 = """
 # Only for cross building, 'os_build/arch_build' is the system that runs Conan
 os_build: [Windows, WindowsStore, Linux, Macos, FreeBSD, SunOS, AIX]
@@ -2556,4 +2553,5 @@
 
 cppstd: [None, 98, gnu98, 11, gnu11, 14, gnu14, 17, gnu17, 20, gnu20, 23, gnu23]  # Deprecated, use compiler.cppstd
 """
->>>>>>> 946362fd
+
+settings_1_41_0 = settings_1_40_2