settings_1_9_0 = """
# Only for cross building, 'os_build/arch_build' is the system that runs Conan
os_build: [Windows, WindowsStore, Linux, Macos, FreeBSD, SunOS]
arch_build: [x86, x86_64, ppc64le, ppc64, armv6, armv7, armv7hf, armv8, sparc, sparcv9, mips, mips64, avr, armv7s, armv7k]

# Only for building cross compilation tools, 'os_target/arch_target' is the system for
# which the tools generate code
os_target: [Windows, Linux, Macos, Android, iOS, watchOS, tvOS, FreeBSD, SunOS, Arduino]
arch_target: [x86, x86_64, ppc64le, ppc64, armv6, armv7, armv7hf, armv8, sparc, sparcv9, mips, mips64, avr, armv7s, armv7k]

# Rest of the settings are "host" settings:
# - For native building/cross building: Where the library/program will run.
# - For building cross compilation tools: Where the cross compiler will run.
os:
    Windows:
        subsystem: [None, cygwin, msys, msys2, wsl]
    WindowsStore:
        version: ["8.1", "10.0"]
    Linux:
    Macos:
        version: [None, "10.6", "10.7", "10.8", "10.9", "10.10", "10.11", "10.12", "10.13", "10.14"]
    Android:
        api_level: ANY
    iOS:
        version: ["7.0", "7.1", "8.0", "8.1", "8.2", "8.3", "9.0", "9.1", "9.2", "9.3", "10.0", "10.1", "10.2", "10.3", "11.0"]
    watchOS:
        version: ["4.0"]
    tvOS:
        version: ["11.0"]
    FreeBSD:
    SunOS:
    Arduino:
        board: ANY
arch: [x86, x86_64, ppc64le, ppc64, armv6, armv7, armv7hf, armv8, sparc, sparcv9, mips, mips64, avr, armv7s, armv7k]
compiler:
    sun-cc:
        version: ["5.10", "5.11", "5.12", "5.13", "5.14"]
        threads: [None, posix]
        libcxx: [libCstd, libstdcxx, libstlport, libstdc++]
    gcc:
        version: ["4.1", "4.4", "4.5", "4.6", "4.7", "4.8", "4.9",
                  "5", "5.1", "5.2", "5.3", "5.4", "5.5",
                  "6", "6.1", "6.2", "6.3", "6.4",
                  "7", "7.1", "7.2", "7.3",
                  "8", "8.1", "8.2"]
        libcxx: [libstdc++, libstdc++11]
        threads: [None, posix, win32] #  Windows MinGW
        exception: [None, dwarf2, sjlj, seh] # Windows MinGW
    Visual Studio:
        runtime: [MD, MT, MTd, MDd]
        version: ["8", "9", "10", "11", "12", "14", "15"]
        toolset: [None, v90, v100, v110, v110_xp, v120, v120_xp,
                  v140, v140_xp, v140_clang_c2, LLVM-vs2012, LLVM-vs2012_xp,
                  LLVM-vs2013, LLVM-vs2013_xp, LLVM-vs2014, LLVM-vs2014_xp,
                  LLVM-vs2017, LLVM-vs2017_xp, v141, v141_xp, v141_clang_c2]
    clang:
        version: ["3.3", "3.4", "3.5", "3.6", "3.7", "3.8", "3.9", "4.0",
                  "5.0", "6.0", "7.0",
                  "8"]
        libcxx: [libstdc++, libstdc++11, libc++]
    apple-clang:
        version: ["5.0", "5.1", "6.0", "6.1", "7.0", "7.3", "8.0", "8.1", "9.0", "9.1", "10.0"]
        libcxx: [libstdc++, libc++]

build_type: [None, Debug, Release, RelWithDebInfo, MinSizeRel]
cppstd: [None, 98, gnu98, 11, gnu11, 14, gnu14, 17, gnu17, 20, gnu20]
"""

settings_1_9_1 = settings_1_9_0
settings_1_9_2 = settings_1_9_1
settings_1_10_0 = settings_1_9_2
settings_1_10_1 = settings_1_10_0
settings_1_10_2 = settings_1_10_1
settings_1_11_0 = settings_1_10_2
settings_1_11_1 = settings_1_11_0
settings_1_11_2 = settings_1_11_1
settings_1_11_3 = settings_1_11_2
settings_1_12_0 = """
# Only for cross building, 'os_build/arch_build' is the system that runs Conan
os_build: [Windows, WindowsStore, Linux, Macos, FreeBSD, SunOS]
arch_build: [x86, x86_64, ppc32, ppc64le, ppc64, armv6, armv7, armv7hf, armv7s, armv7k, armv8, armv8_32, armv8.3, sparc, sparcv9, mips, mips64, avr]

# Only for building cross compilation tools, 'os_target/arch_target' is the system for
# which the tools generate code
os_target: [Windows, Linux, Macos, Android, iOS, watchOS, tvOS, FreeBSD, SunOS, Arduino]
arch_target: [x86, x86_64, ppc32, ppc64le, ppc64, armv6, armv7, armv7hf, armv7s, armv7k, armv8, armv8_32, armv8.3, sparc, sparcv9, mips, mips64, avr]

# Rest of the settings are "host" settings:
# - For native building/cross building: Where the library/program will run.
# - For building cross compilation tools: Where the cross compiler will run.
os:
    Windows:
        subsystem: [None, cygwin, msys, msys2, wsl]
    WindowsStore:
        version: ["8.1", "10.0"]
    Linux:
    Macos:
        version: [None, "10.6", "10.7", "10.8", "10.9", "10.10", "10.11", "10.12", "10.13", "10.14"]
    Android:
        api_level: ANY
    iOS:
        version: ["7.0", "7.1", "8.0", "8.1", "8.2", "8.3", "9.0", "9.1", "9.2", "9.3", "10.0", "10.1", "10.2", "10.3", "11.0", "11.1", "11.2", "11.3", "11.4", "12.0", "12.1"]
    watchOS:
        version: ["4.0", "4.1", "4.2", "4.3", "5.0", "5.1"]
    tvOS:
        version: ["11.0", "11.1", "11.2", "11.3", "11.4", "12.0", "12.1"]
    FreeBSD:
    SunOS:
    Arduino:
        board: ANY
arch: [x86, x86_64, ppc32, ppc64le, ppc64, armv6, armv7, armv7hf, armv7s, armv7k, armv8, armv8_32, armv8.3, sparc, sparcv9, mips, mips64, avr]
compiler:
    sun-cc:
        version: ["5.10", "5.11", "5.12", "5.13", "5.14"]
        threads: [None, posix]
        libcxx: [libCstd, libstdcxx, libstlport, libstdc++]
    gcc:
        version: ["4.1", "4.4", "4.5", "4.6", "4.7", "4.8", "4.9",
                  "5", "5.1", "5.2", "5.3", "5.4", "5.5",
                  "6", "6.1", "6.2", "6.3", "6.4",
                  "7", "7.1", "7.2", "7.3",
                  "8", "8.1", "8.2"]
        libcxx: [libstdc++, libstdc++11]
        threads: [None, posix, win32] #  Windows MinGW
        exception: [None, dwarf2, sjlj, seh] # Windows MinGW
    Visual Studio:
        runtime: [MD, MT, MTd, MDd]
        version: ["8", "9", "10", "11", "12", "14", "15"]
        toolset: [None, v90, v100, v110, v110_xp, v120, v120_xp,
                  v140, v140_xp, v140_clang_c2, LLVM-vs2012, LLVM-vs2012_xp,
                  LLVM-vs2013, LLVM-vs2013_xp, LLVM-vs2014, LLVM-vs2014_xp,
                  LLVM-vs2017, LLVM-vs2017_xp, v141, v141_xp, v141_clang_c2]
    clang:
        version: ["3.3", "3.4", "3.5", "3.6", "3.7", "3.8", "3.9", "4.0",
                  "5.0", "6.0", "7.0",
                  "8"]
        libcxx: [libstdc++, libstdc++11, libc++]
    apple-clang:
        version: ["5.0", "5.1", "6.0", "6.1", "7.0", "7.3", "8.0", "8.1", "9.0", "9.1", "10.0"]
        libcxx: [libstdc++, libc++]

build_type: [None, Debug, Release, RelWithDebInfo, MinSizeRel]
cppstd: [None, 98, gnu98, 11, gnu11, 14, gnu14, 17, gnu17, 20, gnu20]
"""

settings_1_12_1 = settings_1_12_0
settings_1_12_2 = settings_1_12_1
settings_1_12_3 = settings_1_12_2
settings_1_12_4 = settings_1_12_3
settings_1_13_0 = """
# Only for cross building, 'os_build/arch_build' is the system that runs Conan
os_build: [Windows, WindowsStore, Linux, Macos, FreeBSD, SunOS]
arch_build: [x86, x86_64, ppc32, ppc64le, ppc64, armv5el, armv5hf, armv6, armv7, armv7hf, armv7s, armv7k, armv8, armv8_32, armv8.3, sparc, sparcv9, mips, mips64, avr]

# Only for building cross compilation tools, 'os_target/arch_target' is the system for
# which the tools generate code
os_target: [Windows, Linux, Macos, Android, iOS, watchOS, tvOS, FreeBSD, SunOS, Arduino]
arch_target: [x86, x86_64, ppc32, ppc64le, ppc64, armv5el, armv5hf, armv6, armv7, armv7hf, armv7s, armv7k, armv8, armv8_32, armv8.3, sparc, sparcv9, mips, mips64, avr]

# Rest of the settings are "host" settings:
# - For native building/cross building: Where the library/program will run.
# - For building cross compilation tools: Where the cross compiler will run.
os:
    Windows:
        subsystem: [None, cygwin, msys, msys2, wsl]
    WindowsStore:
        version: ["8.1", "10.0"]
    Linux:
    Macos:
        version: [None, "10.6", "10.7", "10.8", "10.9", "10.10", "10.11", "10.12", "10.13", "10.14"]
    Android:
        api_level: ANY
    iOS:
        version: ["7.0", "7.1", "8.0", "8.1", "8.2", "8.3", "9.0", "9.1", "9.2", "9.3", "10.0", "10.1", "10.2", "10.3", "11.0", "11.1", "11.2", "11.3", "11.4", "12.0", "12.1"]
    watchOS:
        version: ["4.0", "4.1", "4.2", "4.3", "5.0", "5.1"]
    tvOS:
        version: ["11.0", "11.1", "11.2", "11.3", "11.4", "12.0", "12.1"]
    FreeBSD:
    SunOS:
    Arduino:
        board: ANY
arch: [x86, x86_64, ppc32, ppc64le, ppc64, armv5el, armv5hf, armv6, armv7, armv7hf, armv7s, armv7k, armv8, armv8_32, armv8.3, sparc, sparcv9, mips, mips64, avr]
compiler:
    sun-cc:
        version: ["5.10", "5.11", "5.12", "5.13", "5.14"]
        threads: [None, posix]
        libcxx: [libCstd, libstdcxx, libstlport, libstdc++]
    gcc:
        version: ["4.1", "4.4", "4.5", "4.6", "4.7", "4.8", "4.9",
                  "5", "5.1", "5.2", "5.3", "5.4", "5.5",
                  "6", "6.1", "6.2", "6.3", "6.4",
                  "7", "7.1", "7.2", "7.3",
                  "8", "8.1", "8.2"]
        libcxx: [libstdc++, libstdc++11]
        threads: [None, posix, win32] #  Windows MinGW
        exception: [None, dwarf2, sjlj, seh] # Windows MinGW
    Visual Studio:
        runtime: [MD, MT, MTd, MDd]
        version: ["8", "9", "10", "11", "12", "14", "15", "16"]
        toolset: [None, v90, v100, v110, v110_xp, v120, v120_xp,
                  v140, v140_xp, v140_clang_c2, LLVM-vs2012, LLVM-vs2012_xp,
                  LLVM-vs2013, LLVM-vs2013_xp, LLVM-vs2014, LLVM-vs2014_xp,
                  LLVM-vs2017, LLVM-vs2017_xp, v141, v141_xp, v141_clang_c2, v142]
    clang:
        version: ["3.3", "3.4", "3.5", "3.6", "3.7", "3.8", "3.9", "4.0",
                  "5.0", "6.0", "7.0",
                  "8"]
        libcxx: [libstdc++, libstdc++11, libc++]
    apple-clang:
        version: ["5.0", "5.1", "6.0", "6.1", "7.0", "7.3", "8.0", "8.1", "9.0", "9.1", "10.0"]
        libcxx: [libstdc++, libc++]

build_type: [None, Debug, Release, RelWithDebInfo, MinSizeRel]
cppstd: [None, 98, gnu98, 11, gnu11, 14, gnu14, 17, gnu17, 20, gnu20]
"""

settings_1_13_1 = settings_1_13_0
settings_1_13_2 = settings_1_13_1
settings_1_13_3 = settings_1_13_2
settings_1_13_4 = settings_1_13_3
settings_1_14_0 = """
# Only for cross building, 'os_build/arch_build' is the system that runs Conan
os_build: [Windows, WindowsStore, Linux, Macos, FreeBSD, SunOS]
arch_build: [x86, x86_64, ppc32, ppc64le, ppc64, armv5el, armv5hf, armv6, armv7, armv7hf, armv7s, armv7k, armv8, armv8_32, armv8.3, sparc, sparcv9, mips, mips64, avr, s390, s390x]

# Only for building cross compilation tools, 'os_target/arch_target' is the system for
# which the tools generate code
os_target: [Windows, Linux, Macos, Android, iOS, watchOS, tvOS, FreeBSD, SunOS, Arduino]
arch_target: [x86, x86_64, ppc32, ppc64le, ppc64, armv5el, armv5hf, armv6, armv7, armv7hf, armv7s, armv7k, armv8, armv8_32, armv8.3, sparc, sparcv9, mips, mips64, avr, s390, s390x]

# Rest of the settings are "host" settings:
# - For native building/cross building: Where the library/program will run.
# - For building cross compilation tools: Where the cross compiler will run.
os:
    Windows:
        subsystem: [None, cygwin, msys, msys2, wsl]
    WindowsStore:
        version: ["8.1", "10.0"]
    Linux:
    Macos:
        version: [None, "10.6", "10.7", "10.8", "10.9", "10.10", "10.11", "10.12", "10.13", "10.14"]
    Android:
        api_level: ANY
    iOS:
        version: ["7.0", "7.1", "8.0", "8.1", "8.2", "8.3", "9.0", "9.1", "9.2", "9.3", "10.0", "10.1", "10.2", "10.3", "11.0", "11.1", "11.2", "11.3", "11.4", "12.0", "12.1"]
    watchOS:
        version: ["4.0", "4.1", "4.2", "4.3", "5.0", "5.1"]
    tvOS:
        version: ["11.0", "11.1", "11.2", "11.3", "11.4", "12.0", "12.1"]
    FreeBSD:
    SunOS:
    Arduino:
        board: ANY
arch: [x86, x86_64, ppc32, ppc64le, ppc64, armv5el, armv5hf, armv6, armv7, armv7hf, armv7s, armv7k, armv8, armv8_32, armv8.3, sparc, sparcv9, mips, mips64, avr, s390, s390x]
compiler:
    sun-cc:
        version: ["5.10", "5.11", "5.12", "5.13", "5.14"]
        threads: [None, posix]
        libcxx: [libCstd, libstdcxx, libstlport, libstdc++]
    gcc:
        version: ["4.1", "4.4", "4.5", "4.6", "4.7", "4.8", "4.9",
                  "5", "5.1", "5.2", "5.3", "5.4", "5.5",
                  "6", "6.1", "6.2", "6.3", "6.4",
                  "7", "7.1", "7.2", "7.3",
                  "8", "8.1", "8.2"]
        libcxx: [libstdc++, libstdc++11]
        threads: [None, posix, win32] #  Windows MinGW
        exception: [None, dwarf2, sjlj, seh] # Windows MinGW
    Visual Studio:
        runtime: [MD, MT, MTd, MDd]
        version: ["8", "9", "10", "11", "12", "14", "15", "16"]
        toolset: [None, v90, v100, v110, v110_xp, v120, v120_xp,
                  v140, v140_xp, v140_clang_c2, LLVM-vs2012, LLVM-vs2012_xp,
                  LLVM-vs2013, LLVM-vs2013_xp, LLVM-vs2014, LLVM-vs2014_xp,
                  LLVM-vs2017, LLVM-vs2017_xp, v141, v141_xp, v141_clang_c2, v142]
    clang:
        version: ["3.3", "3.4", "3.5", "3.6", "3.7", "3.8", "3.9", "4.0",
                  "5.0", "6.0", "7.0",
                  "8"]
        libcxx: [libstdc++, libstdc++11, libc++]
    apple-clang:
        version: ["5.0", "5.1", "6.0", "6.1", "7.0", "7.3", "8.0", "8.1", "9.0", "9.1", "10.0"]
        libcxx: [libstdc++, libc++]

build_type: [None, Debug, Release, RelWithDebInfo, MinSizeRel]
cppstd: [None, 98, gnu98, 11, gnu11, 14, gnu14, 17, gnu17, 20, gnu20]
"""

settings_1_14_1 = settings_1_14_0
settings_1_14_2 = settings_1_14_1
settings_1_14_3 = settings_1_14_2
settings_1_14_4 = settings_1_14_3
settings_1_14_5 = settings_1_14_4
settings_1_14_6 = settings_1_14_5

settings_1_15_0 = """
# Only for cross building, 'os_build/arch_build' is the system that runs Conan
os_build: [Windows, WindowsStore, Linux, Macos, FreeBSD, SunOS]
arch_build: [x86, x86_64, ppc32, ppc64le, ppc64, armv5el, armv5hf, armv6, armv7, armv7hf, armv7s, armv7k, armv8, armv8_32, armv8.3, sparc, sparcv9, mips, mips64, avr, s390, s390x]

# Only for building cross compilation tools, 'os_target/arch_target' is the system for
# which the tools generate code
os_target: [Windows, Linux, Macos, Android, iOS, watchOS, tvOS, FreeBSD, SunOS, Arduino]
arch_target: [x86, x86_64, ppc32, ppc64le, ppc64, armv5el, armv5hf, armv6, armv7, armv7hf, armv7s, armv7k, armv8, armv8_32, armv8.3, sparc, sparcv9, mips, mips64, avr, s390, s390x, asm.js, wasm]

# Rest of the settings are "host" settings:
# - For native building/cross building: Where the library/program will run.
# - For building cross compilation tools: Where the cross compiler will run.
os:
    Windows:
        subsystem: [None, cygwin, msys, msys2, wsl]
    WindowsStore:
        version: ["8.1", "10.0"]
    WindowsCE:
        platform: ANY
        version: ["5.0", "6.0", "7.0", "8.0"]
    Linux:
    Macos:
        version: [None, "10.6", "10.7", "10.8", "10.9", "10.10", "10.11", "10.12", "10.13", "10.14"]
    Android:
        api_level: ANY
    iOS:
        version: ["7.0", "7.1", "8.0", "8.1", "8.2", "8.3", "9.0", "9.1", "9.2", "9.3", "10.0", "10.1", "10.2", "10.3", "11.0", "11.1", "11.2", "11.3", "11.4", "12.0", "12.1"]
    watchOS:
        version: ["4.0", "4.1", "4.2", "4.3", "5.0", "5.1"]
    tvOS:
        version: ["11.0", "11.1", "11.2", "11.3", "11.4", "12.0", "12.1"]
    FreeBSD:
    SunOS:
    Arduino:
        board: ANY
    Emscripten:
arch: [x86, x86_64, ppc32, ppc64le, ppc64, armv4, armv4i, armv5el, armv5hf, armv6, armv7, armv7hf, armv7s, armv7k, armv8, armv8_32, armv8.3, sparc, sparcv9, mips, mips64, avr, s390, s390x, asm.js, wasm]
compiler:
    sun-cc:
        version: ["5.10", "5.11", "5.12", "5.13", "5.14"]
        threads: [None, posix]
        libcxx: [libCstd, libstdcxx, libstlport, libstdc++]
    gcc:
        version: ["4.1", "4.4", "4.5", "4.6", "4.7", "4.8", "4.9",
                  "5", "5.1", "5.2", "5.3", "5.4", "5.5",
                  "6", "6.1", "6.2", "6.3", "6.4",
                  "7", "7.1", "7.2", "7.3",
                  "8", "8.1", "8.2",
                  "9"]
        libcxx: [libstdc++, libstdc++11]
        threads: [None, posix, win32] #  Windows MinGW
        exception: [None, dwarf2, sjlj, seh] # Windows MinGW
        cppstd: [None, 98, gnu98, 11, gnu11, 14, gnu14, 17, gnu17, 20, gnu20]
    Visual Studio:
        runtime: [MD, MT, MTd, MDd]
        version: ["8", "9", "10", "11", "12", "14", "15", "16"]
        toolset: [None, v90, v100, v110, v110_xp, v120, v120_xp,
                  v140, v140_xp, v140_clang_c2, LLVM-vs2012, LLVM-vs2012_xp,
                  LLVM-vs2013, LLVM-vs2013_xp, LLVM-vs2014, LLVM-vs2014_xp,
                  LLVM-vs2017, LLVM-vs2017_xp, v141, v141_xp, v141_clang_c2, v142]
        cppstd: [None, 14, 17, 20]
    clang:
        version: ["3.3", "3.4", "3.5", "3.6", "3.7", "3.8", "3.9", "4.0",
                  "5.0", "6.0", "7.0",
                  "8"]
        libcxx: [libstdc++, libstdc++11, libc++]
        cppstd: [None, 98, gnu98, 11, gnu11, 14, gnu14, 17, gnu17, 20, gnu20]
    apple-clang:
        version: ["5.0", "5.1", "6.0", "6.1", "7.0", "7.3", "8.0", "8.1", "9.0", "9.1", "10.0"]
        libcxx: [libstdc++, libc++]
        cppstd: [None, 98, gnu98, 11, gnu11, 14, gnu14, 17, gnu17, 20, gnu20]

build_type: [None, Debug, Release, RelWithDebInfo, MinSizeRel]
cppstd: [None, 98, gnu98, 11, gnu11, 14, gnu14, 17, gnu17, 20, gnu20]  # Deprecated, use compiler.cppstd
"""

settings_1_15_1 = settings_1_15_0
settings_1_15_2 = settings_1_15_1
settings_1_15_3 = settings_1_15_2
settings_1_15_4 = settings_1_15_3
settings_1_15_5 = settings_1_15_4

settings_1_16_0 = """
# Only for cross building, 'os_build/arch_build' is the system that runs Conan
os_build: [Windows, WindowsStore, Linux, Macos, FreeBSD, SunOS, AIX]
arch_build: [x86, x86_64, ppc32be, ppc32, ppc64le, ppc64, armv5el, armv5hf, armv6, armv7, armv7hf, armv7s, armv7k, armv8, armv8_32, armv8.3, sparc, sparcv9, mips, mips64, avr, s390, s390x, sh4le]

# Only for building cross compilation tools, 'os_target/arch_target' is the system for
# which the tools generate code
os_target: [Windows, Linux, Macos, Android, iOS, watchOS, tvOS, FreeBSD, SunOS, AIX, Arduino, Neutrino]
arch_target: [x86, x86_64, ppc32be, ppc32, ppc64le, ppc64, armv5el, armv5hf, armv6, armv7, armv7hf, armv7s, armv7k, armv8, armv8_32, armv8.3, sparc, sparcv9, mips, mips64, avr, s390, s390x, asm.js, wasm, sh4le]

# Rest of the settings are "host" settings:
# - For native building/cross building: Where the library/program will run.
# - For building cross compilation tools: Where the cross compiler will run.
os:
    Windows:
        subsystem: [None, cygwin, msys, msys2, wsl]
    WindowsStore:
        version: ["8.1", "10.0"]
    WindowsCE:
        platform: ANY
        version: ["5.0", "6.0", "7.0", "8.0"]
    Linux:
    Macos:
        version: [None, "10.6", "10.7", "10.8", "10.9", "10.10", "10.11", "10.12", "10.13", "10.14"]
    Android:
        api_level: ANY
    iOS:
        version: ["7.0", "7.1", "8.0", "8.1", "8.2", "8.3", "9.0", "9.1", "9.2", "9.3", "10.0", "10.1", "10.2", "10.3", "11.0", "11.1", "11.2", "11.3", "11.4", "12.0", "12.1"]
    watchOS:
        version: ["4.0", "4.1", "4.2", "4.3", "5.0", "5.1"]
    tvOS:
        version: ["11.0", "11.1", "11.2", "11.3", "11.4", "12.0", "12.1"]
    FreeBSD:
    SunOS:
    AIX:
    Arduino:
        board: ANY
    Emscripten:
    Neutrino:
        version: ["6.4", "6.5", "6.6", "7.0"]
arch: [x86, x86_64, ppc32be, ppc32, ppc64le, ppc64, armv4, armv4i, armv5el, armv5hf, armv6, armv7, armv7hf, armv7s, armv7k, armv8, armv8_32, armv8.3, sparc, sparcv9, mips, mips64, avr, s390, s390x, asm.js, wasm, sh4le]
compiler:
    sun-cc:
        version: ["5.10", "5.11", "5.12", "5.13", "5.14"]
        threads: [None, posix]
        libcxx: [libCstd, libstdcxx, libstlport, libstdc++]
    gcc:
        version: ["4.1", "4.4", "4.5", "4.6", "4.7", "4.8", "4.9",
                  "5", "5.1", "5.2", "5.3", "5.4", "5.5",
                  "6", "6.1", "6.2", "6.3", "6.4",
                  "7", "7.1", "7.2", "7.3",
                  "8", "8.1", "8.2", "8.3",
                  "9", "9.1"]
        libcxx: [libstdc++, libstdc++11]
        threads: [None, posix, win32] #  Windows MinGW
        exception: [None, dwarf2, sjlj, seh] # Windows MinGW
        cppstd: [None, 98, gnu98, 11, gnu11, 14, gnu14, 17, gnu17, 20, gnu20]
    Visual Studio:
        runtime: [MD, MT, MTd, MDd]
        version: ["8", "9", "10", "11", "12", "14", "15", "16"]
        toolset: [None, v90, v100, v110, v110_xp, v120, v120_xp,
                  v140, v140_xp, v140_clang_c2, LLVM-vs2012, LLVM-vs2012_xp,
                  LLVM-vs2013, LLVM-vs2013_xp, LLVM-vs2014, LLVM-vs2014_xp,
                  LLVM-vs2017, LLVM-vs2017_xp, v141, v141_xp, v141_clang_c2, v142]
        cppstd: [None, 14, 17, 20]
    clang:
        version: ["3.3", "3.4", "3.5", "3.6", "3.7", "3.8", "3.9", "4.0",
                  "5.0", "6.0", "7.0",
                  "8"]
        libcxx: [libstdc++, libstdc++11, libc++, c++_shared, c++_static]
        cppstd: [None, 98, gnu98, 11, gnu11, 14, gnu14, 17, gnu17, 20, gnu20]
    apple-clang:
        version: ["5.0", "5.1", "6.0", "6.1", "7.0", "7.3", "8.0", "8.1", "9.0", "9.1", "10.0"]
        libcxx: [libstdc++, libc++]
        cppstd: [None, 98, gnu98, 11, gnu11, 14, gnu14, 17, gnu17, 20, gnu20]
    qcc:
        version: ["4.4", "5.4"]
        libcxx: [cxx, gpp, cpp, cpp-ne, accp, acpp-ne, ecpp, ecpp-ne]

build_type: [None, Debug, Release, RelWithDebInfo, MinSizeRel]
cppstd: [None, 98, gnu98, 11, gnu11, 14, gnu14, 17, gnu17, 20, gnu20]  # Deprecated, use compiler.cppstd
"""

settings_1_16_1 = settings_1_16_0
settings_1_17_0 = """
# Only for cross building, 'os_build/arch_build' is the system that runs Conan
os_build: [Windows, WindowsStore, Linux, Macos, FreeBSD, SunOS, AIX]
arch_build: [x86, x86_64, ppc32be, ppc32, ppc64le, ppc64, armv5el, armv5hf, armv6, armv7, armv7hf, armv7s, armv7k, armv8, armv8_32, armv8.3, sparc, sparcv9, mips, mips64, avr, s390, s390x, sh4le]

# Only for building cross compilation tools, 'os_target/arch_target' is the system for
# which the tools generate code
os_target: [Windows, Linux, Macos, Android, iOS, watchOS, tvOS, FreeBSD, SunOS, AIX, Arduino, Neutrino]
arch_target: [x86, x86_64, ppc32be, ppc32, ppc64le, ppc64, armv5el, armv5hf, armv6, armv7, armv7hf, armv7s, armv7k, armv8, armv8_32, armv8.3, sparc, sparcv9, mips, mips64, avr, s390, s390x, asm.js, wasm, sh4le]

# Rest of the settings are "host" settings:
# - For native building/cross building: Where the library/program will run.
# - For building cross compilation tools: Where the cross compiler will run.
os:
    Windows:
        subsystem: [None, cygwin, msys, msys2, wsl]
    WindowsStore:
        version: ["8.1", "10.0"]
    WindowsCE:
        platform: ANY
        version: ["5.0", "6.0", "7.0", "8.0"]
    Linux:
    Macos:
        version: [None, "10.6", "10.7", "10.8", "10.9", "10.10", "10.11", "10.12", "10.13", "10.14"]
    Android:
        api_level: ANY
    iOS:
        version: ["7.0", "7.1", "8.0", "8.1", "8.2", "8.3", "9.0", "9.1", "9.2", "9.3", "10.0", "10.1", "10.2", "10.3", "11.0", "11.1", "11.2", "11.3", "11.4", "12.0", "12.1"]
    watchOS:
        version: ["4.0", "4.1", "4.2", "4.3", "5.0", "5.1"]
    tvOS:
        version: ["11.0", "11.1", "11.2", "11.3", "11.4", "12.0", "12.1"]
    FreeBSD:
    SunOS:
    AIX:
    Arduino:
        board: ANY
    Emscripten:
    Neutrino:
        version: ["6.4", "6.5", "6.6", "7.0"]
arch: [x86, x86_64, ppc32be, ppc32, ppc64le, ppc64, armv4, armv4i, armv5el, armv5hf, armv6, armv7, armv7hf, armv7s, armv7k, armv8, armv8_32, armv8.3, sparc, sparcv9, mips, mips64, avr, s390, s390x, asm.js, wasm, sh4le]
compiler:
    sun-cc:
        version: ["5.10", "5.11", "5.12", "5.13", "5.14"]
        threads: [None, posix]
        libcxx: [libCstd, libstdcxx, libstlport, libstdc++]
    gcc:
        version: ["4.1", "4.4", "4.5", "4.6", "4.7", "4.8", "4.9",
                  "5", "5.1", "5.2", "5.3", "5.4", "5.5",
                  "6", "6.1", "6.2", "6.3", "6.4",
                  "7", "7.1", "7.2", "7.3",
                  "8", "8.1", "8.2", "8.3",
                  "9", "9.1"]
        libcxx: [libstdc++, libstdc++11]
        threads: [None, posix, win32] #  Windows MinGW
        exception: [None, dwarf2, sjlj, seh] # Windows MinGW
        cppstd: [None, 98, gnu98, 11, gnu11, 14, gnu14, 17, gnu17, 20, gnu20]
    Visual Studio:
        runtime: [MD, MT, MTd, MDd]
        version: ["8", "9", "10", "11", "12", "14", "15", "16"]
        toolset: [None, v90, v100, v110, v110_xp, v120, v120_xp,
                  v140, v140_xp, v140_clang_c2, LLVM-vs2012, LLVM-vs2012_xp,
                  LLVM-vs2013, LLVM-vs2013_xp, LLVM-vs2014, LLVM-vs2014_xp,
                  LLVM-vs2017, LLVM-vs2017_xp, v141, v141_xp, v141_clang_c2, v142]
        cppstd: [None, 14, 17, 20]
    clang:
        version: ["3.3", "3.4", "3.5", "3.6", "3.7", "3.8", "3.9", "4.0",
                  "5.0", "6.0", "7.0",
                  "8"]
        libcxx: [libstdc++, libstdc++11, libc++, c++_shared, c++_static]
        cppstd: [None, 98, gnu98, 11, gnu11, 14, gnu14, 17, gnu17, 20, gnu20]
    apple-clang:
        version: ["5.0", "5.1", "6.0", "6.1", "7.0", "7.3", "8.0", "8.1", "9.0", "9.1", "10.0", "11.0"]
        libcxx: [libstdc++, libc++]
        cppstd: [None, 98, gnu98, 11, gnu11, 14, gnu14, 17, gnu17, 20, gnu20]
    qcc:
        version: ["4.4", "5.4"]
        libcxx: [cxx, gpp, cpp, cpp-ne, accp, acpp-ne, ecpp, ecpp-ne]

build_type: [None, Debug, Release, RelWithDebInfo, MinSizeRel]
cppstd: [None, 98, gnu98, 11, gnu11, 14, gnu14, 17, gnu17, 20, gnu20]  # Deprecated, use compiler.cppstd
"""

settings_1_17_1 = """
# Only for cross building, 'os_build/arch_build' is the system that runs Conan
os_build: [Windows, WindowsStore, Linux, Macos, FreeBSD, SunOS, AIX]
arch_build: [x86, x86_64, ppc32be, ppc32, ppc64le, ppc64, armv5el, armv5hf, armv6, armv7, armv7hf, armv7s, armv7k, armv8, armv8_32, armv8.3, sparc, sparcv9, mips, mips64, avr, s390, s390x, sh4le]

# Only for building cross compilation tools, 'os_target/arch_target' is the system for
# which the tools generate code
os_target: [Windows, Linux, Macos, Android, iOS, watchOS, tvOS, FreeBSD, SunOS, AIX, Arduino, Neutrino]
arch_target: [x86, x86_64, ppc32be, ppc32, ppc64le, ppc64, armv5el, armv5hf, armv6, armv7, armv7hf, armv7s, armv7k, armv8, armv8_32, armv8.3, sparc, sparcv9, mips, mips64, avr, s390, s390x, asm.js, wasm, sh4le]

# Rest of the settings are "host" settings:
# - For native building/cross building: Where the library/program will run.
# - For building cross compilation tools: Where the cross compiler will run.
os:
    Windows:
        subsystem: [None, cygwin, msys, msys2, wsl]
    WindowsStore:
        version: ["8.1", "10.0"]
    WindowsCE:
        platform: ANY
        version: ["5.0", "6.0", "7.0", "8.0"]
    Linux:
    Macos:
        version: [None, "10.6", "10.7", "10.8", "10.9", "10.10", "10.11", "10.12", "10.13", "10.14"]
    Android:
        api_level: ANY
    iOS:
        version: ["7.0", "7.1", "8.0", "8.1", "8.2", "8.3", "9.0", "9.1", "9.2", "9.3", "10.0", "10.1", "10.2", "10.3", "11.0", "11.1", "11.2", "11.3", "11.4", "12.0", "12.1"]
    watchOS:
        version: ["4.0", "4.1", "4.2", "4.3", "5.0", "5.1"]
    tvOS:
        version: ["11.0", "11.1", "11.2", "11.3", "11.4", "12.0", "12.1"]
    FreeBSD:
    SunOS:
    AIX:
    Arduino:
        board: ANY
    Emscripten:
    Neutrino:
        version: ["6.4", "6.5", "6.6", "7.0"]
arch: [x86, x86_64, ppc32be, ppc32, ppc64le, ppc64, armv4, armv4i, armv5el, armv5hf, armv6, armv7, armv7hf, armv7s, armv7k, armv8, armv8_32, armv8.3, sparc, sparcv9, mips, mips64, avr, s390, s390x, asm.js, wasm, sh4le]
compiler:
    sun-cc:
        version: ["5.10", "5.11", "5.12", "5.13", "5.14"]
        threads: [None, posix]
        libcxx: [libCstd, libstdcxx, libstlport, libstdc++]
    gcc:
        version: ["4.1", "4.4", "4.5", "4.6", "4.7", "4.8", "4.9",
                  "5", "5.1", "5.2", "5.3", "5.4", "5.5",
                  "6", "6.1", "6.2", "6.3", "6.4",
                  "7", "7.1", "7.2", "7.3",
                  "8", "8.1", "8.2", "8.3",
                  "9", "9.1"]
        libcxx: [libstdc++, libstdc++11]
        threads: [None, posix, win32] #  Windows MinGW
        exception: [None, dwarf2, sjlj, seh] # Windows MinGW
        cppstd: [None, 98, gnu98, 11, gnu11, 14, gnu14, 17, gnu17, 20, gnu20]
    Visual Studio:
        runtime: [MD, MT, MTd, MDd]
        version: ["8", "9", "10", "11", "12", "14", "15", "16"]
        toolset: [None, v90, v100, v110, v110_xp, v120, v120_xp,
                  v140, v140_xp, v140_clang_c2, LLVM-vs2012, LLVM-vs2012_xp,
                  LLVM-vs2013, LLVM-vs2013_xp, LLVM-vs2014, LLVM-vs2014_xp,
                  LLVM-vs2017, LLVM-vs2017_xp, v141, v141_xp, v141_clang_c2, v142]
        cppstd: [None, 14, 17, 20]
    clang:
        version: ["3.3", "3.4", "3.5", "3.6", "3.7", "3.8", "3.9", "4.0",
                  "5.0", "6.0", "7.0", "7.1",
                  "8"]
        libcxx: [libstdc++, libstdc++11, libc++, c++_shared, c++_static]
        cppstd: [None, 98, gnu98, 11, gnu11, 14, gnu14, 17, gnu17, 20, gnu20]
    apple-clang:
        version: ["5.0", "5.1", "6.0", "6.1", "7.0", "7.3", "8.0", "8.1", "9.0", "9.1", "10.0", "11.0"]
        libcxx: [libstdc++, libc++]
        cppstd: [None, 98, gnu98, 11, gnu11, 14, gnu14, 17, gnu17, 20, gnu20]
    qcc:
        version: ["4.4", "5.4"]
        libcxx: [cxx, gpp, cpp, cpp-ne, accp, acpp-ne, ecpp, ecpp-ne]

build_type: [None, Debug, Release, RelWithDebInfo, MinSizeRel]
cppstd: [None, 98, gnu98, 11, gnu11, 14, gnu14, 17, gnu17, 20, gnu20]  # Deprecated, use compiler.cppstd
"""

settings_1_17_2 = settings_1_17_1

settings_1_18_0 = settings_1_17_2
settings_1_18_1 = settings_1_18_0
settings_1_18_2 = settings_1_18_1
settings_1_18_3 = settings_1_18_2
settings_1_18_4 = settings_1_18_3
settings_1_18_5 = settings_1_18_4
settings_1_19_0 = """
# Only for cross building, 'os_build/arch_build' is the system that runs Conan
os_build: [Windows, WindowsStore, Linux, Macos, FreeBSD, SunOS, AIX]
arch_build: [x86, x86_64, ppc32be, ppc32, ppc64le, ppc64, armv5el, armv5hf, armv6, armv7, armv7hf, armv7s, armv7k, armv8, armv8_32, armv8.3, sparc, sparcv9, mips, mips64, avr, s390, s390x, sh4le]

# Only for building cross compilation tools, 'os_target/arch_target' is the system for
# which the tools generate code
os_target: [Windows, Linux, Macos, Android, iOS, watchOS, tvOS, FreeBSD, SunOS, AIX, Arduino, Neutrino]
arch_target: [x86, x86_64, ppc32be, ppc32, ppc64le, ppc64, armv5el, armv5hf, armv6, armv7, armv7hf, armv7s, armv7k, armv8, armv8_32, armv8.3, sparc, sparcv9, mips, mips64, avr, s390, s390x, asm.js, wasm, sh4le]

# Rest of the settings are "host" settings:
# - For native building/cross building: Where the library/program will run.
# - For building cross compilation tools: Where the cross compiler will run.
os:
    Windows:
        subsystem: [None, cygwin, msys, msys2, wsl]
    WindowsStore:
        version: ["8.1", "10.0"]
    WindowsCE:
        platform: ANY
        version: ["5.0", "6.0", "7.0", "8.0"]
    Linux:
    Macos:
        version: [None, "10.6", "10.7", "10.8", "10.9", "10.10", "10.11", "10.12", "10.13", "10.14", "10.15"]
    Android:
        api_level: ANY
    iOS:
        version: ["7.0", "7.1", "8.0", "8.1", "8.2", "8.3", "9.0", "9.1", "9.2", "9.3", "10.0", "10.1", "10.2", "10.3", "11.0", "11.1", "11.2", "11.3", "11.4", "12.0", "12.1", "12.2", "12.3", "12.4", "13.0", "13.1"]
    watchOS:
        version: ["4.0", "4.1", "4.2", "4.3", "5.0", "5.1", "5.2", "5.3", "6.0", "6.1"]
    tvOS:
        version: ["11.0", "11.1", "11.2", "11.3", "11.4", "12.0", "12.1", "12.2", "12.3", "12.4", "13.0"]
    FreeBSD:
    SunOS:
    AIX:
    Arduino:
        board: ANY
    Emscripten:
    Neutrino:
        version: ["6.4", "6.5", "6.6", "7.0"]
arch: [x86, x86_64, ppc32be, ppc32, ppc64le, ppc64, armv4, armv4i, armv5el, armv5hf, armv6, armv7, armv7hf, armv7s, armv7k, armv8, armv8_32, armv8.3, sparc, sparcv9, mips, mips64, avr, s390, s390x, asm.js, wasm, sh4le]
compiler:
    sun-cc:
        version: ["5.10", "5.11", "5.12", "5.13", "5.14"]
        threads: [None, posix]
        libcxx: [libCstd, libstdcxx, libstlport, libstdc++]
    gcc:
        version: ["4.1", "4.4", "4.5", "4.6", "4.7", "4.8", "4.9",
                  "5", "5.1", "5.2", "5.3", "5.4", "5.5",
                  "6", "6.1", "6.2", "6.3", "6.4",
                  "7", "7.1", "7.2", "7.3",
                  "8", "8.1", "8.2", "8.3",
                  "9", "9.1", "9.2"]
        libcxx: [libstdc++, libstdc++11]
        threads: [None, posix, win32] #  Windows MinGW
        exception: [None, dwarf2, sjlj, seh] # Windows MinGW
        cppstd: [None, 98, gnu98, 11, gnu11, 14, gnu14, 17, gnu17, 20, gnu20]
    Visual Studio:
        runtime: [MD, MT, MTd, MDd]
        version: ["8", "9", "10", "11", "12", "14", "15", "16"]
        toolset: [None, v90, v100, v110, v110_xp, v120, v120_xp,
                  v140, v140_xp, v140_clang_c2, LLVM-vs2012, LLVM-vs2012_xp,
                  LLVM-vs2013, LLVM-vs2013_xp, LLVM-vs2014, LLVM-vs2014_xp,
                  LLVM-vs2017, LLVM-vs2017_xp, v141, v141_xp, v141_clang_c2, v142]
        cppstd: [None, 14, 17, 20]
    clang:
        version: ["3.3", "3.4", "3.5", "3.6", "3.7", "3.8", "3.9", "4.0",
                  "5.0", "6.0", "7.0", "7.1",
                  "8", "9"]
        libcxx: [libstdc++, libstdc++11, libc++, c++_shared, c++_static]
        cppstd: [None, 98, gnu98, 11, gnu11, 14, gnu14, 17, gnu17, 20, gnu20]
    apple-clang:
        version: ["5.0", "5.1", "6.0", "6.1", "7.0", "7.3", "8.0", "8.1", "9.0", "9.1", "10.0", "11.0"]
        libcxx: [libstdc++, libc++]
        cppstd: [None, 98, gnu98, 11, gnu11, 14, gnu14, 17, gnu17, 20, gnu20]
    qcc:
        version: ["4.4", "5.4"]
        libcxx: [cxx, gpp, cpp, cpp-ne, accp, acpp-ne, ecpp, ecpp-ne]

build_type: [None, Debug, Release, RelWithDebInfo, MinSizeRel]
cppstd: [None, 98, gnu98, 11, gnu11, 14, gnu14, 17, gnu17, 20, gnu20]  # Deprecated, use compiler.cppstd
"""

settings_1_19_1 = settings_1_19_0
settings_1_19_2 = settings_1_19_1
settings_1_19_3 = settings_1_19_2
settings_1_20_0 = """
# Only for cross building, 'os_build/arch_build' is the system that runs Conan
os_build: [Windows, WindowsStore, Linux, Macos, FreeBSD, SunOS, AIX]
arch_build: [x86, x86_64, ppc32be, ppc32, ppc64le, ppc64, armv5el, armv5hf, armv6, armv7, armv7hf, armv7s, armv7k, armv8, armv8_32, armv8.3, sparc, sparcv9, mips, mips64, avr, s390, s390x, sh4le]

# Only for building cross compilation tools, 'os_target/arch_target' is the system for
# which the tools generate code
os_target: [Windows, Linux, Macos, Android, iOS, watchOS, tvOS, FreeBSD, SunOS, AIX, Arduino, Neutrino]
arch_target: [x86, x86_64, ppc32be, ppc32, ppc64le, ppc64, armv5el, armv5hf, armv6, armv7, armv7hf, armv7s, armv7k, armv8, armv8_32, armv8.3, sparc, sparcv9, mips, mips64, avr, s390, s390x, asm.js, wasm, sh4le]

# Rest of the settings are "host" settings:
# - For native building/cross building: Where the library/program will run.
# - For building cross compilation tools: Where the cross compiler will run.
os:
    Windows:
        subsystem: [None, cygwin, msys, msys2, wsl]
    WindowsStore:
        version: ["8.1", "10.0"]
    WindowsCE:
        platform: ANY
        version: ["5.0", "6.0", "7.0", "8.0"]
    Linux:
    Macos:
        version: [None, "10.6", "10.7", "10.8", "10.9", "10.10", "10.11", "10.12", "10.13", "10.14", "10.15"]
    Android:
        api_level: ANY
    iOS:
        version: ["7.0", "7.1", "8.0", "8.1", "8.2", "8.3", "9.0", "9.1", "9.2", "9.3", "10.0", "10.1", "10.2", "10.3", "11.0", "11.1", "11.2", "11.3", "11.4", "12.0", "12.1", "12.2", "12.3", "12.4", "13.0", "13.1"]
    watchOS:
        version: ["4.0", "4.1", "4.2", "4.3", "5.0", "5.1", "5.2", "5.3", "6.0", "6.1"]
    tvOS:
        version: ["11.0", "11.1", "11.2", "11.3", "11.4", "12.0", "12.1", "12.2", "12.3", "12.4", "13.0"]
    FreeBSD:
    SunOS:
    AIX:
    Arduino:
        board: ANY
    Emscripten:
    Neutrino:
        version: ["6.4", "6.5", "6.6", "7.0"]
arch: [x86, x86_64, ppc32be, ppc32, ppc64le, ppc64, armv4, armv4i, armv5el, armv5hf, armv6, armv7, armv7hf, armv7s, armv7k, armv8, armv8_32, armv8.3, sparc, sparcv9, mips, mips64, avr, s390, s390x, asm.js, wasm, sh4le]
compiler:
    sun-cc:
        version: ["5.10", "5.11", "5.12", "5.13", "5.14"]
        threads: [None, posix]
        libcxx: [libCstd, libstdcxx, libstlport, libstdc++]
    gcc:
        version: ["4.1", "4.4", "4.5", "4.6", "4.7", "4.8", "4.9",
                  "5", "5.1", "5.2", "5.3", "5.4", "5.5",
                  "6", "6.1", "6.2", "6.3", "6.4",
                  "7", "7.1", "7.2", "7.3", "7.4",
                  "8", "8.1", "8.2", "8.3",
                  "9", "9.1", "9.2"]
        libcxx: [libstdc++, libstdc++11]
        threads: [None, posix, win32] #  Windows MinGW
        exception: [None, dwarf2, sjlj, seh] # Windows MinGW
        cppstd: [None, 98, gnu98, 11, gnu11, 14, gnu14, 17, gnu17, 20, gnu20]
    Visual Studio:
        runtime: [MD, MT, MTd, MDd]
        version: ["8", "9", "10", "11", "12", "14", "15", "16"]
        toolset: [None, v90, v100, v110, v110_xp, v120, v120_xp,
                  v140, v140_xp, v140_clang_c2, LLVM-vs2012, LLVM-vs2012_xp,
                  LLVM-vs2013, LLVM-vs2013_xp, LLVM-vs2014, LLVM-vs2014_xp,
                  LLVM-vs2017, LLVM-vs2017_xp, v141, v141_xp, v141_clang_c2, v142]
        cppstd: [None, 14, 17, 20]
    clang:
        version: ["3.3", "3.4", "3.5", "3.6", "3.7", "3.8", "3.9", "4.0",
                  "5.0", "6.0", "7.0", "7.1",
                  "8", "9", "10"]
        libcxx: [libstdc++, libstdc++11, libc++, c++_shared, c++_static]
        cppstd: [None, 98, gnu98, 11, gnu11, 14, gnu14, 17, gnu17, 20, gnu20]
    apple-clang:
        version: ["5.0", "5.1", "6.0", "6.1", "7.0", "7.3", "8.0", "8.1", "9.0", "9.1", "10.0", "11.0"]
        libcxx: [libstdc++, libc++]
        cppstd: [None, 98, gnu98, 11, gnu11, 14, gnu14, 17, gnu17, 20, gnu20]
    qcc:
        version: ["4.4", "5.4"]
        libcxx: [cxx, gpp, cpp, cpp-ne, accp, acpp-ne, ecpp, ecpp-ne]

build_type: [None, Debug, Release, RelWithDebInfo, MinSizeRel]
cppstd: [None, 98, gnu98, 11, gnu11, 14, gnu14, 17, gnu17, 20, gnu20]  # Deprecated, use compiler.cppstd
"""

settings_1_20_1 = settings_1_20_0
settings_1_20_2 = settings_1_20_1
settings_1_20_3 = settings_1_20_2
settings_1_20_4 = settings_1_20_3
settings_1_20_5 = settings_1_20_4
settings_1_21_0 = """
# Only for cross building, 'os_build/arch_build' is the system that runs Conan
os_build: [Windows, WindowsStore, Linux, Macos, FreeBSD, SunOS, AIX]
arch_build: [x86, x86_64, ppc32be, ppc32, ppc64le, ppc64, armv5el, armv5hf, armv6, armv7, armv7hf, armv7s, armv7k, armv8, armv8_32, armv8.3, sparc, sparcv9, mips, mips64, avr, s390, s390x, sh4le]

# Only for building cross compilation tools, 'os_target/arch_target' is the system for
# which the tools generate code
os_target: [Windows, Linux, Macos, Android, iOS, watchOS, tvOS, FreeBSD, SunOS, AIX, Arduino, Neutrino]
arch_target: [x86, x86_64, ppc32be, ppc32, ppc64le, ppc64, armv5el, armv5hf, armv6, armv7, armv7hf, armv7s, armv7k, armv8, armv8_32, armv8.3, sparc, sparcv9, mips, mips64, avr, s390, s390x, asm.js, wasm, sh4le]

# Rest of the settings are "host" settings:
# - For native building/cross building: Where the library/program will run.
# - For building cross compilation tools: Where the cross compiler will run.
os:
    Windows:
        subsystem: [None, cygwin, msys, msys2, wsl]
    WindowsStore:
        version: ["8.1", "10.0"]
    WindowsCE:
        platform: ANY
        version: ["5.0", "6.0", "7.0", "8.0"]
    Linux:
    Macos:
        version: [None, "10.6", "10.7", "10.8", "10.9", "10.10", "10.11", "10.12", "10.13", "10.14", "10.15"]
    Android:
        api_level: ANY
    iOS:
        version: ["7.0", "7.1", "8.0", "8.1", "8.2", "8.3", "9.0", "9.1", "9.2", "9.3", "10.0", "10.1", "10.2", "10.3", "11.0", "11.1", "11.2", "11.3", "11.4", "12.0", "12.1", "12.2", "12.3", "12.4", "13.0", "13.1"]
    watchOS:
        version: ["4.0", "4.1", "4.2", "4.3", "5.0", "5.1", "5.2", "5.3", "6.0", "6.1"]
    tvOS:
        version: ["11.0", "11.1", "11.2", "11.3", "11.4", "12.0", "12.1", "12.2", "12.3", "12.4", "13.0"]
    FreeBSD:
    SunOS:
    AIX:
    Arduino:
        board: ANY
    Emscripten:
    Neutrino:
        version: ["6.4", "6.5", "6.6", "7.0"]
arch: [x86, x86_64, ppc32be, ppc32, ppc64le, ppc64, armv4, armv4i, armv5el, armv5hf, armv6, armv7, armv7hf, armv7s, armv7k, armv8, armv8_32, armv8.3, sparc, sparcv9, mips, mips64, avr, s390, s390x, asm.js, wasm, sh4le]
compiler:
    sun-cc:
        version: ["5.10", "5.11", "5.12", "5.13", "5.14"]
        threads: [None, posix]
        libcxx: [libCstd, libstdcxx, libstlport, libstdc++]
    gcc: &gcc
        version: ["4.1", "4.4", "4.5", "4.6", "4.7", "4.8", "4.9",
                  "5", "5.1", "5.2", "5.3", "5.4", "5.5",
                  "6", "6.1", "6.2", "6.3", "6.4",
                  "7", "7.1", "7.2", "7.3", "7.4",
                  "8", "8.1", "8.2", "8.3",
                  "9", "9.1", "9.2"]
        libcxx: [libstdc++, libstdc++11]
        threads: [None, posix, win32] #  Windows MinGW
        exception: [None, dwarf2, sjlj, seh] # Windows MinGW
        cppstd: [None, 98, gnu98, 11, gnu11, 14, gnu14, 17, gnu17, 20, gnu20]
    Visual Studio: &visual_studio
        runtime: [MD, MT, MTd, MDd]
        version: ["8", "9", "10", "11", "12", "14", "15", "16"]
        toolset: [None, v90, v100, v110, v110_xp, v120, v120_xp,
                  v140, v140_xp, v140_clang_c2, LLVM-vs2012, LLVM-vs2012_xp,
                  LLVM-vs2013, LLVM-vs2013_xp, LLVM-vs2014, LLVM-vs2014_xp,
                  LLVM-vs2017, LLVM-vs2017_xp, v141, v141_xp, v141_clang_c2, v142]
        cppstd: [None, 14, 17, 20]
    clang:
        version: ["3.3", "3.4", "3.5", "3.6", "3.7", "3.8", "3.9", "4.0",
                  "5.0", "6.0", "7.0", "7.1",
                  "8", "9", "10"]
        libcxx: [libstdc++, libstdc++11, libc++, c++_shared, c++_static]
        cppstd: [None, 98, gnu98, 11, gnu11, 14, gnu14, 17, gnu17, 20, gnu20]
    apple-clang:
        version: ["5.0", "5.1", "6.0", "6.1", "7.0", "7.3", "8.0", "8.1", "9.0", "9.1", "10.0", "11.0"]
        libcxx: [libstdc++, libc++]
        cppstd: [None, 98, gnu98, 11, gnu11, 14, gnu14, 17, gnu17, 20, gnu20]
    intel:
        version: ["11", "12", "13", "14", "15", "16", "17", "18", "19"]
        base:
            gcc:
                <<: *gcc
                threads: [None]
                exception: [None]
            Visual Studio:
                <<: *visual_studio
    qcc:
        version: ["4.4", "5.4"]
        libcxx: [cxx, gpp, cpp, cpp-ne, accp, acpp-ne, ecpp, ecpp-ne]

build_type: [None, Debug, Release, RelWithDebInfo, MinSizeRel]
cppstd: [None, 98, gnu98, 11, gnu11, 14, gnu14, 17, gnu17, 20, gnu20]  # Deprecated, use compiler.cppstd
"""

settings_1_21_1 = settings_1_21_0
settings_1_21_2 = settings_1_21_1
settings_1_21_3 = settings_1_21_2

settings_1_22_0 = settings_1_21_2
settings_1_22_1 = settings_1_22_0
settings_1_22_2 = settings_1_22_1
settings_1_22_3 = settings_1_22_2

settings_1_23_0 = """
# Only for cross building, 'os_build/arch_build' is the system that runs Conan
os_build: [Windows, WindowsStore, Linux, Macos, FreeBSD, SunOS, AIX]
arch_build: [x86, x86_64, ppc32be, ppc32, ppc64le, ppc64, armv5el, armv5hf, armv6, armv7, armv7hf, armv7s, armv7k, armv8, armv8_32, armv8.3, sparc, sparcv9, mips, mips64, avr, s390, s390x, sh4le]

# Only for building cross compilation tools, 'os_target/arch_target' is the system for
# which the tools generate code
os_target: [Windows, Linux, Macos, Android, iOS, watchOS, tvOS, FreeBSD, SunOS, AIX, Arduino, Neutrino]
arch_target: [x86, x86_64, ppc32be, ppc32, ppc64le, ppc64, armv5el, armv5hf, armv6, armv7, armv7hf, armv7s, armv7k, armv8, armv8_32, armv8.3, sparc, sparcv9, mips, mips64, avr, s390, s390x, asm.js, wasm, sh4le]

# Rest of the settings are "host" settings:
# - For native building/cross building: Where the library/program will run.
# - For building cross compilation tools: Where the cross compiler will run.
os:
    Windows:
        subsystem: [None, cygwin, msys, msys2, wsl]
    WindowsStore:
        version: ["8.1", "10.0"]
    WindowsCE:
        platform: ANY
        version: ["5.0", "6.0", "7.0", "8.0"]
    Linux:
    Macos:
        version: [None, "10.6", "10.7", "10.8", "10.9", "10.10", "10.11", "10.12", "10.13", "10.14", "10.15"]
    Android:
        api_level: ANY
    iOS:
        version: ["7.0", "7.1", "8.0", "8.1", "8.2", "8.3", "9.0", "9.1", "9.2", "9.3", "10.0", "10.1", "10.2", "10.3", "11.0", "11.1", "11.2", "11.3", "11.4", "12.0", "12.1", "12.2", "12.3", "12.4", "13.0", "13.1"]
    watchOS:
        version: ["4.0", "4.1", "4.2", "4.3", "5.0", "5.1", "5.2", "5.3", "6.0", "6.1"]
    tvOS:
        version: ["11.0", "11.1", "11.2", "11.3", "11.4", "12.0", "12.1", "12.2", "12.3", "12.4", "13.0"]
    FreeBSD:
    SunOS:
    AIX:
    Arduino:
        board: ANY
    Emscripten:
    Neutrino:
        version: ["6.4", "6.5", "6.6", "7.0"]
arch: [x86, x86_64, ppc32be, ppc32, ppc64le, ppc64, armv4, armv4i, armv5el, armv5hf, armv6, armv7, armv7hf, armv7s, armv7k, armv8, armv8_32, armv8.3, sparc, sparcv9, mips, mips64, avr, s390, s390x, asm.js, wasm, sh4le]
compiler:
    sun-cc:
        version: ["5.10", "5.11", "5.12", "5.13", "5.14"]
        threads: [None, posix]
        libcxx: [libCstd, libstdcxx, libstlport, libstdc++]
    gcc: &gcc
        version: ["4.1", "4.4", "4.5", "4.6", "4.7", "4.8", "4.9",
                  "5", "5.1", "5.2", "5.3", "5.4", "5.5",
                  "6", "6.1", "6.2", "6.3", "6.4",
                  "7", "7.1", "7.2", "7.3", "7.4",
                  "8", "8.1", "8.2", "8.3",
                  "9", "9.1", "9.2"]
        libcxx: [libstdc++, libstdc++11]
        threads: [None, posix, win32] #  Windows MinGW
        exception: [None, dwarf2, sjlj, seh] # Windows MinGW
        cppstd: [None, 98, gnu98, 11, gnu11, 14, gnu14, 17, gnu17, 20, gnu20]
    Visual Studio: &visual_studio
        runtime: [MD, MT, MTd, MDd]
        version: ["8", "9", "10", "11", "12", "14", "15", "16"]
        toolset: [None, v90, v100, v110, v110_xp, v120, v120_xp,
                  v140, v140_xp, v140_clang_c2, LLVM-vs2012, LLVM-vs2012_xp,
                  LLVM-vs2013, LLVM-vs2013_xp, LLVM-vs2014, LLVM-vs2014_xp,
                  LLVM-vs2017, LLVM-vs2017_xp, v141, v141_xp, v141_clang_c2, v142]
        cppstd: [None, 14, 17, 20]
    clang:
        version: ["3.3", "3.4", "3.5", "3.6", "3.7", "3.8", "3.9", "4.0",
                  "5.0", "6.0", "7.0", "7.1",
                  "8", "9", "10"]
        libcxx: [libstdc++, libstdc++11, libc++, c++_shared, c++_static]
        cppstd: [None, 98, gnu98, 11, gnu11, 14, gnu14, 17, gnu17, 20, gnu20]
    apple-clang:
        version: ["5.0", "5.1", "6.0", "6.1", "7.0", "7.3", "8.0", "8.1", "9.0", "9.1", "10.0", "11.0"]
        libcxx: [libstdc++, libc++]
        cppstd: [None, 98, gnu98, 11, gnu11, 14, gnu14, 17, gnu17, 20, gnu20]
    intel:
        version: ["11", "12", "13", "14", "15", "16", "17", "18", "19"]
        base:
            gcc:
                <<: *gcc
                threads: [None]
                exception: [None]
            Visual Studio:
                <<: *visual_studio
    qcc:
        version: ["4.4", "5.4"]
        libcxx: [cxx, gpp, cpp, cpp-ne, accp, acpp-ne, ecpp, ecpp-ne]

build_type: [None, Debug, Release, RelWithDebInfo, MinSizeRel]


cppstd: [None, 98, gnu98, 11, gnu11, 14, gnu14, 17, gnu17, 20, gnu20]  # Deprecated, use compiler.cppstd
"""

settings_1_24_0 = """
# Only for cross building, 'os_build/arch_build' is the system that runs Conan
os_build: [Windows, WindowsStore, Linux, Macos, FreeBSD, SunOS, AIX]
arch_build: [x86, x86_64, ppc32be, ppc32, ppc64le, ppc64, armv5el, armv5hf, armv6, armv7, armv7hf, armv7s, armv7k, armv8, armv8_32, armv8.3, sparc, sparcv9, mips, mips64, avr, s390, s390x, sh4le]

# Only for building cross compilation tools, 'os_target/arch_target' is the system for
# which the tools generate code
os_target: [Windows, Linux, Macos, Android, iOS, watchOS, tvOS, FreeBSD, SunOS, AIX, Arduino, Neutrino]
arch_target: [x86, x86_64, ppc32be, ppc32, ppc64le, ppc64, armv5el, armv5hf, armv6, armv7, armv7hf, armv7s, armv7k, armv8, armv8_32, armv8.3, sparc, sparcv9, mips, mips64, avr, s390, s390x, asm.js, wasm, sh4le]

# Rest of the settings are "host" settings:
# - For native building/cross building: Where the library/program will run.
# - For building cross compilation tools: Where the cross compiler will run.
os:
    Windows:
        subsystem: [None, cygwin, msys, msys2, wsl]
    WindowsStore:
        version: ["8.1", "10.0"]
    WindowsCE:
        platform: ANY
        version: ["5.0", "6.0", "7.0", "8.0"]
    Linux:
    Macos:
        version: [None, "10.6", "10.7", "10.8", "10.9", "10.10", "10.11", "10.12", "10.13", "10.14", "10.15"]
    Android:
        api_level: ANY
    iOS:
        version: ["7.0", "7.1", "8.0", "8.1", "8.2", "8.3", "9.0", "9.1", "9.2", "9.3", "10.0", "10.1", "10.2", "10.3", "11.0", "11.1", "11.2", "11.3", "11.4", "12.0", "12.1", "12.2", "12.3", "12.4", "13.0", "13.1"]
    watchOS:
        version: ["4.0", "4.1", "4.2", "4.3", "5.0", "5.1", "5.2", "5.3", "6.0", "6.1"]
    tvOS:
        version: ["11.0", "11.1", "11.2", "11.3", "11.4", "12.0", "12.1", "12.2", "12.3", "12.4", "13.0"]
    FreeBSD:
    SunOS:
    AIX:
    Arduino:
        board: ANY
    Emscripten:
    Neutrino:
        version: ["6.4", "6.5", "6.6", "7.0"]
arch: [x86, x86_64, ppc32be, ppc32, ppc64le, ppc64, armv4, armv4i, armv5el, armv5hf, armv6, armv7, armv7hf, armv7s, armv7k, armv8, armv8_32, armv8.3, sparc, sparcv9, mips, mips64, avr, s390, s390x, asm.js, wasm, sh4le]
compiler:
    sun-cc:
        version: ["5.10", "5.11", "5.12", "5.13", "5.14", "5.15"]
        threads: [None, posix]
        libcxx: [libCstd, libstdcxx, libstlport, libstdc++]
    gcc: &gcc
        version: ["4.1", "4.4", "4.5", "4.6", "4.7", "4.8", "4.9",
                  "5", "5.1", "5.2", "5.3", "5.4", "5.5",
                  "6", "6.1", "6.2", "6.3", "6.4",
                  "7", "7.1", "7.2", "7.3", "7.4",
                  "8", "8.1", "8.2", "8.3",
                  "9", "9.1", "9.2"]
        libcxx: [libstdc++, libstdc++11]
        threads: [None, posix, win32] #  Windows MinGW
        exception: [None, dwarf2, sjlj, seh] # Windows MinGW
        cppstd: [None, 98, gnu98, 11, gnu11, 14, gnu14, 17, gnu17, 20, gnu20]
    Visual Studio: &visual_studio
        runtime: [MD, MT, MTd, MDd]
        version: ["8", "9", "10", "11", "12", "14", "15", "16"]
        toolset: [None, v90, v100, v110, v110_xp, v120, v120_xp,
                  v140, v140_xp, v140_clang_c2, LLVM-vs2012, LLVM-vs2012_xp,
                  LLVM-vs2013, LLVM-vs2013_xp, LLVM-vs2014, LLVM-vs2014_xp,
                  LLVM-vs2017, LLVM-vs2017_xp, v141, v141_xp, v141_clang_c2, v142]
        cppstd: [None, 14, 17, 20]
    clang:
        version: ["3.3", "3.4", "3.5", "3.6", "3.7", "3.8", "3.9", "4.0",
                  "5.0", "6.0", "7.0", "7.1",
                  "8", "9", "10"]
        libcxx: [libstdc++, libstdc++11, libc++, c++_shared, c++_static]
        cppstd: [None, 98, gnu98, 11, gnu11, 14, gnu14, 17, gnu17, 20, gnu20]
    apple-clang: &apple_clang
        version: ["5.0", "5.1", "6.0", "6.1", "7.0", "7.3", "8.0", "8.1", "9.0", "9.1", "10.0", "11.0"]
        libcxx: [libstdc++, libc++]
        cppstd: [None, 98, gnu98, 11, gnu11, 14, gnu14, 17, gnu17, 20, gnu20]
    intel:
        version: ["11", "12", "13", "14", "15", "16", "17", "18", "19"]
        base:
            gcc:
                <<: *gcc
                threads: [None]
                exception: [None]
            Visual Studio:
                <<: *visual_studio
            apple-clang:
                <<: *apple_clang
    qcc:
        version: ["4.4", "5.4"]
        libcxx: [cxx, gpp, cpp, cpp-ne, accp, acpp-ne, ecpp, ecpp-ne]

build_type: [None, Debug, Release, RelWithDebInfo, MinSizeRel]


cppstd: [None, 98, gnu98, 11, gnu11, 14, gnu14, 17, gnu17, 20, gnu20]  # Deprecated, use compiler.cppstd
"""

settings_1_24_1 = settings_1_24_0

settings_1_25_0 = """
# Only for cross building, 'os_build/arch_build' is the system that runs Conan
os_build: [Windows, WindowsStore, Linux, Macos, FreeBSD, SunOS, AIX]
arch_build: [x86, x86_64, ppc32be, ppc32, ppc64le, ppc64, armv5el, armv5hf, armv6, armv7, armv7hf, armv7s, armv7k, armv8, armv8_32, armv8.3, sparc, sparcv9, mips, mips64, avr, s390, s390x, sh4le]

# Only for building cross compilation tools, 'os_target/arch_target' is the system for
# which the tools generate code
os_target: [Windows, Linux, Macos, Android, iOS, watchOS, tvOS, FreeBSD, SunOS, AIX, Arduino, Neutrino]
arch_target: [x86, x86_64, ppc32be, ppc32, ppc64le, ppc64, armv5el, armv5hf, armv6, armv7, armv7hf, armv7s, armv7k, armv8, armv8_32, armv8.3, sparc, sparcv9, mips, mips64, avr, s390, s390x, asm.js, wasm, sh4le]

# Rest of the settings are "host" settings:
# - For native building/cross building: Where the library/program will run.
# - For building cross compilation tools: Where the cross compiler will run.
os:
    Windows:
        subsystem: [None, cygwin, msys, msys2, wsl]
    WindowsStore:
        version: ["8.1", "10.0"]
    WindowsCE:
        platform: ANY
        version: ["5.0", "6.0", "7.0", "8.0"]
    Linux:
    Macos:
        version: [None, "10.6", "10.7", "10.8", "10.9", "10.10", "10.11", "10.12", "10.13", "10.14", "10.15"]
    Android:
        api_level: ANY
    iOS:
        version: ["7.0", "7.1", "8.0", "8.1", "8.2", "8.3", "9.0", "9.1", "9.2", "9.3", "10.0", "10.1", "10.2", "10.3", "11.0", "11.1", "11.2", "11.3", "11.4", "12.0", "12.1", "12.2", "12.3", "12.4", "13.0", "13.1"]
    watchOS:
        version: ["4.0", "4.1", "4.2", "4.3", "5.0", "5.1", "5.2", "5.3", "6.0", "6.1"]
    tvOS:
        version: ["11.0", "11.1", "11.2", "11.3", "11.4", "12.0", "12.1", "12.2", "12.3", "12.4", "13.0"]
    FreeBSD:
    SunOS:
    AIX:
    Arduino:
        board: ANY
    Emscripten:
    Neutrino:
        version: ["6.4", "6.5", "6.6", "7.0"]
arch: [x86, x86_64, ppc32be, ppc32, ppc64le, ppc64, armv4, armv4i, armv5el, armv5hf, armv6, armv7, armv7hf, armv7s, armv7k, armv8, armv8_32, armv8.3, sparc, sparcv9, mips, mips64, avr, s390, s390x, asm.js, wasm, sh4le]
compiler:
    sun-cc:
        version: ["5.10", "5.11", "5.12", "5.13", "5.14", "5.15"]
        threads: [None, posix]
        libcxx: [libCstd, libstdcxx, libstlport, libstdc++]
    gcc: &gcc
        version: ["4.1", "4.4", "4.5", "4.6", "4.7", "4.8", "4.9",
                  "5", "5.1", "5.2", "5.3", "5.4", "5.5",
                  "6", "6.1", "6.2", "6.3", "6.4",
                  "7", "7.1", "7.2", "7.3", "7.4",
                  "8", "8.1", "8.2", "8.3",
                  "9", "9.1", "9.2", "9.3",
                  "10"]
        libcxx: [libstdc++, libstdc++11]
        threads: [None, posix, win32] #  Windows MinGW
        exception: [None, dwarf2, sjlj, seh] # Windows MinGW
        cppstd: [None, 98, gnu98, 11, gnu11, 14, gnu14, 17, gnu17, 20, gnu20]
    Visual Studio: &visual_studio
        runtime: [MD, MT, MTd, MDd]
        version: ["8", "9", "10", "11", "12", "14", "15", "16"]
        toolset: [None, v90, v100, v110, v110_xp, v120, v120_xp,
                  v140, v140_xp, v140_clang_c2, LLVM-vs2012, LLVM-vs2012_xp,
                  LLVM-vs2013, LLVM-vs2013_xp, LLVM-vs2014, LLVM-vs2014_xp,
                  LLVM-vs2017, LLVM-vs2017_xp, v141, v141_xp, v141_clang_c2, v142]
        cppstd: [None, 14, 17, 20]
    clang:
        version: ["3.3", "3.4", "3.5", "3.6", "3.7", "3.8", "3.9", "4.0",
                  "5.0", "6.0", "7.0", "7.1",
                  "8", "9", "10"]
        libcxx: [libstdc++, libstdc++11, libc++, c++_shared, c++_static]
        cppstd: [None, 98, gnu98, 11, gnu11, 14, gnu14, 17, gnu17, 20, gnu20]
    apple-clang: &apple_clang
        version: ["5.0", "5.1", "6.0", "6.1", "7.0", "7.3", "8.0", "8.1", "9.0", "9.1", "10.0", "11.0"]
        libcxx: [libstdc++, libc++]
        cppstd: [None, 98, gnu98, 11, gnu11, 14, gnu14, 17, gnu17, 20, gnu20]
    intel:
        version: ["11", "12", "13", "14", "15", "16", "17", "18", "19", "19.1"]
        base:
            gcc:
                <<: *gcc
                threads: [None]
                exception: [None]
            Visual Studio:
                <<: *visual_studio
            apple-clang:
                <<: *apple_clang
    qcc:
        version: ["4.4", "5.4"]
        libcxx: [cxx, gpp, cpp, cpp-ne, accp, acpp-ne, ecpp, ecpp-ne]

build_type: [None, Debug, Release, RelWithDebInfo, MinSizeRel]


cppstd: [None, 98, gnu98, 11, gnu11, 14, gnu14, 17, gnu17, 20, gnu20]  # Deprecated, use compiler.cppstd
"""

settings_1_25_1 = """
# Only for cross building, 'os_build/arch_build' is the system that runs Conan
os_build: [Windows, WindowsStore, Linux, Macos, FreeBSD, SunOS, AIX]
arch_build: [x86, x86_64, ppc32be, ppc32, ppc64le, ppc64, armv5el, armv5hf, armv6, armv7, armv7hf, armv7s, armv7k, armv8, armv8_32, armv8.3, sparc, sparcv9, mips, mips64, avr, s390, s390x, sh4le]

# Only for building cross compilation tools, 'os_target/arch_target' is the system for
# which the tools generate code
os_target: [Windows, Linux, Macos, Android, iOS, watchOS, tvOS, FreeBSD, SunOS, AIX, Arduino, Neutrino]
arch_target: [x86, x86_64, ppc32be, ppc32, ppc64le, ppc64, armv5el, armv5hf, armv6, armv7, armv7hf, armv7s, armv7k, armv8, armv8_32, armv8.3, sparc, sparcv9, mips, mips64, avr, s390, s390x, asm.js, wasm, sh4le]

# Rest of the settings are "host" settings:
# - For native building/cross building: Where the library/program will run.
# - For building cross compilation tools: Where the cross compiler will run.
os:
    Windows:
        subsystem: [None, cygwin, msys, msys2, wsl]
    WindowsStore:
        version: ["8.1", "10.0"]
    WindowsCE:
        platform: ANY
        version: ["5.0", "6.0", "7.0", "8.0"]
    Linux:
    Macos:
        version: [None, "10.6", "10.7", "10.8", "10.9", "10.10", "10.11", "10.12", "10.13", "10.14", "10.15"]
    Android:
        api_level: ANY
    iOS:
        version: ["7.0", "7.1", "8.0", "8.1", "8.2", "8.3", "9.0", "9.1", "9.2", "9.3", "10.0", "10.1", "10.2", "10.3", "11.0", "11.1", "11.2", "11.3", "11.4", "12.0", "12.1", "12.2", "12.3", "12.4", "13.0", "13.1"]
    watchOS:
        version: ["4.0", "4.1", "4.2", "4.3", "5.0", "5.1", "5.2", "5.3", "6.0", "6.1"]
    tvOS:
        version: ["11.0", "11.1", "11.2", "11.3", "11.4", "12.0", "12.1", "12.2", "12.3", "12.4", "13.0"]
    FreeBSD:
    SunOS:
    AIX:
    Arduino:
        board: ANY
    Emscripten:
    Neutrino:
        version: ["6.4", "6.5", "6.6", "7.0"]
arch: [x86, x86_64, ppc32be, ppc32, ppc64le, ppc64, armv4, armv4i, armv5el, armv5hf, armv6, armv7, armv7hf, armv7s, armv7k, armv8, armv8_32, armv8.3, sparc, sparcv9, mips, mips64, avr, s390, s390x, asm.js, wasm, sh4le]
compiler:
    sun-cc:
        version: ["5.10", "5.11", "5.12", "5.13", "5.14", "5.15"]
        threads: [None, posix]
        libcxx: [libCstd, libstdcxx, libstlport, libstdc++]
    gcc: &gcc
        version: ["4.1", "4.4", "4.5", "4.6", "4.7", "4.8", "4.9",
                  "5", "5.1", "5.2", "5.3", "5.4", "5.5",
                  "6", "6.1", "6.2", "6.3", "6.4", "6.5",
                  "7", "7.1", "7.2", "7.3", "7.4", "7.5",
                  "8", "8.1", "8.2", "8.3", "8.4",
                  "9", "9.1", "9.2", "9.3",
                  "10", "10.1"]
        libcxx: [libstdc++, libstdc++11]
        threads: [None, posix, win32] #  Windows MinGW
        exception: [None, dwarf2, sjlj, seh] # Windows MinGW
        cppstd: [None, 98, gnu98, 11, gnu11, 14, gnu14, 17, gnu17, 20, gnu20]
    Visual Studio: &visual_studio
        runtime: [MD, MT, MTd, MDd]
        version: ["8", "9", "10", "11", "12", "14", "15", "16"]
        toolset: [None, v90, v100, v110, v110_xp, v120, v120_xp,
                  v140, v140_xp, v140_clang_c2, LLVM-vs2012, LLVM-vs2012_xp,
                  LLVM-vs2013, LLVM-vs2013_xp, LLVM-vs2014, LLVM-vs2014_xp,
                  LLVM-vs2017, LLVM-vs2017_xp, v141, v141_xp, v141_clang_c2, v142]
        cppstd: [None, 14, 17, 20]
    clang:
        version: ["3.3", "3.4", "3.5", "3.6", "3.7", "3.8", "3.9", "4.0",
                  "5.0", "6.0", "7.0", "7.1",
                  "8", "9", "10"]
        libcxx: [libstdc++, libstdc++11, libc++, c++_shared, c++_static]
        cppstd: [None, 98, gnu98, 11, gnu11, 14, gnu14, 17, gnu17, 20, gnu20]
    apple-clang: &apple_clang
        version: ["5.0", "5.1", "6.0", "6.1", "7.0", "7.3", "8.0", "8.1", "9.0", "9.1", "10.0", "11.0"]
        libcxx: [libstdc++, libc++]
        cppstd: [None, 98, gnu98, 11, gnu11, 14, gnu14, 17, gnu17, 20, gnu20]
    intel:
        version: ["11", "12", "13", "14", "15", "16", "17", "18", "19", "19.1"]
        base:
            gcc:
                <<: *gcc
                threads: [None]
                exception: [None]
            Visual Studio:
                <<: *visual_studio
            apple-clang:
                <<: *apple_clang
    qcc:
        version: ["4.4", "5.4"]
        libcxx: [cxx, gpp, cpp, cpp-ne, accp, acpp-ne, ecpp, ecpp-ne]

build_type: [None, Debug, Release, RelWithDebInfo, MinSizeRel]


cppstd: [None, 98, gnu98, 11, gnu11, 14, gnu14, 17, gnu17, 20, gnu20]  # Deprecated, use compiler.cppstd
"""

settings_1_25_2 = settings_1_25_1

settings_1_26_0 = settings_1_25_2
settings_1_26_1 = settings_1_26_0

settings_1_27_0 = settings_1_26_1
settings_1_27_1 = settings_1_27_0

settings_1_28_0 = """
# Only for cross building, 'os_build/arch_build' is the system that runs Conan
os_build: [Windows, WindowsStore, Linux, Macos, FreeBSD, SunOS, AIX]
arch_build: [x86, x86_64, ppc32be, ppc32, ppc64le, ppc64, armv5el, armv5hf, armv6, armv7, armv7hf, armv7s, armv7k, armv8, armv8_32, armv8.3, sparc, sparcv9, mips, mips64, avr, s390, s390x, sh4le]

# Only for building cross compilation tools, 'os_target/arch_target' is the system for
# which the tools generate code
os_target: [Windows, Linux, Macos, Android, iOS, watchOS, tvOS, FreeBSD, SunOS, AIX, Arduino, Neutrino]
arch_target: [x86, x86_64, ppc32be, ppc32, ppc64le, ppc64, armv5el, armv5hf, armv6, armv7, armv7hf, armv7s, armv7k, armv8, armv8_32, armv8.3, sparc, sparcv9, mips, mips64, avr, s390, s390x, asm.js, wasm, sh4le]

# Rest of the settings are "host" settings:
# - For native building/cross building: Where the library/program will run.
# - For building cross compilation tools: Where the cross compiler will run.
os:
    Windows:
        subsystem: [None, cygwin, msys, msys2, wsl]
    WindowsStore:
        version: ["8.1", "10.0"]
    WindowsCE:
        platform: ANY
        version: ["5.0", "6.0", "7.0", "8.0"]
    Linux:
    Macos:
        version: [None, "10.6", "10.7", "10.8", "10.9", "10.10", "10.11", "10.12", "10.13", "10.14", "10.15"]
    Android:
        api_level: ANY
    iOS:
        version: ["7.0", "7.1", "8.0", "8.1", "8.2", "8.3", "9.0", "9.1", "9.2", "9.3", "10.0", "10.1", "10.2", "10.3", "11.0", "11.1", "11.2", "11.3", "11.4", "12.0", "12.1", "12.2", "12.3", "12.4", "13.0", "13.1"]
    watchOS:
        version: ["4.0", "4.1", "4.2", "4.3", "5.0", "5.1", "5.2", "5.3", "6.0", "6.1"]
    tvOS:
        version: ["11.0", "11.1", "11.2", "11.3", "11.4", "12.0", "12.1", "12.2", "12.3", "12.4", "13.0"]
    FreeBSD:
    SunOS:
    AIX:
    Arduino:
        board: ANY
    Emscripten:
    Neutrino:
        version: ["6.4", "6.5", "6.6", "7.0"]
arch: [x86, x86_64, ppc32be, ppc32, ppc64le, ppc64, armv4, armv4i, armv5el, armv5hf, armv6, armv7, armv7hf, armv7s, armv7k, armv8, armv8_32, armv8.3, sparc, sparcv9, mips, mips64, avr, s390, s390x, asm.js, wasm, sh4le]
compiler:
    sun-cc:
        version: ["5.10", "5.11", "5.12", "5.13", "5.14", "5.15"]
        threads: [None, posix]
        libcxx: [libCstd, libstdcxx, libstlport, libstdc++]
    gcc: &gcc
        version: ["4.1", "4.4", "4.5", "4.6", "4.7", "4.8", "4.9",
                  "5", "5.1", "5.2", "5.3", "5.4", "5.5",
                  "6", "6.1", "6.2", "6.3", "6.4", "6.5",
                  "7", "7.1", "7.2", "7.3", "7.4", "7.5",
                  "8", "8.1", "8.2", "8.3", "8.4",
                  "9", "9.1", "9.2", "9.3",
                  "10", "10.1"]
        libcxx: [libstdc++, libstdc++11]
        threads: [None, posix, win32] #  Windows MinGW
        exception: [None, dwarf2, sjlj, seh] # Windows MinGW
        cppstd: [None, 98, gnu98, 11, gnu11, 14, gnu14, 17, gnu17, 20, gnu20]
    Visual Studio: &visual_studio
        runtime: [MD, MT, MTd, MDd]
        version: ["8", "9", "10", "11", "12", "14", "15", "16"]
        toolset: [None, v90, v100, v110, v110_xp, v120, v120_xp,
                  v140, v140_xp, v140_clang_c2, LLVM-vs2012, LLVM-vs2012_xp,
                  LLVM-vs2013, LLVM-vs2013_xp, LLVM-vs2014, LLVM-vs2014_xp,
                  LLVM-vs2017, LLVM-vs2017_xp, v141, v141_xp, v141_clang_c2, v142,
                  llvm, ClangCL]
        cppstd: [None, 14, 17, 20]
    clang:
        version: ["3.3", "3.4", "3.5", "3.6", "3.7", "3.8", "3.9", "4.0",
                  "5.0", "6.0", "7.0", "7.1",
                  "8", "9", "10"]
        libcxx: [None, libstdc++, libstdc++11, libc++, c++_shared, c++_static]
        cppstd: [None, 98, gnu98, 11, gnu11, 14, gnu14, 17, gnu17, 20, gnu20]
        runtime: [None, MD, MT, MTd, MDd]
    apple-clang: &apple_clang
        version: ["5.0", "5.1", "6.0", "6.1", "7.0", "7.3", "8.0", "8.1", "9.0", "9.1", "10.0", "11.0"]
        libcxx: [libstdc++, libc++]
        cppstd: [None, 98, gnu98, 11, gnu11, 14, gnu14, 17, gnu17, 20, gnu20]
    intel:
        version: ["11", "12", "13", "14", "15", "16", "17", "18", "19", "19.1"]
        base:
            gcc:
                <<: *gcc
                threads: [None]
                exception: [None]
            Visual Studio:
                <<: *visual_studio
            apple-clang:
                <<: *apple_clang
    qcc:
        version: ["4.4", "5.4", "8.3"]
        libcxx: [cxx, gpp, cpp, cpp-ne, accp, acpp-ne, ecpp, ecpp-ne]
        cppstd: [None, 98, gnu98, 11, gnu11, 14, gnu14, 17, gnu17]

build_type: [None, Debug, Release, RelWithDebInfo, MinSizeRel]


cppstd: [None, 98, gnu98, 11, gnu11, 14, gnu14, 17, gnu17, 20, gnu20]  # Deprecated, use compiler.cppstd
"""

settings_1_28_1 = settings_1_28_0
settings_1_28_2 = settings_1_28_1

settings_1_29_0 = """
# Only for cross building, 'os_build/arch_build' is the system that runs Conan
os_build: [Windows, WindowsStore, Linux, Macos, FreeBSD, SunOS, AIX]
arch_build: [x86, x86_64, ppc32be, ppc32, ppc64le, ppc64, armv5el, armv5hf, armv6, armv7, armv7hf, armv7s, armv7k, armv8, armv8_32, armv8.3, sparc, sparcv9, mips, mips64, avr, s390, s390x, sh4le]

# Only for building cross compilation tools, 'os_target/arch_target' is the system for
# which the tools generate code
os_target: [Windows, Linux, Macos, Android, iOS, watchOS, tvOS, FreeBSD, SunOS, AIX, Arduino, Neutrino]
arch_target: [x86, x86_64, ppc32be, ppc32, ppc64le, ppc64, armv5el, armv5hf, armv6, armv7, armv7hf, armv7s, armv7k, armv8, armv8_32, armv8.3, sparc, sparcv9, mips, mips64, avr, s390, s390x, asm.js, wasm, sh4le]

# Rest of the settings are "host" settings:
# - For native building/cross building: Where the library/program will run.
# - For building cross compilation tools: Where the cross compiler will run.
os:
    Windows:
        subsystem: [None, cygwin, msys, msys2, wsl]
    WindowsStore:
        version: ["8.1", "10.0"]
    WindowsCE:
        platform: ANY
        version: ["5.0", "6.0", "7.0", "8.0"]
    Linux:
    Macos:
        version: [None, "10.6", "10.7", "10.8", "10.9", "10.10", "10.11", "10.12", "10.13", "10.14", "10.15"]
    Android:
        api_level: ANY
    iOS:
        version: ["7.0", "7.1", "8.0", "8.1", "8.2", "8.3", "9.0", "9.1", "9.2", "9.3", "10.0", "10.1", "10.2", "10.3", "11.0", "11.1", "11.2", "11.3", "11.4", "12.0", "12.1", "12.2", "12.3", "12.4", "13.0", "13.1", "13.2", "13.3", "13.4", "13.5", "13.6"]
    watchOS:
        version: ["4.0", "4.1", "4.2", "4.3", "5.0", "5.1", "5.2", "5.3", "6.0", "6.1"]
    tvOS:
        version: ["11.0", "11.1", "11.2", "11.3", "11.4", "12.0", "12.1", "12.2", "12.3", "12.4", "13.0"]
    FreeBSD:
    SunOS:
    AIX:
    Arduino:
        board: ANY
    Emscripten:
    Neutrino:
        version: ["6.4", "6.5", "6.6", "7.0", "7.1"]
arch: [x86, x86_64, ppc32be, ppc32, ppc64le, ppc64, armv4, armv4i, armv5el, armv5hf, armv6, armv7, armv7hf, armv7s, armv7k, armv8, armv8_32, armv8.3, sparc, sparcv9, mips, mips64, avr, s390, s390x, asm.js, wasm, sh4le]
compiler:
    sun-cc:
        version: ["5.10", "5.11", "5.12", "5.13", "5.14", "5.15"]
        threads: [None, posix]
        libcxx: [libCstd, libstdcxx, libstlport, libstdc++]
    gcc: &gcc
        version: ["4.1", "4.4", "4.5", "4.6", "4.7", "4.8", "4.9",
                  "5", "5.1", "5.2", "5.3", "5.4", "5.5",
                  "6", "6.1", "6.2", "6.3", "6.4", "6.5",
                  "7", "7.1", "7.2", "7.3", "7.4", "7.5",
                  "8", "8.1", "8.2", "8.3", "8.4",
                  "9", "9.1", "9.2", "9.3",
                  "10", "10.1"]
        libcxx: [libstdc++, libstdc++11]
        threads: [None, posix, win32] #  Windows MinGW
        exception: [None, dwarf2, sjlj, seh] # Windows MinGW
        cppstd: [None, 98, gnu98, 11, gnu11, 14, gnu14, 17, gnu17, 20, gnu20]
    Visual Studio: &visual_studio
        runtime: [MD, MT, MTd, MDd]
        version: ["8", "9", "10", "11", "12", "14", "15", "16"]
        toolset: [None, v90, v100, v110, v110_xp, v120, v120_xp,
                  v140, v140_xp, v140_clang_c2, LLVM-vs2012, LLVM-vs2012_xp,
                  LLVM-vs2013, LLVM-vs2013_xp, LLVM-vs2014, LLVM-vs2014_xp,
                  LLVM-vs2017, LLVM-vs2017_xp, v141, v141_xp, v141_clang_c2, v142,
                  llvm, ClangCL]
        cppstd: [None, 14, 17, 20]
    clang:
        version: ["3.3", "3.4", "3.5", "3.6", "3.7", "3.8", "3.9", "4.0",
                  "5.0", "6.0", "7.0", "7.1",
                  "8", "9", "10"]
        libcxx: [None, libstdc++, libstdc++11, libc++, c++_shared, c++_static]
        cppstd: [None, 98, gnu98, 11, gnu11, 14, gnu14, 17, gnu17, 20, gnu20]
        runtime: [None, MD, MT, MTd, MDd]
    apple-clang: &apple_clang
        version: ["5.0", "5.1", "6.0", "6.1", "7.0", "7.3", "8.0", "8.1", "9.0", "9.1", "10.0", "11.0"]
        libcxx: [libstdc++, libc++]
        cppstd: [None, 98, gnu98, 11, gnu11, 14, gnu14, 17, gnu17, 20, gnu20]
    intel:
        version: ["11", "12", "13", "14", "15", "16", "17", "18", "19", "19.1"]
        base:
            gcc:
                <<: *gcc
                threads: [None]
                exception: [None]
            Visual Studio:
                <<: *visual_studio
            apple-clang:
                <<: *apple_clang
    qcc:
        version: ["4.4", "5.4", "8.3"]
        libcxx: [cxx, gpp, cpp, cpp-ne, accp, acpp-ne, ecpp, ecpp-ne]
        cppstd: [None, 98, gnu98, 11, gnu11, 14, gnu14, 17, gnu17]

build_type: [None, Debug, Release, RelWithDebInfo, MinSizeRel]


cppstd: [None, 98, gnu98, 11, gnu11, 14, gnu14, 17, gnu17, 20, gnu20]  # Deprecated, use compiler.cppstd
"""

settings_1_29_1 = settings_1_29_0

settings_1_29_2 = """
# Only for cross building, 'os_build/arch_build' is the system that runs Conan
os_build: [Windows, WindowsStore, Linux, Macos, FreeBSD, SunOS, AIX]
arch_build: [x86, x86_64, ppc32be, ppc32, ppc64le, ppc64, armv5el, armv5hf, armv6, armv7, armv7hf, armv7s, armv7k, armv8, armv8_32, armv8.3, sparc, sparcv9, mips, mips64, avr, s390, s390x, sh4le]

# Only for building cross compilation tools, 'os_target/arch_target' is the system for
# which the tools generate code
os_target: [Windows, Linux, Macos, Android, iOS, watchOS, tvOS, FreeBSD, SunOS, AIX, Arduino, Neutrino]
arch_target: [x86, x86_64, ppc32be, ppc32, ppc64le, ppc64, armv5el, armv5hf, armv6, armv7, armv7hf, armv7s, armv7k, armv8, armv8_32, armv8.3, sparc, sparcv9, mips, mips64, avr, s390, s390x, asm.js, wasm, sh4le]

# Rest of the settings are "host" settings:
# - For native building/cross building: Where the library/program will run.
# - For building cross compilation tools: Where the cross compiler will run.
os:
    Windows:
        subsystem: [None, cygwin, msys, msys2, wsl]
    WindowsStore:
        version: ["8.1", "10.0"]
    WindowsCE:
        platform: ANY
        version: ["5.0", "6.0", "7.0", "8.0"]
    Linux:
    Macos:
        version: [None, "10.6", "10.7", "10.8", "10.9", "10.10", "10.11", "10.12", "10.13", "10.14", "10.15"]
    Android:
        api_level: ANY
    iOS:
        version: ["7.0", "7.1", "8.0", "8.1", "8.2", "8.3", "9.0", "9.1", "9.2", "9.3", "10.0", "10.1", "10.2", "10.3", "11.0", "11.1", "11.2", "11.3", "11.4", "12.0", "12.1", "12.2", "12.3", "12.4", "13.0", "13.1", "13.2", "13.3", "13.4", "13.5", "13.6"]
    watchOS:
        version: ["4.0", "4.1", "4.2", "4.3", "5.0", "5.1", "5.2", "5.3", "6.0", "6.1"]
    tvOS:
        version: ["11.0", "11.1", "11.2", "11.3", "11.4", "12.0", "12.1", "12.2", "12.3", "12.4", "13.0"]
    FreeBSD:
    SunOS:
    AIX:
    Arduino:
        board: ANY
    Emscripten:
    Neutrino:
        version: ["6.4", "6.5", "6.6", "7.0", "7.1"]
arch: [x86, x86_64, ppc32be, ppc32, ppc64le, ppc64, armv4, armv4i, armv5el, armv5hf, armv6, armv7, armv7hf, armv7s, armv7k, armv8, armv8_32, armv8.3, sparc, sparcv9, mips, mips64, avr, s390, s390x, asm.js, wasm, sh4le]
compiler:
    sun-cc:
        version: ["5.10", "5.11", "5.12", "5.13", "5.14", "5.15"]
        threads: [None, posix]
        libcxx: [libCstd, libstdcxx, libstlport, libstdc++]
    gcc: &gcc
        version: ["4.1", "4.4", "4.5", "4.6", "4.7", "4.8", "4.9",
                  "5", "5.1", "5.2", "5.3", "5.4", "5.5",
                  "6", "6.1", "6.2", "6.3", "6.4", "6.5",
                  "7", "7.1", "7.2", "7.3", "7.4", "7.5",
                  "8", "8.1", "8.2", "8.3", "8.4",
                  "9", "9.1", "9.2", "9.3",
                  "10", "10.1"]
        libcxx: [libstdc++, libstdc++11]
        threads: [None, posix, win32] #  Windows MinGW
        exception: [None, dwarf2, sjlj, seh] # Windows MinGW
        cppstd: [None, 98, gnu98, 11, gnu11, 14, gnu14, 17, gnu17, 20, gnu20]
    Visual Studio: &visual_studio
        runtime: [MD, MT, MTd, MDd]
        version: ["8", "9", "10", "11", "12", "14", "15", "16"]
        toolset: [None, v90, v100, v110, v110_xp, v120, v120_xp,
                  v140, v140_xp, v140_clang_c2, LLVM-vs2012, LLVM-vs2012_xp,
                  LLVM-vs2013, LLVM-vs2013_xp, LLVM-vs2014, LLVM-vs2014_xp,
                  LLVM-vs2017, LLVM-vs2017_xp, v141, v141_xp, v141_clang_c2, v142,
                  llvm, ClangCL]
        cppstd: [None, 14, 17, 20]
    clang:
        version: ["3.3", "3.4", "3.5", "3.6", "3.7", "3.8", "3.9", "4.0",
                  "5.0", "6.0", "7.0", "7.1",
                  "8", "9", "10"]
        libcxx: [None, libstdc++, libstdc++11, libc++, c++_shared, c++_static]
        cppstd: [None, 98, gnu98, 11, gnu11, 14, gnu14, 17, gnu17, 20, gnu20]
        runtime: [None, MD, MT, MTd, MDd]
    apple-clang: &apple_clang
        version: ["5.0", "5.1", "6.0", "6.1", "7.0", "7.3", "8.0", "8.1", "9.0", "9.1", "10.0", "11.0", "12.0"]
        libcxx: [libstdc++, libc++]
        cppstd: [None, 98, gnu98, 11, gnu11, 14, gnu14, 17, gnu17, 20, gnu20]
    intel:
        version: ["11", "12", "13", "14", "15", "16", "17", "18", "19", "19.1"]
        base:
            gcc:
                <<: *gcc
                threads: [None]
                exception: [None]
            Visual Studio:
                <<: *visual_studio
            apple-clang:
                <<: *apple_clang
    qcc:
        version: ["4.4", "5.4", "8.3"]
        libcxx: [cxx, gpp, cpp, cpp-ne, accp, acpp-ne, ecpp, ecpp-ne]
        cppstd: [None, 98, gnu98, 11, gnu11, 14, gnu14, 17, gnu17]

build_type: [None, Debug, Release, RelWithDebInfo, MinSizeRel]


cppstd: [None, 98, gnu98, 11, gnu11, 14, gnu14, 17, gnu17, 20, gnu20]  # Deprecated, use compiler.cppstd
"""

settings_1_30_0 = """
# Only for cross building, 'os_build/arch_build' is the system that runs Conan
os_build: [Windows, WindowsStore, Linux, Macos, FreeBSD, SunOS, AIX]
arch_build: [x86, x86_64, ppc32be, ppc32, ppc64le, ppc64, armv5el, armv5hf, armv6, armv7, armv7hf, armv7s, armv7k, armv8, armv8_32, armv8.3, sparc, sparcv9, mips, mips64, avr, s390, s390x, sh4le]

# Only for building cross compilation tools, 'os_target/arch_target' is the system for
# which the tools generate code
os_target: [Windows, Linux, Macos, Android, iOS, watchOS, tvOS, FreeBSD, SunOS, AIX, Arduino, Neutrino]
arch_target: [x86, x86_64, ppc32be, ppc32, ppc64le, ppc64, armv5el, armv5hf, armv6, armv7, armv7hf, armv7s, armv7k, armv8, armv8_32, armv8.3, sparc, sparcv9, mips, mips64, avr, s390, s390x, asm.js, wasm, sh4le]

# Rest of the settings are "host" settings:
# - For native building/cross building: Where the library/program will run.
# - For building cross compilation tools: Where the cross compiler will run.
os:
    Windows:
        subsystem: [None, cygwin, msys, msys2, wsl]
    WindowsStore:
        version: ["8.1", "10.0"]
    WindowsCE:
        platform: ANY
        version: ["5.0", "6.0", "7.0", "8.0"]
    Linux:
    Macos:
        version: [None, "10.6", "10.7", "10.8", "10.9", "10.10", "10.11", "10.12", "10.13", "10.14", "10.15", "11.0"]
    Android:
        api_level: ANY
    iOS:
        version: ["7.0", "7.1", "8.0", "8.1", "8.2", "8.3", "9.0", "9.1", "9.2", "9.3", "10.0", "10.1", "10.2", "10.3", "11.0", "11.1", "11.2", "11.3", "11.4", "12.0", "12.1", "12.2", "12.3", "12.4", "13.0", "13.1", "13.2", "13.3", "13.4", "13.5", "13.6"]
    watchOS:
        version: ["4.0", "4.1", "4.2", "4.3", "5.0", "5.1", "5.2", "5.3", "6.0", "6.1"]
    tvOS:
        version: ["11.0", "11.1", "11.2", "11.3", "11.4", "12.0", "12.1", "12.2", "12.3", "12.4", "13.0"]
    FreeBSD:
    SunOS:
    AIX:
    Arduino:
        board: ANY
    Emscripten:
    Neutrino:
        version: ["6.4", "6.5", "6.6", "7.0", "7.1"]
arch: [x86, x86_64, ppc32be, ppc32, ppc64le, ppc64, armv4, armv4i, armv5el, armv5hf, armv6, armv7, armv7hf, armv7s, armv7k, armv8, armv8_32, armv8.3, sparc, sparcv9, mips, mips64, avr, s390, s390x, asm.js, wasm, sh4le]
compiler:
    sun-cc:
        version: ["5.10", "5.11", "5.12", "5.13", "5.14", "5.15"]
        threads: [None, posix]
        libcxx: [libCstd, libstdcxx, libstlport, libstdc++]
    gcc: &gcc
        version: ["4.1", "4.4", "4.5", "4.6", "4.7", "4.8", "4.9",
                  "5", "5.1", "5.2", "5.3", "5.4", "5.5",
                  "6", "6.1", "6.2", "6.3", "6.4", "6.5",
                  "7", "7.1", "7.2", "7.3", "7.4", "7.5",
                  "8", "8.1", "8.2", "8.3", "8.4",
                  "9", "9.1", "9.2", "9.3",
                  "10", "10.1"]
        libcxx: [libstdc++, libstdc++11]
        threads: [None, posix, win32] #  Windows MinGW
        exception: [None, dwarf2, sjlj, seh] # Windows MinGW
        cppstd: [None, 98, gnu98, 11, gnu11, 14, gnu14, 17, gnu17, 20, gnu20]
    Visual Studio: &visual_studio
        runtime: [MD, MT, MTd, MDd]
        version: ["8", "9", "10", "11", "12", "14", "15", "16"]
        toolset: [None, v90, v100, v110, v110_xp, v120, v120_xp,
                  v140, v140_xp, v140_clang_c2, LLVM-vs2012, LLVM-vs2012_xp,
                  LLVM-vs2013, LLVM-vs2013_xp, LLVM-vs2014, LLVM-vs2014_xp,
                  LLVM-vs2017, LLVM-vs2017_xp, v141, v141_xp, v141_clang_c2, v142,
                  llvm, ClangCL]
        cppstd: [None, 14, 17, 20]
    clang:
        version: ["3.3", "3.4", "3.5", "3.6", "3.7", "3.8", "3.9", "4.0",
                  "5.0", "6.0", "7.0", "7.1",
                  "8", "9", "10"]
        libcxx: [None, libstdc++, libstdc++11, libc++, c++_shared, c++_static]
        cppstd: [None, 98, gnu98, 11, gnu11, 14, gnu14, 17, gnu17, 20, gnu20]
        runtime: [None, MD, MT, MTd, MDd]
    apple-clang: &apple_clang
        version: ["5.0", "5.1", "6.0", "6.1", "7.0", "7.3", "8.0", "8.1", "9.0", "9.1", "10.0", "11.0", "12.0"]
        libcxx: [libstdc++, libc++]
        cppstd: [None, 98, gnu98, 11, gnu11, 14, gnu14, 17, gnu17, 20, gnu20]
    intel:
        version: ["11", "12", "13", "14", "15", "16", "17", "18", "19", "19.1"]
        base:
            gcc:
                <<: *gcc
                threads: [None]
                exception: [None]
            Visual Studio:
                <<: *visual_studio
            apple-clang:
                <<: *apple_clang
    qcc:
        version: ["4.4", "5.4", "8.3"]
        libcxx: [cxx, gpp, cpp, cpp-ne, accp, acpp-ne, ecpp, ecpp-ne]
        cppstd: [None, 98, gnu98, 11, gnu11, 14, gnu14, 17, gnu17]

build_type: [None, Debug, Release, RelWithDebInfo, MinSizeRel]


cppstd: [None, 98, gnu98, 11, gnu11, 14, gnu14, 17, gnu17, 20, gnu20]  # Deprecated, use compiler.cppstd
"""

settings_1_30_1 = settings_1_30_0
<<<<<<< HEAD

settings_1_31_0 = settings_1_30_1
=======
settings_1_30_2 = """
# Only for cross building, 'os_build/arch_build' is the system that runs Conan
os_build: [Windows, WindowsStore, Linux, Macos, FreeBSD, SunOS, AIX]
arch_build: [x86, x86_64, ppc32be, ppc32, ppc64le, ppc64, armv5el, armv5hf, armv6, armv7, armv7hf, armv7s, armv7k, armv8, armv8_32, armv8.3, sparc, sparcv9, mips, mips64, avr, s390, s390x, sh4le]

# Only for building cross compilation tools, 'os_target/arch_target' is the system for
# which the tools generate code
os_target: [Windows, Linux, Macos, Android, iOS, watchOS, tvOS, FreeBSD, SunOS, AIX, Arduino, Neutrino]
arch_target: [x86, x86_64, ppc32be, ppc32, ppc64le, ppc64, armv5el, armv5hf, armv6, armv7, armv7hf, armv7s, armv7k, armv8, armv8_32, armv8.3, sparc, sparcv9, mips, mips64, avr, s390, s390x, asm.js, wasm, sh4le]

# Rest of the settings are "host" settings:
# - For native building/cross building: Where the library/program will run.
# - For building cross compilation tools: Where the cross compiler will run.
os:
    Windows:
        subsystem: [None, cygwin, msys, msys2, wsl]
    WindowsStore:
        version: ["8.1", "10.0"]
    WindowsCE:
        platform: ANY
        version: ["5.0", "6.0", "7.0", "8.0"]
    Linux:
    Macos:
        version: [None, "10.6", "10.7", "10.8", "10.9", "10.10", "10.11", "10.12", "10.13", "10.14", "10.15", "11.0"]
    Android:
        api_level: ANY
    iOS:
        version: ["7.0", "7.1", "8.0", "8.1", "8.2", "8.3", "9.0", "9.1", "9.2", "9.3", "10.0", "10.1", "10.2", "10.3", "11.0", "11.1", "11.2", "11.3", "11.4", "12.0", "12.1", "12.2", "12.3", "12.4", "13.0", "13.1", "13.2", "13.3", "13.4", "13.5", "13.6"]
    watchOS:
        version: ["4.0", "4.1", "4.2", "4.3", "5.0", "5.1", "5.2", "5.3", "6.0", "6.1"]
    tvOS:
        version: ["11.0", "11.1", "11.2", "11.3", "11.4", "12.0", "12.1", "12.2", "12.3", "12.4", "13.0"]
    FreeBSD:
    SunOS:
    AIX:
    Arduino:
        board: ANY
    Emscripten:
    Neutrino:
        version: ["6.4", "6.5", "6.6", "7.0", "7.1"]
arch: [x86, x86_64, ppc32be, ppc32, ppc64le, ppc64, armv4, armv4i, armv5el, armv5hf, armv6, armv7, armv7hf, armv7s, armv7k, armv8, armv8_32, armv8.3, sparc, sparcv9, mips, mips64, avr, s390, s390x, asm.js, wasm, sh4le]
compiler:
    sun-cc:
        version: ["5.10", "5.11", "5.12", "5.13", "5.14", "5.15"]
        threads: [None, posix]
        libcxx: [libCstd, libstdcxx, libstlport, libstdc++]
    gcc: &gcc
        version: ["4.1", "4.4", "4.5", "4.6", "4.7", "4.8", "4.9",
                  "5", "5.1", "5.2", "5.3", "5.4", "5.5",
                  "6", "6.1", "6.2", "6.3", "6.4", "6.5",
                  "7", "7.1", "7.2", "7.3", "7.4", "7.5",
                  "8", "8.1", "8.2", "8.3", "8.4",
                  "9", "9.1", "9.2", "9.3",
                  "10", "10.1"]
        libcxx: [libstdc++, libstdc++11]
        threads: [None, posix, win32] #  Windows MinGW
        exception: [None, dwarf2, sjlj, seh] # Windows MinGW
        cppstd: [None, 98, gnu98, 11, gnu11, 14, gnu14, 17, gnu17, 20, gnu20]
    Visual Studio: &visual_studio
        runtime: [MD, MT, MTd, MDd]
        version: ["8", "9", "10", "11", "12", "14", "15", "16"]
        toolset: [None, v90, v100, v110, v110_xp, v120, v120_xp,
                  v140, v140_xp, v140_clang_c2, LLVM-vs2012, LLVM-vs2012_xp,
                  LLVM-vs2013, LLVM-vs2013_xp, LLVM-vs2014, LLVM-vs2014_xp,
                  LLVM-vs2017, LLVM-vs2017_xp, v141, v141_xp, v141_clang_c2, v142,
                  llvm, ClangCL]
        cppstd: [None, 14, 17, 20]
    clang:
        version: ["3.3", "3.4", "3.5", "3.6", "3.7", "3.8", "3.9", "4.0",
                  "5.0", "6.0", "7.0", "7.1",
                  "8", "9", "10", "11"]
        libcxx: [None, libstdc++, libstdc++11, libc++, c++_shared, c++_static]
        cppstd: [None, 98, gnu98, 11, gnu11, 14, gnu14, 17, gnu17, 20, gnu20]
        runtime: [None, MD, MT, MTd, MDd]
    apple-clang: &apple_clang
        version: ["5.0", "5.1", "6.0", "6.1", "7.0", "7.3", "8.0", "8.1", "9.0", "9.1", "10.0", "11.0", "12.0"]
        libcxx: [libstdc++, libc++]
        cppstd: [None, 98, gnu98, 11, gnu11, 14, gnu14, 17, gnu17, 20, gnu20]
    intel:
        version: ["11", "12", "13", "14", "15", "16", "17", "18", "19", "19.1"]
        base:
            gcc:
                <<: *gcc
                threads: [None]
                exception: [None]
            Visual Studio:
                <<: *visual_studio
            apple-clang:
                <<: *apple_clang
    qcc:
        version: ["4.4", "5.4", "8.3"]
        libcxx: [cxx, gpp, cpp, cpp-ne, accp, acpp-ne, ecpp, ecpp-ne]
        cppstd: [None, 98, gnu98, 11, gnu11, 14, gnu14, 17, gnu17]

build_type: [None, Debug, Release, RelWithDebInfo, MinSizeRel]


cppstd: [None, 98, gnu98, 11, gnu11, 14, gnu14, 17, gnu17, 20, gnu20]  # Deprecated, use compiler.cppstd
"""
>>>>>>> e1ff81c4
<|MERGE_RESOLUTION|>--- conflicted
+++ resolved
@@ -1710,10 +1710,7 @@
 """
 
 settings_1_30_1 = settings_1_30_0
-<<<<<<< HEAD
-
-settings_1_31_0 = settings_1_30_1
-=======
+
 settings_1_30_2 = """
 # Only for cross building, 'os_build/arch_build' is the system that runs Conan
 os_build: [Windows, WindowsStore, Linux, Macos, FreeBSD, SunOS, AIX]
@@ -1813,4 +1810,5 @@
 
 cppstd: [None, 98, gnu98, 11, gnu11, 14, gnu14, 17, gnu17, 20, gnu20]  # Deprecated, use compiler.cppstd
 """
->>>>>>> e1ff81c4
+
+settings_1_31_0 = settings_1_30_2