--- conflicted
+++ resolved
@@ -1813,9 +1813,6 @@
 
 settings_1_31_0 = settings_1_30_2
 settings_1_31_1 = settings_1_31_0
-<<<<<<< HEAD
-
-settings_1_32_0 = settings_1_31_1
-=======
 settings_1_31_2 = settings_1_31_1
->>>>>>> b7e147a4
+
+settings_1_32_0 = settings_1_31_2