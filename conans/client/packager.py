import os
import shutil

from conans.client import tools
from conans.util.files import mkdir, save, rmdir
from conans.util.log import logger
from conans.paths import CONANINFO
from conans.errors import (ConanException, ConanExceptionInUserConanfileMethod,
                           conanfile_exception_formatter)
from conans.model.manifest import FileTreeManifest
from conans.client.output import ScopedOutput
from conans.client.file_copier import FileCopier


def export_pkg(conanfile, pkg_id, src_package_folder, package_folder, output, hook_manager,
               conanfile_path, reference):
    mkdir(package_folder)
    conanfile.package_folder = src_package_folder
    output.info("Exporting to cache existing package from user folder")
    output.info("Package folder %s" % package_folder)
    hook_manager.execute("pre_package", conanfile=conanfile, conanfile_path=conanfile_path,
                         reference=reference, package_id=pkg_id)

    copier = FileCopier(src_package_folder, package_folder)
    copier("*", symlinks=True)

    copy_done = copier.report(output)
    if not copy_done:
        output.warn("No files copied from package folder!")

    save(os.path.join(package_folder, CONANINFO), conanfile.info.dumps())
    digest = FileTreeManifest.create(package_folder)
    digest.save(package_folder)
    output.success("Package '%s' created" % pkg_id)
    conanfile.package_folder = package_folder
    hook_manager.execute("post_package", conanfile=conanfile, conanfile_path=conanfile_path,
                         reference=reference, package_id=pkg_id)


def create_package(conanfile, pkg_id, source_folder, build_folder, package_folder, install_folder,
                   output, hook_manager, conanfile_path, reference, local=False, copy_info=False):
    """ copies built artifacts, libs, headers, data, etc. from build_folder to
    package folder
    """
    mkdir(package_folder)

    # Make the copy of all the patterns
    output.info("Generating the package")
    output.info("Package folder %s" % package_folder)

    try:
        conanfile.package_folder = package_folder
        conanfile.source_folder = source_folder
        conanfile.install_folder = install_folder
        conanfile.build_folder = build_folder

        hook_manager.execute("pre_package", conanfile=conanfile, conanfile_path=conanfile_path,
                             reference=reference, package_id=pkg_id)

        package_output = ScopedOutput("%s package()" % output.scope, output)
        output.highlight("Calling package()")

        def recipe_has(attribute):
            return attribute in conanfile.__class__.__dict__

        if source_folder != build_folder:
            conanfile.copy = FileCopier(source_folder, package_folder, build_folder)
            with conanfile_exception_formatter(str(conanfile), "package"):
                with tools.chdir(source_folder):
                    conanfile.package()
            copy_done = conanfile.copy.report(package_output)
            if not copy_done and recipe_has("package"):
                output.warn("No files copied from source folder!")

        conanfile.copy = FileCopier(build_folder, package_folder)
        with tools.chdir(build_folder):
            with conanfile_exception_formatter(str(conanfile), "package"):
                conanfile.package()
        copy_done = conanfile.copy.report(package_output)
        if not copy_done and recipe_has("build") and recipe_has("package"):
            output.warn("No files copied from build folder!")
    except Exception as e:
        if not local:
            os.chdir(build_folder)
            try:
                rmdir(package_folder)
            except Exception as e_rm:
                output.error("Unable to remove package folder %s\n%s" % (package_folder, str(e_rm)))
                output.warn("**** Please delete it manually ****")

        if isinstance(e, ConanExceptionInUserConanfileMethod):
            raise
        raise ConanException(e)

    _create_aux_files(install_folder, package_folder, conanfile, copy_info)
    pkg_id = pkg_id or os.path.basename(package_folder)
    output.success("Package '%s' created" % pkg_id)
<<<<<<< HEAD

    plugin_manager.execute("post_package", conanfile=conanfile, conanfile_path=conanfile_path,
                           reference=reference, package_id=pkg_id)
=======
    hook_manager.execute("post_package", conanfile=conanfile, conanfile_path=conanfile_path,
                         reference=reference, package_id=pkg_id)
>>>>>>> 2339378c


def _create_aux_files(install_folder, package_folder, conanfile, copy_info):
    """ auxiliary method that creates CONANINFO and manifest in
    the package_folder
    """
    logger.debug("Creating config files to %s" % package_folder)
    if copy_info:
        try:
            shutil.copy(os.path.join(install_folder, CONANINFO), package_folder)
        except IOError:
            raise ConanException("%s does not exist inside of your %s folder. "
                                 "Try to re-build it again to solve it."
                                 % (CONANINFO, install_folder))
    else:
        save(os.path.join(package_folder, CONANINFO), conanfile.info.dumps())

    # Create the digest for the package
    digest = FileTreeManifest.create(package_folder)
    digest.save(package_folder)<|MERGE_RESOLUTION|>--- conflicted
+++ resolved
@@ -95,14 +95,8 @@
     _create_aux_files(install_folder, package_folder, conanfile, copy_info)
     pkg_id = pkg_id or os.path.basename(package_folder)
     output.success("Package '%s' created" % pkg_id)
-<<<<<<< HEAD
-
-    plugin_manager.execute("post_package", conanfile=conanfile, conanfile_path=conanfile_path,
+    hook_manager.execute("post_package", conanfile=conanfile, conanfile_path=conanfile_path,
                            reference=reference, package_id=pkg_id)
-=======
-    hook_manager.execute("post_package", conanfile=conanfile, conanfile_path=conanfile_path,
-                         reference=reference, package_id=pkg_id)
->>>>>>> 2339378c
 
 
 def _create_aux_files(install_folder, package_folder, conanfile, copy_info):
