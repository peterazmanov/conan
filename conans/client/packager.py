import os
import shutil

from conans.util.files import mkdir, save, rmdir
from conans.util.log import logger
from conans.paths import CONANINFO, CONAN_MANIFEST
from conans.errors import ConanException, ConanExceptionInUserConanfileMethod, conanfile_exception_formatter
from conans.model.build_info import DEFAULT_RES, DEFAULT_BIN, DEFAULT_LIB, DEFAULT_INCLUDE
from conans.model.manifest import FileTreeManifest
from conans.client.output import ScopedOutput
from conans.client.file_copier import FileCopier


def create_package(conanfile, source_folder, build_folder, package_folder, output, local=False):
    """ copies built artifacts, libs, headers, data, etc from build_folder to
    package folder
    """
    mkdir(package_folder)

    # Make the copy of all the patterns
    output.info("Generating the package")
    output.info("Package folder %s" % (package_folder))

    def wrap(dst_folder):
        def new_method(pattern, src=""):
            conanfile.copy(pattern, dst_folder, src)
        return new_method

    conanfile.copy_headers = wrap(DEFAULT_INCLUDE)
    conanfile.copy_libs = wrap(DEFAULT_LIB)
    conanfile.copy_bins = wrap(DEFAULT_BIN)
    conanfile.copy_res = wrap(DEFAULT_RES)
    try:
        package_output = ScopedOutput("%s package()" % output.scope, output)
        if source_folder != build_folder:
            conanfile.copy = FileCopier(source_folder, package_folder, build_folder)
<<<<<<< HEAD
            with conanfile_exception_formatter(str(conanfile), "package"):
                conanfile.package()
            conanfile.copy.report(package_output, warn=True)
        conanfile.copy = FileCopier(build_folder, package_folder)
        with conanfile_exception_formatter(str(conanfile), "package"):
            conanfile.package()
=======
            conanfile.package()
            conanfile.copy.report(package_output, warn=True)
        conanfile.copy = FileCopier(build_folder, package_folder)
        conanfile.package()
>>>>>>> b808b448
        conanfile.copy.report(package_output, warn=True)
    except Exception as e:
        if not local:
            os.chdir(build_folder)
            try:
                rmdir(package_folder)
            except Exception as e_rm:
                output.error("Unable to remove package folder %s\n%s" % (package_folder, str(e_rm)))
                output.warn("**** Please delete it manually ****")

        if isinstance(e, ConanExceptionInUserConanfileMethod):
            raise
        raise ConanException(e)

    _create_aux_files(build_folder, package_folder, conanfile)
    output.success("Package '%s' created" % os.path.basename(package_folder))


def _create_aux_files(build_folder, package_folder, conanfile):
    """ auxiliary method that creates CONANINFO and manifest in
    the package_folder
    """

    logger.debug("Creating config files to %s" % package_folder)
    if hasattr(conanfile, "build_id"):
        # It is important to create a new fresh CONANINFO, because for shared
        # build_id folders, the existing one in the build folders is wrong
        save(os.path.join(package_folder, CONANINFO), conanfile.info.dumps())
    else:
        try:
            shutil.copy(os.path.join(build_folder, CONANINFO), package_folder)
        except IOError:
            raise ConanException("%s does not exist inside of your %s folder. "
                                 "Try to re-build it again to solve it."
                                 % (CONANINFO, build_folder))
    # Create the digest for the package
    digest = FileTreeManifest.create(package_folder)
    save(os.path.join(package_folder, CONAN_MANIFEST), str(digest))<|MERGE_RESOLUTION|>--- conflicted
+++ resolved
@@ -34,19 +34,13 @@
         package_output = ScopedOutput("%s package()" % output.scope, output)
         if source_folder != build_folder:
             conanfile.copy = FileCopier(source_folder, package_folder, build_folder)
-<<<<<<< HEAD
             with conanfile_exception_formatter(str(conanfile), "package"):
                 conanfile.package()
             conanfile.copy.report(package_output, warn=True)
         conanfile.copy = FileCopier(build_folder, package_folder)
         with conanfile_exception_formatter(str(conanfile), "package"):
             conanfile.package()
-=======
-            conanfile.package()
-            conanfile.copy.report(package_output, warn=True)
-        conanfile.copy = FileCopier(build_folder, package_folder)
-        conanfile.package()
->>>>>>> b808b448
+
         conanfile.copy.report(package_output, warn=True)
     except Exception as e:
         if not local:
