import os

from conans.client.graph.build_mode import BuildMode
from conans.client.graph.graph import RECIPE_CONSUMER, RECIPE_VIRTUAL
from conans.client.graph.printer import print_graph
from conans.client.importer import run_deploy, run_imports
from conans.client.installer import BinaryInstaller, call_system_requirements
from conans.client.manifest_manager import ManifestManager
from conans.client.output import Color
from conans.client.source import retrieve_exports_sources
from conans.client.generators import write_toolchain
from conans.client.tools import cross_building, get_cross_building_settings
from conans.errors import ConanException
from conans.model.conan_file import ConanFile
from conans.model.ref import ConanFileReference
from conans.model.graph_lock import GraphLockFile
from conans.paths import CONANINFO
from conans.util.files import normalize, save


def deps_install(app, ref_or_path, install_folder, base_folder, graph_info, remotes=None,
                 build_modes=None, update=False, manifest_folder=None, manifest_verify=False,
                 manifest_interactive=False, generators=None, no_imports=False,
                 create_reference=None, keep_build=False, recorder=None, lockfile_node_id=None,
                 add_txt_generator=True):
    """ Fetch and build all dependencies for the given reference
    @param app: The ConanApp instance with all collaborators
    @param ref_or_path: ConanFileReference or path to user space conanfile
    @param install_folder: where the output files will be saved
    @param build_modes: List of build_modes specified
    @param update: Check for updated in the upstream remotes (and update)
    @param manifest_folder: Folder to install the manifests
    @param manifest_verify: Verify dependencies manifests against stored ones
    @param manifest_interactive: Install deps manifests in folder for later verify, asking user
    for confirmation
    @param generators: List of generators from command line.
    @param no_imports: Install specified packages but avoid running imports
    @param add_txt_generator: Add the txt to the list of generators

    """
    out, user_io, graph_manager, cache = app.out, app.user_io, app.graph_manager, app.cache
    remote_manager, hook_manager = app.remote_manager, app.hook_manager
<<<<<<< HEAD
=======
    profile_host, profile_build = graph_info.profile_host, graph_info.profile_build

    if generators is not False:
        generators = set(generators) if generators else set()
        generators.add("txt")  # Add txt generator by default
>>>>>>> 8c9a7a54

    if profile_build:
        out.info("Configuration (profile_host):")
        out.writeln(profile_host.dumps())
        out.info("Configuration (profile_build):")
        out.writeln(profile_build.dumps())
    else:
        out.info("Configuration:")
        out.writeln(profile_host.dumps())

    deps_graph = graph_manager.load_graph(ref_or_path, create_reference, graph_info, build_modes,
                                          False, update, remotes, recorder,
                                          lockfile_node_id=lockfile_node_id)
    graph_lock = graph_info.graph_lock  # After the graph is loaded it is defined
    root_node = deps_graph.root
    conanfile = root_node.conanfile
    if root_node.recipe == RECIPE_VIRTUAL:
        out.highlight("Installing package: %s" % str(ref_or_path))
    else:
        conanfile.output.highlight("Installing package")
    print_graph(deps_graph, out)

    try:
        if cross_building(conanfile):
            settings = get_cross_building_settings(conanfile)
            message = "Cross-build from '%s:%s' to '%s:%s'" % settings
            out.writeln(message, Color.BRIGHT_MAGENTA)
    except ConanException:  # Setting os doesn't exist
        pass

    installer = BinaryInstaller(app, recorder=recorder)
    # TODO: Extract this from the GraphManager, reuse same object, check args earlier
    build_modes = BuildMode(build_modes, out)
    installer.install(deps_graph, remotes, build_modes, update, profile_host, profile_build,
                      graph_lock, keep_build=keep_build)

    graph_lock.complete_matching_prevs()

    if manifest_folder:
        manifest_manager = ManifestManager(manifest_folder, user_io=user_io, cache=cache)
        for node in deps_graph.nodes:
            if node.recipe in (RECIPE_CONSUMER, RECIPE_VIRTUAL):
                continue
            retrieve_exports_sources(remote_manager, cache, node.conanfile, node.ref, remotes)
        manifest_manager.check_graph(deps_graph, verify=manifest_verify,
                                     interactive=manifest_interactive)
        manifest_manager.print_log()

    conanfile.layout.set_base_install_folder(install_folder)
    conanfile.layout.set_base_generators_folder(base_folder)

    output = conanfile.output if root_node.recipe != RECIPE_VIRTUAL else out

    if install_folder:
<<<<<<< HEAD
=======
        conanfile.layout.set_base_install_folder(install_folder)
>>>>>>> 8c9a7a54
        # Write generators
        tmp = list(conanfile.generators)  # Add the command line specified generators
        generators = set(generators) if generators else set()
        tmp.extend([g for g in generators if g not in tmp])
        conanfile.generators = tmp
        app.generator_manager.write_generators(conanfile, conanfile.generators_folder,
                                               output)
        write_toolchain(conanfile, conanfile.generators_folder, output)
        if add_txt_generator:
            # FIXME: This should be removed in 2.0, the local commmands need the txt generator
            conanfile.generators = ["txt"]
            app.generator_manager.write_generators(conanfile, install_folder, output)
        if not isinstance(ref_or_path, ConanFileReference):
            # Write conaninfo
            content = normalize(conanfile.info.dumps())
            save(os.path.join(install_folder, CONANINFO), content)
            output.info("Generated %s" % CONANINFO)
            graph_info.save(install_folder)
            output.info("Generated graphinfo")
            graph_lock_file = GraphLockFile(profile_host, profile_build, graph_lock)
            graph_lock_file.save(os.path.join(install_folder, "conan.lock"))
        if not no_imports:
            run_imports(conanfile, install_folder)
        if type(conanfile).system_requirements != ConanFile.system_requirements:
            call_system_requirements(conanfile, conanfile.output)

        if not create_reference and isinstance(ref_or_path, ConanFileReference):
            # The conanfile loaded is a virtual one. The one w deploy is the first level one
            neighbours = deps_graph.root.neighbors()
            deploy_conanfile = neighbours[0].conanfile
            if hasattr(deploy_conanfile, "deploy") and callable(deploy_conanfile.deploy):
                run_deploy(deploy_conanfile, install_folder)<|MERGE_RESOLUTION|>--- conflicted
+++ resolved
@@ -40,14 +40,8 @@
     """
     out, user_io, graph_manager, cache = app.out, app.user_io, app.graph_manager, app.cache
     remote_manager, hook_manager = app.remote_manager, app.hook_manager
-<<<<<<< HEAD
-=======
+
     profile_host, profile_build = graph_info.profile_host, graph_info.profile_build
-
-    if generators is not False:
-        generators = set(generators) if generators else set()
-        generators.add("txt")  # Add txt generator by default
->>>>>>> 8c9a7a54
 
     if profile_build:
         out.info("Configuration (profile_host):")
@@ -102,10 +96,6 @@
     output = conanfile.output if root_node.recipe != RECIPE_VIRTUAL else out
 
     if install_folder:
-<<<<<<< HEAD
-=======
-        conanfile.layout.set_base_install_folder(install_folder)
->>>>>>> 8c9a7a54
         # Write generators
         tmp = list(conanfile.generators)  # Add the command line specified generators
         generators = set(generators) if generators else set()
