--- conflicted
+++ resolved
@@ -14,18 +14,11 @@
 from conans.model.graph_lock import GraphLockFile, GraphLock
 
 
-<<<<<<< HEAD
 def deps_install(app, ref_or_path, install_folder, base_folder, profile_host, profile_build,
                  graph_lock, root_ref, remotes=None, build_modes=None, update=False, generators=None,
-                 no_imports=False, create_reference=None, recorder=None, lockfile_node_id=None):
-=======
-def deps_install(app, ref_or_path, install_folder, base_folder, graph_info, remotes=None,
-                 build_modes=None, update=False, manifest_folder=None, manifest_verify=False,
-                 manifest_interactive=False, generators=None, no_imports=False,
-                 create_reference=None, keep_build=False, recorder=None, lockfile_node_id=None,
+                 no_imports=False, create_reference=None, recorder=None, lockfile_node_id=None,
                  is_build_require=False, add_txt_generator=True):
 
->>>>>>> a2e73d6b
     """ Fetch and build all dependencies for the given reference
     @param app: The ConanApp instance with all collaborators
     @param ref_or_path: ConanFileReference or path to user space conanfile
@@ -47,17 +40,10 @@
 
     deps_graph = graph_manager.load_graph(ref_or_path, create_reference, profile_host, profile_build,
                                           graph_lock, root_ref, build_modes, False, update, remotes,
-                                          recorder, lockfile_node_id=lockfile_node_id)
+                                          recorder, lockfile_node_id=lockfile_node_id,
+                                          is_build_require=is_build_require)
 
-<<<<<<< HEAD
     graph_lock = graph_lock or GraphLock(deps_graph)  # After the graph is loaded it is defined
-=======
-    deps_graph = graph_manager.load_graph(ref_or_path, create_reference, graph_info, build_modes,
-                                          False, update, remotes, recorder,
-                                          lockfile_node_id=lockfile_node_id,
-                                          is_build_require=is_build_require)
-    graph_lock = graph_info.graph_lock  # After the graph is loaded it is defined
->>>>>>> a2e73d6b
     root_node = deps_graph.root
     conanfile = root_node.conanfile
     if root_node.recipe == RECIPE_VIRTUAL:
