import fnmatch
import os
import time
import shutil
from collections import OrderedDict, Counter

import copy

from conans.client import packager
from conans.client.client_cache import ClientCache
from conans.client.deps_builder import DepsGraphBuilder
from conans.client.detect import detected_os
from conans.client.export import export_conanfile, load_export_conanfile
from conans.client.generators import write_generators
from conans.client.generators.text import TXTGenerator
from conans.client.importer import run_imports, undo_imports
from conans.client.installer import ConanInstaller, call_system_requirements
from conans.client.loader import ConanFileLoader
from conans.client.manifest_manager import ManifestManager
from conans.client.output import ScopedOutput, Color
from conans.client.package_copier import PackageCopier
from conans.client.printer import Printer
from conans.client.profile_loader import read_conaninfo_profile
from conans.client.proxy import ConanProxy
from conans.client.remote_registry import RemoteRegistry
from conans.client.remover import ConanRemover
from conans.client.require_resolver import RequireResolver
from conans.client.source import config_source, config_source_local
from conans.client.uploader import ConanUploader
from conans.client.userio import UserIO
from conans.errors import NotFoundException, ConanException, conanfile_exception_formatter
from conans.model.ref import ConanFileReference, PackageReference
from conans.paths import CONANFILE, CONANINFO, CONANFILE_TXT, CONAN_MANIFEST, BUILD_INFO
from conans.tools import environment_append
from conans.util.files import save,  rmdir, normalize, mkdir, load
from conans.util.log import logger
from conans.model.manifest import FileTreeManifest
from conans.client.loader_parse import load_conanfile_class
from conans.client.build_requires import BuildRequires
from conans.client.linter import conan_linter
from conans.search.search import filter_outdated


class BuildMode(object):
    def __init__(self, params, output):
        self._out = output
        self.outdated = False
        self.missing = False
        self.patterns = []
        self._unused_patterns = []
        self.all = False
        if params is None:
            return

        assert isinstance(params, list)
        if len(params) == 0:
            self.all = True
        else:
            never = False
            for param in params:
                if param == "outdated":
                    self.outdated = True
                elif param == "missing":
                    self.missing = True
                elif param == "never":
                    never = True
                else:
                    self.patterns.append("%s" % param)

            if never and (self.outdated or self.missing or self.patterns):
                raise ConanException("--build=never not compatible with other options")
        self._unused_patterns = list(self.patterns)

    def forced(self, conan_file, reference):
        if self.all:
            return True

        if conan_file.build_policy_always:
            out = ScopedOutput(str(reference), self._out)
            out.info("Building package from source as defined by build_policy='always'")
            return True

        ref = reference.name
        # Patterns to match, if package matches pattern, build is forced
        force_build = any([fnmatch.fnmatch(ref, pattern) for pattern in self.patterns])
        return force_build

    def allowed(self, conan_file, reference):
        return (self.missing or self.outdated or self.forced(conan_file, reference) or
                conan_file.build_policy_missing)

    def check_matches(self, references):
        for pattern in list(self._unused_patterns):
            matched = any(fnmatch.fnmatch(ref, pattern) for ref in references)
            if matched:
                self._unused_patterns.remove(pattern)

    def report_matches(self):
        for pattern in self._unused_patterns:
            self._out.error("No package matching '%s' pattern" % pattern)


class ConanManager(object):
    """ Manage all the commands logic  The main entry point for all the client
    business logic
    """
    def __init__(self, client_cache, user_io, runner, remote_manager, search_manager,
                 settings_preprocessor):
        assert isinstance(user_io, UserIO)
        assert isinstance(client_cache, ClientCache)
        self._client_cache = client_cache
        self._user_io = user_io
        self._runner = runner
        self._remote_manager = remote_manager
        self._current_scopes = None
        self._search_manager = search_manager
        self._settings_preprocessor = settings_preprocessor

    def load_consumer_conanfile(self, conanfile_path, current_path, output, reference=None,
                                deps_info_required=False):

        profile = read_conaninfo_profile(current_path) or self._client_cache.default_profile
        loader = self.get_loader(profile)
        if conanfile_path.endswith(".py"):
            consumer = not reference
            conanfile = loader.load_conan(conanfile_path, output, consumer, reference)
        else:
            conanfile = loader.load_conan_txt(conanfile_path, output)
        if deps_info_required is not None:
            _load_deps_info(current_path, conanfile, required=deps_info_required)
        return conanfile

    def get_loader(self, profile):
        return ConanFileLoader(self._runner, self._get_settings(profile),
                               self._profile_with_defaults(profile))

    def _get_settings(self, profile):
        self._client_cache.settings.values = self._profile_with_defaults(profile).settings_values
        # Settings preprocessor
        self._settings_preprocessor.preprocess(self._client_cache.settings)
        return self._client_cache.settings

    def _profile_with_defaults(self, profile):
        # Get the defaults, and apply on it the profile
        tmp_profile = copy.copy(self._client_cache.default_profile)
        tmp_profile.update(profile)
        return tmp_profile

    def export(self, user, channel, conan_file_path, keep_source=False, filename=None, name=None,
               version=None):
        """ Export the conans
        param conanfile_path: the original source directory of the user containing a
                           conanfile.py
        param user: user under this package will be exported
        param channel: string (stable, testing,...)
        """
        assert conan_file_path
        logger.debug("Exporting %s" % conan_file_path)

        src_folder = conan_file_path
        conanfile_name = filename or CONANFILE
        conan_file_path = os.path.join(conan_file_path, conanfile_name)
        if ((os.path.exists(conan_file_path) and conanfile_name not in os.listdir(src_folder)) or
                (conanfile_name != "conanfile.py" and conanfile_name.lower() == "conanfile.py")):
            raise ConanException("Wrong '%s' case" % conanfile_name)
        conan_linter(conan_file_path, self._user_io.out)
        conanfile = load_export_conanfile(conan_file_path, self._user_io.out, name, version)
        conan_ref = ConanFileReference(conanfile.name, conanfile.version, user, channel)
        conan_ref_str = str(conan_ref)
        # Maybe a platform check could be added, but depends on disk partition
        refs = self._search_manager.search(conan_ref_str, ignorecase=True)
        if refs and conan_ref not in refs:
            raise ConanException("Cannot export package with same name but different case\n"
                                 "You exported '%s' but already existing '%s'"
                                 % (conan_ref_str, " ".join(str(s) for s in refs)))
        output = ScopedOutput(str(conan_ref), self._user_io.out)
        export_conanfile(output, self._client_cache, conanfile, src_folder, conan_ref, keep_source,
                         filename)

    def package_files(self, reference, source_folder, build_folder, package_folder, profile,
                      force):
        """ Bundle pre-existing binaries
        @param reference: ConanFileReference
        """
        conan_file_path = self._client_cache.conanfile(reference)
        if not os.path.exists(conan_file_path):
            raise ConanException("Package recipe '%s' does not exist" % str(reference))

        current_path = package_folder
        remote_proxy = ConanProxy(self._client_cache, self._user_io, self._remote_manager,
                                  remote_name=None, update=False, check_updates=False,
                                  manifest_manager=None)

        loader = self.get_loader(profile)
        conanfile = loader.load_virtual([reference], current_path)
        graph_builder = self._get_graph_builder(loader, False, remote_proxy)
        deps_graph = graph_builder.load(conanfile)

        # this is a bit tricky, but works. The loading of a cache package makes the referenced
        # one, the first of the first level, always existing
        nodes = deps_graph.direct_requires()
        _, conanfile = nodes[0]
        pkg_id = conanfile.info.package_id()
        self._user_io.out.info("Packaging to %s" % pkg_id)
        pkg_reference = PackageReference(reference, pkg_id)
        dest_package_folder = self._client_cache.package(pkg_reference,
                                                         short_paths=conanfile.short_paths)

        if os.path.exists(dest_package_folder):
            if force:
                rmdir(dest_package_folder)
            else:
                raise ConanException("Package already exists. Please use --force, -f to overwrite it")

        recipe_hash = self._client_cache.load_manifest(reference).summary_hash
        conanfile.info.recipe_hash = recipe_hash
        if source_folder or build_folder:
            package_output = ScopedOutput(str(reference), self._user_io.out)
            packager.create_package(conanfile, source_folder, build_folder, dest_package_folder,
                                    package_output, local=True)
        else:  # we are specifying a final package
            shutil.copytree(package_folder, dest_package_folder, symlinks=True)
            save(os.path.join(dest_package_folder, CONANINFO), conanfile.info.dumps())
            # Create the digest for the package
            digest = FileTreeManifest.create(dest_package_folder)
            save(os.path.join(dest_package_folder, CONAN_MANIFEST), str(digest))

    def download(self, reference, package_ids, remote=None):
        """ Download conanfile and specified packages to local repository
        @param reference: ConanFileReference
        @param package_ids: Package ids or empty for download all
        @param remote: install only from that remote
        """
        assert(isinstance(reference, ConanFileReference))
        remote_proxy = ConanProxy(self._client_cache, self._user_io, self._remote_manager, remote)

        package = remote_proxy.search(reference, None)
        if not package:  # Search the reference first, and raise if it doesn't exist
            raise ConanException("'%s' not found in remote" % str(reference))

        if package_ids:
            remote_proxy.download_packages(reference, package_ids)
        else:
            packages_props = remote_proxy.search_packages(reference, None)
            if not packages_props:
                output = ScopedOutput(str(reference), self._user_io.out)
                output.warn("No remote binary packages found in remote")
            else:
                remote_proxy.download_packages(reference, list(packages_props.keys()))

    def _get_conanfile_object(self, loader, reference_or_path, conanfile_filename, current_path):
        if isinstance(reference_or_path, ConanFileReference):
            conanfile = loader.load_virtual([reference_or_path], current_path)
        else:
            output = ScopedOutput("PROJECT", self._user_io.out)
            try:
                if conanfile_filename and conanfile_filename.endswith(".txt"):
                    raise NotFoundException("")
                conan_file_path = os.path.join(reference_or_path, conanfile_filename or CONANFILE)
                conanfile = loader.load_conan(conan_file_path, output, consumer=True)
            except NotFoundException:  # Load conanfile.txt
                conan_path = os.path.join(reference_or_path, conanfile_filename or CONANFILE_TXT)
                conanfile = loader.load_conan_txt(conan_path, output)

        return conanfile

    def _inject_require(self, conanfile, inject_require):
        """ test_package functionality requires injecting the tested package as requirement
        before running the install
        """
        require = conanfile.requires.get(inject_require.name)
        if require:
            require.conan_reference = require.range_reference = inject_require
        else:
            conanfile.requires(str(inject_require))

    def _get_graph_builder(self, loader, update, remote_proxy):
        local_search = None if update else self._search_manager
        resolver = RequireResolver(self._user_io.out, local_search, remote_proxy)
        graph_builder = DepsGraphBuilder(remote_proxy, self._user_io.out, loader, resolver)
        return graph_builder

    def _get_deps_graph(self, reference, profile, filename, current_path, remote_proxy):
        loader = self.get_loader(profile)
        conanfile = self._get_conanfile_object(loader, reference, filename, current_path)
        graph_builder = self._get_graph_builder(loader, False, remote_proxy)
        deps_graph = graph_builder.load(conanfile)
        return deps_graph, graph_builder, conanfile

    def info_build_order(self, reference, profile, filename, build_order, remote, check_updates, cwd):
        remote_proxy = ConanProxy(self._client_cache, self._user_io, self._remote_manager, remote,
                                  update=False, check_updates=check_updates)
        deps_graph, _, _ = self._get_deps_graph(reference, profile, filename, cwd, remote_proxy)
        result = deps_graph.build_order(build_order)
        return result

    def info_nodes_to_build(self, reference, profile, filename, build_modes, remote, check_updates, cwd):
        remote_proxy = ConanProxy(self._client_cache, self._user_io, self._remote_manager, remote,
                                  update=False, check_updates=check_updates)
        deps_graph, _, conanfile = self._get_deps_graph(reference, profile, filename, cwd, remote_proxy)
        build_mode = BuildMode(build_modes, self._user_io.out)
        installer = ConanInstaller(self._client_cache, self._user_io.out, remote_proxy, build_mode,
                                   None)
        nodes = installer.nodes_to_build(deps_graph)
        counter = Counter(ref.conan.name for ref, _ in nodes)
        ret = [ref if counter[ref.conan.name] > 1 else str(ref.conan) for ref, _ in nodes]
        return ret, self._get_project_reference(reference, conanfile)

    def _get_project_reference(self, reference, conanfile):
        if isinstance(reference, ConanFileReference):
            project_reference = None
        else:
            project_reference = str(conanfile)

        return project_reference

    def info_get_graph(self, reference, current_path, profile, remote=None, filename=None, check_updates=False):
        """ Fetch and build all dependencies for the given reference
        @param reference: ConanFileReference or path to user space conanfile
        @param current_path: where the output files will be saved
        @param remote: install only from that remote
        @param profile: Profile object with both the -s introduced options and profile readed values
        @param build_modes: List of build_modes specified
        @param filename: Optional filename of the conanfile
        """

        remote_proxy = ConanProxy(self._client_cache, self._user_io, self._remote_manager, remote,
                                  update=False, check_updates=check_updates)

        deps_graph, graph_builder, conanfile = self._get_deps_graph(reference, profile, filename,
                                                                    current_path, remote_proxy)

        if check_updates:
            graph_updates_info = graph_builder.get_graph_updates_info(deps_graph)
        else:
            graph_updates_info = {}

        return deps_graph, graph_updates_info, self._get_project_reference(reference, conanfile)

    def install(self, reference, current_path, profile, remote=None,
                build_modes=None, filename=None, update=False,
                manifest_folder=None, manifest_verify=False, manifest_interactive=False,
                generators=None, no_imports=False, inject_require=None):
        """ Fetch and build all dependencies for the given reference
        @param reference: ConanFileReference or path to user space conanfile
        @param current_path: where the output files will be saved
        @param remote: install only from that remote
        @param profile: Profile object with both the -s introduced options and profile readed values
        @param build_modes: List of build_modes specified
        @param filename: Optional filename of the conanfile
        @param update: Check for updated in the upstream remotes (and update)
        @param manifest_folder: Folder to install the manifests
        @param manifest_verify: Verify dependencies manifests against stored ones
        @param manifest_interactive: Install deps manifests in folder for later verify, asking user for confirmation
        @param generators: List of generators from command line
        @param no_imports: Install specified packages but avoid running imports
        """
        generators = generators or []
        manifest_manager = ManifestManager(manifest_folder, user_io=self._user_io,
                                           client_cache=self._client_cache,
                                           verify=manifest_verify,
                                           interactive=manifest_interactive) if manifest_folder else None
        remote_proxy = ConanProxy(self._client_cache, self._user_io, self._remote_manager, remote,
                                  update=update, check_updates=False, manifest_manager=manifest_manager)

        loader = self.get_loader(profile)
        conanfile = self._get_conanfile_object(loader, reference, filename, current_path)
        if inject_require:
            self._inject_require(conanfile, inject_require)
        graph_builder = self._get_graph_builder(loader, update, remote_proxy)
        deps_graph = graph_builder.load(conanfile)

        # This line is so the conaninfo stores the correct complete info
        conanfile.info.scope = profile.scopes

        registry = RemoteRegistry(self._client_cache.registry, self._user_io.out)

        if inject_require:
            output = ScopedOutput("%s test package" % str(inject_require), self._user_io.out)
            output.info("Installing dependencies")
        else:
            if not isinstance(reference, ConanFileReference):
                output = ScopedOutput("PROJECT", self._user_io.out)
                output.highlight("Installing %s" % reference)
            else:
                output = ScopedOutput(str(reference), self._user_io.out)
                output.highlight("Installing package")
            Printer(self._user_io.out).print_graph(deps_graph, registry)

        try:
            if loader._settings.os and detected_os() != loader._settings.os:
                message = "Cross-platform from '%s' to '%s'" % (detected_os(), loader._settings.os)
                self._user_io.out.writeln(message, Color.BRIGHT_MAGENTA)
        except ConanException:  # Setting os doesn't exist
            pass

        build_mode = BuildMode(build_modes, self._user_io.out)
        build_requires = BuildRequires(loader, graph_builder, registry, output,
                                       profile.build_requires)
        installer = ConanInstaller(self._client_cache, output, remote_proxy, build_mode,
                                   build_requires)

        # Apply build_requires to consumer conanfile
        if not isinstance(reference, ConanFileReference):
            build_requires.install("", conanfile, installer)

        installer.install(deps_graph, current_path)
        build_mode.report_matches()

        # Write generators
        tmp = list(conanfile.generators)  # Add the command line specified generators
        tmp.extend([g for g in generators if g not in tmp])
        conanfile.generators = tmp
        write_generators(conanfile, current_path, output)

        if not isinstance(reference, ConanFileReference):
            content = normalize(conanfile.info.dumps())
            save(os.path.join(current_path, CONANINFO), content)
            output.info("Generated %s" % CONANINFO)
            if not no_imports:
                run_imports(conanfile, current_path, output)
            call_system_requirements(conanfile, output)

        if manifest_manager:
            manifest_manager.print_log()

    def source(self, current_path, reference, force):
        if not isinstance(reference, ConanFileReference):
            output = ScopedOutput("PROJECT", self._user_io.out)
            conanfile_path = os.path.join(reference, CONANFILE)
            conanfile = self.load_consumer_conanfile(conanfile_path, current_path,
                                                     output, deps_info_required=True)  # Need env
            config_source_local(current_path, conanfile, output)
        else:
            output = ScopedOutput(str(reference), self._user_io.out)
            conanfile_path = self._client_cache.conanfile(reference)
            conanfile = self.load_consumer_conanfile(conanfile_path, current_path,
                                                     output, reference=reference,
<<<<<<< HEAD
                                                     deps_info_required=False)
            dirty_file_path = self._client_cache.dirty_sources_file(reference)
=======
                                                     deps_cpp_info_required=None)
>>>>>>> 6676ea70
            src_folder = self._client_cache.source(reference, conanfile.short_paths)
            export_folder = self._client_cache.export(reference)
            export_src_folder = self._client_cache.export_sources(reference, conanfile.short_paths)
            config_source(export_folder, export_src_folder, src_folder, conanfile, output, force)

    def imports_undo(self, current_path):
        undo_imports(current_path, self._user_io.out)

    def imports(self, current_path, reference, conan_file_path, dest_folder):
        if not isinstance(reference, ConanFileReference):
            output = ScopedOutput("PROJECT", self._user_io.out)
            if not conan_file_path:
                conan_file_path = os.path.join(reference, CONANFILE)
                if not os.path.exists(conan_file_path):
                    conan_file_path = os.path.join(reference, CONANFILE_TXT)
            elif not os.path.isabs(conan_file_path):
                conan_file_path = os.path.abspath(os.path.join(reference, conan_file_path))
            reference = None
        else:
            output = ScopedOutput(str(reference), self._user_io.out)
            conan_file_path = self._client_cache.conanfile(reference)

        conanfile = self.load_consumer_conanfile(conan_file_path, current_path,
                                                 output, reference=reference,
                                                 deps_info_required=True)

        if dest_folder:
            if not os.path.isabs(dest_folder):
                dest_folder = os.path.normpath(os.path.join(current_path, dest_folder))
            mkdir(dest_folder)
        else:
            dest_folder = current_path
        run_imports(conanfile, dest_folder, output)

    def local_package(self, package_folder, recipe_folder, build_folder, source_folder):
        if package_folder == build_folder:
            raise ConanException("Cannot 'conan package' to the build folder. "
                                 "--build_folder and package folder can't be the same")
        output = ScopedOutput("PROJECT", self._user_io.out)
        conan_file_path = os.path.join(recipe_folder, CONANFILE)
        conanfile = self.load_consumer_conanfile(conan_file_path, build_folder, output)
        packager.create_package(conanfile, source_folder, build_folder, package_folder, output,
                                local=True, copy_info=True)

    def package(self, reference, package_id):
        # Package paths
        conan_file_path = self._client_cache.conanfile(reference)
        if not os.path.exists(conan_file_path):
            raise ConanException("Package recipe '%s' does not exist" % str(reference))

        conanfile = load_conanfile_class(conan_file_path)
        if hasattr(conanfile, "build_id"):
            raise ConanException("package command does not support recipes with 'build_id'\n"
                                 "To repackage them use 'conan install'")

        if not package_id:
            packages = [PackageReference(reference, packid)
                        for packid in self._client_cache.conan_builds(reference)]
            if not packages:
                raise NotFoundException("%s: Package has not been built in local cache\n"
                                        "Please read the 'conan package' command help\n"
                                        "Use 'conan install' or 'conan test_package' to build and "
                                        "create binaries" % str(reference))
        else:
            packages = [PackageReference(reference, package_id)]

        package_source_folder = self._client_cache.source(reference, conanfile.short_paths)
        for package_reference in packages:
            build_folder = self._client_cache.build(package_reference, short_paths=None)
            if not os.path.exists(build_folder):
                raise NotFoundException("%s: Package binary '%s' folder doesn't exist\n"
                                        "Please read the 'conan package' command help\n"
                                        "Use 'conan install' or 'conan test_package' to build and "
                                        "create binaries"
                                        % (str(reference), package_reference.package_id))
            # The package already exist, we can use short_paths if they were defined
            package_folder = self._client_cache.package(package_reference, short_paths=None)
            # Will read current conaninfo with specified options and load conanfile with them
            output = ScopedOutput(str(reference), self._user_io.out)
            output.info("Re-packaging %s" % package_reference.package_id)
            conanfile = self.load_consumer_conanfile(conan_file_path, build_folder,
                                                     output, reference=reference)
            rmdir(package_folder)
            if getattr(conanfile, 'no_copy_source', False):
                source_folder = package_source_folder
            else:
                source_folder = build_folder
            with environment_append(conanfile.env):
                packager.create_package(conanfile, source_folder, build_folder, package_folder,
                                        output, copy_info=True)

    def build(self, conanfile_path, source_folder, build_folder, package_folder, test=False):
        """ Call to build() method saved on the conanfile.py
        param conanfile_path: the original source directory of the user containing a
                            conanfile.py
        """
        logger.debug("Building in %s" % build_folder)
        logger.debug("Conanfile in %s" % conanfile_path)

        try:
            # Append env_vars to execution environment and clear when block code ends
            output = ScopedOutput(("%s test package" % test) if test else "Project",
                                  self._user_io.out)
            conan_file = self.load_consumer_conanfile(conanfile_path, build_folder, output)
        except NotFoundException:
            # TODO: Auto generate conanfile from requirements file
            raise ConanException("'%s' file is needed for build.\n"
                                 "Create a '%s' and move manually the "
                                 "requirements and generators from '%s' file"
                                 % (CONANFILE, CONANFILE, CONANFILE_TXT))

        if test:
            try:
                conan_file.requires.add(test)
            except ConanException:
                pass

        try:
            os.chdir(build_folder)
            conan_file._conanfile_directory = source_folder
            conan_file.build_folder = build_folder
            conan_file.source_folder = source_folder
            conan_file.package_folder = package_folder
            with environment_append(conan_file.env):
                output.highlight("Running build()")
                with conanfile_exception_formatter(str(conan_file), "build"):
                    conan_file.build()
                if test:
                    output.highlight("Running test()")
                    with conanfile_exception_formatter(str(conan_file), "test"):
                        conan_file.test()
        except ConanException:
            raise  # Raise but not let to reach the Exception except (not print traceback)
        except Exception:
            import traceback
            trace = traceback.format_exc().split('\n')
            raise ConanException("Unable to build it successfully\n%s" % '\n'.join(trace[3:]))

    def upload(self, conan_reference_or_pattern, package_id=None, remote=None, all_packages=None,
               force=False, confirm=False, retry=0, retry_wait=0, skip_upload=False,
               integrity_check=False):
        """If package_id is provided, conan_reference_or_pattern is a ConanFileReference"""
        t1 = time.time()
        remote_proxy = ConanProxy(self._client_cache, self._user_io, self._remote_manager,
                                  remote)
        uploader = ConanUploader(self._client_cache, self._user_io, remote_proxy,
                                 self._search_manager)

        if package_id:  # Upload package
            ref = ConanFileReference.loads(conan_reference_or_pattern)
            uploader.check_reference(ref)
            uploader.upload_package(PackageReference(ref, package_id), retry=retry,
                                    retry_wait=retry_wait, skip_upload=skip_upload,
                                    integrity_check=integrity_check)
        else:  # Upload conans
            uploader.upload(conan_reference_or_pattern, all_packages=all_packages,
                            force=force, confirm=confirm,
                            retry=retry, retry_wait=retry_wait, skip_upload=skip_upload,
                            integrity_check=integrity_check)

        logger.debug("====> Time manager upload: %f" % (time.time() - t1))

    def _get_search_adapter(self, remote):
        if remote:
            remote_proxy = ConanProxy(self._client_cache, self._user_io, self._remote_manager, remote)
            adapter = remote_proxy
        else:
            adapter = self._search_manager

        return adapter

    def search_recipes(self, pattern, remote, ignorecase):
        references = self._get_search_adapter(remote).search(pattern, ignorecase)
        return references

    def search_packages(self, reference=None, remote=None, packages_query=None, outdated=False):
        """ Return the single information saved in conan.vars about all the packages
            or the packages which match with a pattern

            Attributes:
                pattern = string to match packages
                remote = search on another origin to get packages info
                packages_pattern = String query with binary
                                   packages properties: "arch=x86 AND os=Windows"
        """
        packages_props = self._get_search_adapter(remote).search_packages(reference, packages_query)
        ordered_packages = OrderedDict(sorted(packages_props.items()))
        if remote:
            remote_proxy = ConanProxy(self._client_cache, self._user_io, self._remote_manager, remote)
            remote = remote_proxy.registry.remote(remote)
            manifest = self._remote_manager.get_conan_digest(reference, remote)
            recipe_hash = manifest.summary_hash
        else:
            try:
                recipe_hash = self._client_cache.load_manifest(reference).summary_hash
            except IOError:  # It could not exist in local
                recipe_hash = None
        if outdated and recipe_hash:
            ordered_packages = filter_outdated(ordered_packages, recipe_hash)

        return ordered_packages, reference, recipe_hash, packages_query

    def copy(self, reference, package_ids, username, channel, force=False):
        """ Copy or move conanfile (exported) and packages to another user and or channel
        @param reference: ConanFileReference containing the packages to be moved
        @param package_ids: list of ids or [] for all list
        @param username: Destination username
        @param channel: Destination channel
        @param remote: install only from that remote
        """
        # It is necessary to make sure the sources are complete before proceeding
        remote_proxy = ConanProxy(self._client_cache, self._user_io, self._remote_manager, None)

        # Now we can actually copy
        conan_file_path = self._client_cache.conanfile(reference)
        conanfile = load_conanfile_class(conan_file_path)
        remote_proxy.complete_recipe_sources(reference, short_paths=conanfile.short_paths)
        copier = PackageCopier(self._client_cache, self._user_io, conanfile.short_paths)
        if not package_ids:
            packages = self._client_cache.packages(reference)
            if os.path.exists(packages):
                package_ids = os.listdir(packages)
            else:
                package_ids = []
        copier.copy(reference, package_ids, username, channel, force)

    def remove(self, pattern, src=False, build_ids=None, package_ids_filter=None, force=False,
               remote=None, packages_query=None, outdated=False):
        """ Remove conans and/or packages
        @param pattern: string to match packages
        @param src: Remove src folder
        @param package_ids_filter: list of ids or [] for all list
        @param build_ids: list of ids or [] for all list
        @param remote: search on another origin to get packages info
        @param force: if True, it will be deleted without requesting anything
        @param packages_query: Only if src is a reference. Query settings and options
        """
        remote_proxy = ConanProxy(self._client_cache, self._user_io, self._remote_manager, remote)
        remover = ConanRemover(self._client_cache, self._search_manager, self._user_io,
                               remote_proxy)
        remover.remove(pattern, src, build_ids, package_ids_filter, force=force,
                       packages_query=packages_query, outdated=outdated)

    def user(self, remote=None, name=None, password=None):
        remote_proxy = ConanProxy(self._client_cache, self._user_io, self._remote_manager, remote)
        return remote_proxy.authenticate(name, password)

    def get_path(self, reference, package_id=None, path=None, remote=None):
        remote_proxy = ConanProxy(self._client_cache, self._user_io, self._remote_manager, remote)
        if not path and not package_id:
            path = "conanfile.py"
        elif not path and package_id:
            path = "conaninfo.txt"
        return remote_proxy.get_path(reference, package_id, path), path

    def export_alias(self, reference, target_reference):

        conanfile = """
from conans import ConanFile

class AliasConanfile(ConanFile):
    alias = "%s"
""" % str(target_reference)

        export_path = self._client_cache.export(reference)
        mkdir(export_path)
        save(os.path.join(export_path, CONANFILE), conanfile)
        mkdir(self._client_cache.export_sources(reference))
        digest = FileTreeManifest.create(export_path)
        save(os.path.join(export_path, CONAN_MANIFEST), str(digest))


def _load_deps_info(current_path, conanfile, required):

    def get_forbidden_access_object(field_name):
        class InfoObjectNotDefined(object):
            def __getitem__(self, item):
                raise ConanException("self.%s not defined. If you need it for a "
                                     "local command run 'conan install'" % field_name)
            __getattr__ = __getitem__

        return InfoObjectNotDefined()

    if not current_path:
        return
    info_file_path = os.path.join(current_path, BUILD_INFO)
    try:
        deps_cpp_info, deps_user_info, deps_env_info = TXTGenerator.loads(load(info_file_path))
        conanfile.deps_cpp_info = deps_cpp_info
        conanfile.deps_user_info = deps_user_info
        conanfile.deps_env_info = deps_env_info
    except IOError:
        if required:
            raise ConanException("%s file not found in %s\nIt is required for this command\n"
                                 "You can generate it using 'conan install'"
                                 % (BUILD_INFO, current_path))
        conanfile.deps_cpp_info = get_forbidden_access_object("deps_cpp_info")
        conanfile.deps_user_info = get_forbidden_access_object("deps_user_info")
    except ConanException:
        raise ConanException("Parse error in '%s' file in %s" % (BUILD_INFO, current_path))<|MERGE_RESOLUTION|>--- conflicted
+++ resolved
@@ -436,12 +436,8 @@
             conanfile_path = self._client_cache.conanfile(reference)
             conanfile = self.load_consumer_conanfile(conanfile_path, current_path,
                                                      output, reference=reference,
-<<<<<<< HEAD
-                                                     deps_info_required=False)
-            dirty_file_path = self._client_cache.dirty_sources_file(reference)
-=======
                                                      deps_cpp_info_required=None)
->>>>>>> 6676ea70
+
             src_folder = self._client_cache.source(reference, conanfile.short_paths)
             export_folder = self._client_cache.export(reference)
             export_src_folder = self._client_cache.export_sources(reference, conanfile.short_paths)
