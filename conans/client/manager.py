--- conflicted
+++ resolved
@@ -1,18 +1,14 @@
 import os
 
+from conans.cli.output import Color, ConanOutput
 from conans.client.generators import write_toolchain
 from conans.client.graph.build_mode import BuildMode
 from conans.client.graph.graph import RECIPE_VIRTUAL
 from conans.client.graph.printer import print_graph
 from conans.client.importer import run_deploy, run_imports
 from conans.client.installer import BinaryInstaller, call_system_requirements
-<<<<<<< HEAD
-from conans.cli.output import Color, ConanOutput
-from conans.client.generators import write_toolchain
 from conans.client.tools import cross_building, get_cross_building_settings
 from conans.errors import ConanException
-=======
->>>>>>> f1950eba
 from conans.model.conan_file import ConanFile
 from conans.model.graph_lock import GraphLockFile, GraphLock
 from conans.model.ref import ConanFileReference
@@ -60,17 +56,6 @@
         conanfile.output.highlight("Installing package")
     print_graph(deps_graph)
 
-<<<<<<< HEAD
-    try:
-        if cross_building(conanfile):
-            settings = get_cross_building_settings(conanfile)
-            message = "Cross-build from '%s:%s' to '%s:%s'" % settings
-            out.info(message, Color.BRIGHT_MAGENTA)
-    except ConanException:  # Setting os doesn't exist
-        pass
-
-=======
->>>>>>> f1950eba
     installer = BinaryInstaller(app, recorder=recorder)
     # TODO: Extract this from the GraphManager, reuse same object, check args earlier
     build_modes = BuildMode(build_modes)
@@ -82,8 +67,6 @@
     conanfile.folders.set_base_install(install_folder)
     conanfile.folders.set_base_imports(install_folder)
     conanfile.folders.set_base_generators(base_folder)
-
-    output = conanfile.output if root_node.recipe != RECIPE_VIRTUAL else out
 
     if install_folder:
         # Write generators
