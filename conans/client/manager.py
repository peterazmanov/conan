--- conflicted
+++ resolved
@@ -114,16 +114,12 @@
             graph_lock_file = GraphLockFile(graph_info.profile_host, graph_info.profile_build,
                                             graph_info.graph_lock)
             graph_lock_file.save(os.path.join(install_folder, "conan.lock"))
+
         if not no_imports:
-<<<<<<< HEAD
-            # The imports will adjust the rest of the path, call with base install folder not with layout
             run_imports(conanfile, base_install_folder)
-        call_system_requirements(conanfile, conanfile.output)
-=======
-            run_imports(conanfile, install_folder)
+
         if type(conanfile).system_requirements != ConanFile.system_requirements:
             call_system_requirements(conanfile, conanfile.output)
->>>>>>> 3dc1279d
 
         if not create_reference and isinstance(ref_or_path, ConanFileReference):
             # The conanfile loaded is a virtual one. The one w deploy is the first level one
