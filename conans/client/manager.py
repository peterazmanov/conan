import os
import time
from collections import OrderedDict, Counter, defaultdict

from conans.client import packager
from conans.client.client_cache import ClientCache
from conans.client.deps_builder import DepsGraphBuilder
from conans.client.detect import detected_os
from conans.client.export import export_conanfile
from conans.client.generators import write_generators
from conans.client.grapher import ConanGrapher, ConanHTMLGrapher
from conans.client.importer import run_imports, undo_imports
from conans.client.installer import ConanInstaller
from conans.client.loader import ConanFileLoader
from conans.client.manifest_manager import ManifestManager
from conans.client.output import ScopedOutput, Color
from conans.client.package_copier import PackageCopier
from conans.client.printer import Printer
from conans.client.proxy import ConanProxy
from conans.client.remote_registry import RemoteRegistry
from conans.client.remover import ConanRemover
from conans.client.require_resolver import RequireResolver
from conans.client.source import config_source, config_source_local
from conans.client.uploader import ConanUploader
from conans.client.userio import UserIO
from conans.errors import NotFoundException, ConanException
from conans.model.build_info import DepsCppInfo, CppInfo
from conans.model.env_info import EnvInfo
from conans.model.ref import ConanFileReference, PackageReference
from conans.paths import (CONANFILE, CONANINFO, CONANFILE_TXT, BUILD_INFO)
from conans.tools import environment_append
from conans.util.files import save, load, rmdir, normalize, mkdir
from conans.util.log import logger
from conans.model.profile import Profile
from conans.model.info import ConanInfo


def get_user_channel(text):
    tokens = text.split('/')
    try:
        user = tokens[0]
        channel = tokens[1]
    except IndexError:
        channel = "testing"
    return user, channel


class ConanManager(object):
    """ Manage all the commands logic  The main entry point for all the client
    business logic
    """
    def __init__(self, client_cache, user_io, runner, remote_manager, search_manager):
        assert isinstance(user_io, UserIO)
        assert isinstance(client_cache, ClientCache)
        self._client_cache = client_cache
        self._user_io = user_io
        self._runner = runner
        self._remote_manager = remote_manager
        self._current_scopes = None
        self._search_manager = search_manager

    def _loader(self, conan_info_path=None, profile=None):
        # The disk settings definition, already including the default disk values
        settings = self._client_cache.settings
        mixed_profile = Profile()
        if profile is None:  # From install and info profile always exist, so never enter here
            if conan_info_path and os.path.exists(conan_info_path):
                existing_info = ConanInfo.load_file(conan_info_path)
                settings.values = existing_info.full_settings
                mixed_profile.options = existing_info.full_options
                mixed_profile.scopes = existing_info.scope
                mixed_profile.env_values = existing_info.env_values
        else:
            mixed_profile.env_values.update(profile.env_values)
            settings.values = profile.settings_values
            if profile.scopes:
                mixed_profile.scopes.update_scope(profile.scopes)
            mixed_profile.options.update(profile.options)
            for pkg, pkg_settings in profile.package_settings.items():
                mixed_profile.package_settings[pkg].update(pkg_settings)

        self._current_scopes = mixed_profile.scopes
        self._input_settings = settings.values
        return ConanFileLoader(self._runner,
                               settings=settings,
                               package_settings=mixed_profile.package_settings_values,
                               options=mixed_profile.options, scopes=mixed_profile.scopes,
                               env_values=mixed_profile.env_values)

    def export(self, user, conan_file_path, keep_source=False):
        """ Export the conans
        param conanfile_path: the original source directory of the user containing a
                           conanfile.py
        param user: user under this package will be exported
        param channel: string (stable, testing,...)
        """
        assert conan_file_path
        logger.debug("Exporting %s" % conan_file_path)
        user_name, channel = get_user_channel(user)
        conan_file = self._loader().load_class(os.path.join(conan_file_path, CONANFILE))
        for field in ["url", "license", "description"]:
            field_value = getattr(conan_file, field, None)
            if not field_value:
                self._user_io.out.warn("Conanfile doesn't have '%s'.\n"
                                       "It is recommended to add it as attribute" % field)
        if getattr(conan_file, "conan_info", None):
            self._user_io.out.warn("conan_info() method is deprecated, use package_id() instead")

        conan_ref = ConanFileReference(conan_file.name, conan_file.version, user_name, channel)
        conan_ref_str = str(conan_ref)
        # Maybe a platform check could be added, but depends on disk partition
        refs = self._search_manager.search(conan_ref_str, ignorecase=True)
        if refs and conan_ref not in refs:
            raise ConanException("Cannot export package with same name but different case\n"
                                 "You exported '%s' but already existing '%s'"
                                 % (conan_ref_str, " ".join(str(s) for s in refs)))
        output = ScopedOutput(str(conan_ref), self._user_io.out)
        export_conanfile(output, self._client_cache, conan_file, conan_file_path,
                         conan_ref, conan_file.short_paths, keep_source)

    def download(self, reference, package_ids, remote=None):
        """ Download conanfile and specified packages to local repository
        @param reference: ConanFileReference
        @param package_ids: Package ids or empty for download all
        @param remote: install only from that remote
        """
        assert(isinstance(reference, ConanFileReference))
        remote_proxy = ConanProxy(self._client_cache, self._user_io, self._remote_manager, remote)

        package = remote_proxy.search(reference, None)
        if not package:  # Search the reference first, and raise if it doesn't exist
            raise ConanException("'%s' not found in remote" % str(reference))

        if package_ids:
            remote_proxy.download_packages(reference, package_ids)
        else:
            packages_props = remote_proxy.search_packages(reference, None)
            if not packages_props:
                output = ScopedOutput(str(reference), self._user_io.out)
                output.warn("No remote binary packages found in remote")
            else:
                remote_proxy.download_packages(reference, list(packages_props.keys()))

    def _get_conanfile_object(self, loader, reference_or_path, conanfile_filename, current_path):
        if isinstance(reference_or_path, ConanFileReference):
            conanfile = loader.load_virtual([reference_or_path], current_path)
            is_txt = True
        else:
            output = ScopedOutput("PROJECT", self._user_io.out)
            try:
                if conanfile_filename and conanfile_filename.endswith(".txt"):
                    raise NotFoundException("")
                conan_file_path = os.path.join(reference_or_path, conanfile_filename or CONANFILE)
                conanfile = loader.load_conan(conan_file_path, output, consumer=True)
                is_txt = False
            except NotFoundException:  # Load conanfile.txt
                conan_path = os.path.join(reference_or_path, conanfile_filename or CONANFILE_TXT)
                conanfile = loader.load_conan_txt(conan_path, output)
                is_txt = True
        conanfile.cpp_info = CppInfo(current_path)
        conanfile.env_info = EnvInfo(current_path)

        return conanfile, is_txt

    def _get_graph_builder(self, loader, update, remote_proxy, build_dep_infos=None):
        local_search = None if update else self._search_manager
        resolver = RequireResolver(self._user_io.out, local_search, remote_proxy)
        graph_builder = DepsGraphBuilder(remote_proxy, self._user_io.out, loader, resolver, build_dep_infos)
        return graph_builder

    def _fill_info(self, conanfile, is_txt):
        # These lines are so the conaninfo stores the correct complete info
        # FIXME: package_settings are not cached in conaninfo, analyze if it breaks artifactory
        # FIXME: These lines assigning things to conanfile are ugly here.

        if is_txt:
            conanfile.info.settings = self._input_settings
        conanfile.info.full_settings = self._input_settings
        conanfile.info.scope = self._current_scopes

    def info(self, reference, current_path, profile, remote=None,
             info=None, filename=None, check_updates=False,
             build_order=None, build_modes=None, graph_filename=None, package_filter=None,
             show_paths=False):
        """ Fetch and build all dependencies for the given reference
        @param reference: ConanFileReference or path to user space conanfile
        @param current_path: where the output files will be saved
        @param remote: install only from that remote
        @param profile: Profile object with both the -s introduced options and profile readed values
        @param build_modes: List of build_modes specified
        @param filename: Optional filename of the conanfile

        """

        remote_proxy = ConanProxy(self._client_cache, self._user_io, self._remote_manager, remote,
                                  update=False, check_updates=check_updates)

        loader = self._loader(profile=profile)
        conanfile, is_txt = self._get_conanfile_object(loader, reference, filename, current_path)
        graph_builder = self._get_graph_builder(loader, False, remote_proxy)
        deps_graph = graph_builder.load(conanfile)

        self._fill_info(conanfile, is_txt)

        if build_order:
            result = deps_graph.build_order(build_order)
            self._user_io.out.info(", ".join(str(s) for s in result))
            return

        if build_modes is not None:
            installer = ConanInstaller(self._client_cache, self._user_io, remote_proxy)
            nodes = installer.nodes_to_build(deps_graph, build_modes)
            counter = Counter(ref.conan.name for ref, _ in nodes)
            self._user_io.out.info(", ".join((str(ref)
                                              if counter[ref.conan.name] > 1 else str(ref.conan))
                                             for ref, _ in nodes))
            return

        if check_updates:
            graph_updates_info = graph_builder.get_graph_updates_info(deps_graph)
        else:
            graph_updates_info = {}

        def read_dates(deps_graph):
            ret = {}
            for ref, _ in sorted(deps_graph.nodes):
                if ref:
                    manifest = self._client_cache.load_manifest(ref)
                    ret[ref] = manifest.time_str
            return ret

        # Get project reference
        project_reference = None
        if isinstance(reference, ConanFileReference):
            project_reference = None
        else:
            if conanfile.name is not None and conanfile.version is not None:
                project_reference = "%s/%s@" % (conanfile.name, conanfile.version)
                project_reference += "PROJECT"
            else:
                project_reference = "PROJECT"

        # Print results
        if graph_filename:
            if graph_filename.endswith(".html"):
                grapher = ConanHTMLGrapher(project_reference, deps_graph)
            else:
                grapher = ConanGrapher(project_reference, deps_graph)
            grapher.graph_file(graph_filename)
        else:
            registry = RemoteRegistry(self._client_cache.registry, self._user_io.out)
            Printer(self._user_io.out).print_info(deps_graph, project_reference,
                                                  info, registry, graph_updates_info,
                                                  remote, read_dates(deps_graph),
                                                  self._client_cache, package_filter, show_paths)

    def _install_build_requires(self, loader, remote_proxy, requires, current_path):
        self._user_io.out.info("---------- Installing build_requires -------------")
        conanfile = loader.load_virtual(requires, current_path)
        conanfile.cpp_info = CppInfo(current_path)
        conanfile.env_info = EnvInfo(current_path)

        # FIXME: Forced update=True, build_mode, Where to define it?
        update = True
        build_modes = ["missing"]

        graph_builder = self._get_graph_builder(loader, update, remote_proxy)
        deps_graph = graph_builder.load(conanfile)

        registry = RemoteRegistry(self._client_cache.registry, self._user_io.out)
        Printer(self._user_io.out).print_graph(deps_graph, registry)

        installer = ConanInstaller(self._client_cache, self._user_io, remote_proxy)
        installer.install(deps_graph, build_modes)
        self._user_io.out.info("-------------------------------------------------\n")
        return conanfile.deps_cpp_info, conanfile.deps_env_info

    def install(self, reference, current_path, profile, remote=None,
                build_modes=None, filename=None, update=False,
                manifest_folder=None, manifest_verify=False, manifest_interactive=False,
                generators=None, no_imports=False):
        """ Fetch and build all dependencies for the given reference
        @param reference: ConanFileReference or path to user space conanfile
        @param current_path: where the output files will be saved
        @param remote: install only from that remote
        @param profile: Profile object with both the -s introduced options and profile readed values
        @param build_modes: List of build_modes specified
        @param filename: Optional filename of the conanfile
        @param update: Check for updated in the upstream remotes (and update)
        @param manifest_folder: Folder to install the manifests
        @param manifest_verify: Verify dependencies manifests against stored ones
        @param manifest_interactive: Install deps manifests in folder for later verify, asking user for confirmation
        @param generators: List of generators from command line
        @param no_imports: Install specified packages but avoid running imports
        """
        generators = generators or []
        manifest_manager = ManifestManager(manifest_folder, user_io=self._user_io,
                                           client_cache=self._client_cache,
                                           verify=manifest_verify,
                                           interactive=manifest_interactive) if manifest_folder else None
        remote_proxy = ConanProxy(self._client_cache, self._user_io, self._remote_manager, remote,
                                  update=update, check_updates=False, manifest_manager=manifest_manager)
        loader = self._loader(profile=profile)

        # Install the build_requires and get the info objets
        build_dep_infos = None
        if profile.all_requires:
            # Build the graph and install the build_require dependency tree
            deps_cpp_info, deps_env_info = self._install_build_requires(loader, remote_proxy,
                                                                        profile.all_requires, current_path)
            # Build a dict with {"dest_package": {"tool_reference": (deps_cpp_info, deps_env_info)} taking into
            # account the package level requires
            build_dep_infos = defaultdict(dict)
            for dest_package, references in profile.package_requires.items():  # Package level ones
                for ref in references:
                    build_dep_infos[dest_package][ref] = (deps_cpp_info[ref.name],
                                                          deps_env_info[ref.name])

            # Also apply the global build_requires
            for global_reference in profile.requires:
                build_dep_infos[None][global_reference] = (deps_cpp_info[global_reference.name],
                                                           deps_env_info[global_reference.name])

        # Build the graph for the real dependency tree
        conanfile, is_txt = self._get_conanfile_object(loader, reference, filename, current_path)
        graph_builder = self._get_graph_builder(loader, update, remote_proxy, build_dep_infos)
        deps_graph = graph_builder.load(conanfile)

        # This line is so the conaninfo stores the correct complete info
        self._fill_info(conanfile, is_txt)

<<<<<<< HEAD
        registry = RemoteRegistry(self._client_cache.registry, self._user_io.out)
=======
        if manifest_folder:
            manifest_manager = ManifestManager(manifest_folder, user_io=self._user_io,
                                               client_cache=self._client_cache,
                                               verify=manifest_verify,
                                               interactive=manifest_interactive)
        else:
            manifest_manager = None

        # METODO DEVUELVE DEMASIADAS COSAS
        objects = self._get_graph(reference, current_path, profile, remote, filename,
                                  update, check_updates, manifest_manager)
        (_, deps_graph, _, registry, conanfile, remote_proxy, loader) = objects

>>>>>>> d62de65b
        Printer(self._user_io.out).print_graph(deps_graph, registry)

        try:
            if detected_os() != self._input_settings.os:
                message = "Cross-platform from '%s' to '%s'" % (detected_os(), self._input_settings.os)
                self._user_io.out.writeln(message, Color.BRIGHT_MAGENTA)
        except ConanException:  # Setting os doesn't exist
            pass

        installer = ConanInstaller(self._client_cache, self._user_io, remote_proxy)
<<<<<<< HEAD
        installer.install(deps_graph, build_modes)

=======
        installer.install(deps_graph, build_mode)
>>>>>>> d62de65b
        prefix = "PROJECT" if not isinstance(reference, ConanFileReference) else str(reference)
        output = ScopedOutput(prefix, self._user_io.out)

        # Write generators
        tmp = list(conanfile.generators)  # Add the command line specified generators
        tmp.extend(generators)
        conanfile.generators = tmp
        write_generators(conanfile, current_path, output)

        if not isinstance(reference, ConanFileReference):
            content = normalize(conanfile.info.dumps())
            save(os.path.join(current_path, CONANINFO), content)
            output.info("Generated %s" % CONANINFO)
            if not no_imports:
                run_imports(conanfile, current_path, output)
            installer.call_system_requirements(conanfile, output)

        if manifest_manager:
            manifest_manager.print_log()

    def source(self, current_path, reference, force):
        conan_info_path = os.path.join(current_path, CONANINFO)
        if not isinstance(reference, ConanFileReference):
            output = ScopedOutput("PROJECT", self._user_io.out)
            conan_file_path = os.path.join(reference, CONANFILE)
            conanfile = self._loader(conan_info_path).load_conan(conan_file_path, output,
                                                                 consumer=True)
            _load_info_file(current_path, conanfile, output)
            export_folder = reference
            config_source_local(export_folder, current_path, conanfile, output)
        else:
            output = ScopedOutput(str(reference), self._user_io.out)
            conan_file_path = self._client_cache.conanfile(reference)
            conanfile = self._loader(conan_info_path).load_conan(conan_file_path, output,
                                                                 reference=reference)
            _load_info_file(current_path, conanfile, output)
            src_folder = self._client_cache.source(reference, conanfile.short_paths)
            export_folder = self._client_cache.export(reference)
            config_source(export_folder, src_folder, conanfile, output, force)

    def imports_undo(self, current_path):
        undo_imports(current_path, self._user_io.out)

    def imports(self, current_path, reference, conan_file_path, dest_folder):
        if not isinstance(reference, ConanFileReference):
            output = ScopedOutput("PROJECT", self._user_io.out)
            if not conan_file_path:
                conan_file_path = os.path.join(reference, CONANFILE)
                if not os.path.exists(conan_file_path):
                    conan_file_path = os.path.join(reference, CONANFILE_TXT)

            if conan_file_path.endswith(".txt"):
                conanfile = self._loader().load_conan_txt(conan_file_path, output)
            else:
                conanfile = self._loader().load_conan(conan_file_path, output, consumer=True)
        else:
            output = ScopedOutput(str(reference), self._user_io.out)
            conan_file_path = self._client_cache.conanfile(reference)
            conanfile = self._loader().load_conan(conan_file_path, output, reference=reference)

        _load_info_file(current_path, conanfile, output, error=True)
        if dest_folder:
            if not os.path.isabs(dest_folder):
                dest_folder = os.path.normpath(os.path.join(current_path, dest_folder))
            mkdir(dest_folder)
        else:
            dest_folder = current_path
        run_imports(conanfile, dest_folder, output)

    def local_package(self, current_path, build_folder):
        if current_path == build_folder:
            raise ConanException("Cannot 'conan package' to the build folder. "
                                 "Please move to another folder and try again")
        output = ScopedOutput("PROJECT", self._user_io.out)
        conan_file_path = os.path.join(build_folder, CONANFILE)
        conanfile = self._loader().load_conan(conan_file_path, output, consumer=True)
        _load_info_file(build_folder, conanfile, output)
        packager.create_package(conanfile, build_folder, current_path, output, local=True)

    def package(self, reference, package_id):
        # Package paths
        conan_file_path = self._client_cache.conanfile(reference)
        if not os.path.exists(conan_file_path):
            raise ConanException("Package recipe '%s' does not exist" % str(reference))

        loader = self._loader()
        conanfile = loader.load_conan(conan_file_path, self._user_io.out, reference=reference)
        if hasattr(conanfile, "build_id"):
            raise ConanException("package command does not support recipes with 'build_id'\n"
                                 "To repackage them use 'conan install'")

        if not package_id:
            packages = [PackageReference(reference, packid)
                        for packid in self._client_cache.conan_builds(reference)]
            if not packages:
                raise NotFoundException("%s: Package recipe has not been built locally\n"
                                        "Please read the 'conan package' command help\n"
                                        "Use 'conan install' or 'conan test_package' to build and "
                                        "create binaries" % str(reference))
        else:
            packages = [PackageReference(reference, package_id)]

        for package_reference in packages:
            build_folder = self._client_cache.build(package_reference, short_paths=None)
            if not os.path.exists(build_folder):
                raise NotFoundException("%s: Package binary '%s' folder doesn't exist\n"
                                        "Please read the 'conan package' command help\n"
                                        "Use 'conan install' or 'conan test_package' to build and "
                                        "create binaries"
                                        % (str(reference), package_reference.package_id))
            # The package already exist, we can use short_paths if they were defined
            package_folder = self._client_cache.package(package_reference, short_paths=None)
            # Will read current conaninfo with specified options and load conanfile with them
            output = ScopedOutput(str(reference), self._user_io.out)
            output.info("Re-packaging %s" % package_reference.package_id)
            conan_info_path = os.path.join(build_folder, CONANINFO)
            loader = self._loader(conan_info_path)

            conanfile = loader.load_conan(conan_file_path, self._user_io.out, reference=reference)
            _load_info_file(build_folder, conanfile, output)
            rmdir(package_folder)
            with environment_append(conanfile.env):
                packager.create_package(conanfile, build_folder, package_folder, output)

    def build(self, conanfile_path, current_path, test=False, filename=None):
        """ Call to build() method saved on the conanfile.py
        param conanfile_path: the original source directory of the user containing a
                            conanfile.py
        """
        logger.debug("Building in %s" % current_path)
        logger.debug("Conanfile in %s" % conanfile_path)

        if filename and filename.endswith(".txt"):
            raise ConanException("A conanfile.py is needed to call 'conan build'")

        conanfile_file = os.path.join(conanfile_path, filename or CONANFILE)

        try:
            # Append env_vars to execution environment and clear when block code ends
            output = ScopedOutput("Project", self._user_io.out)
            conan_info_path = os.path.join(current_path, CONANINFO)
            loader = self._loader(conan_info_path)
            conan_file = loader.load_conan(conanfile_file, output, consumer=True)
        except NotFoundException:
            # TODO: Auto generate conanfile from requirements file
            raise ConanException("'%s' file is needed for build.\n"
                                 "Create a '%s' and move manually the "
                                 "requirements and generators from '%s' file"
                                 % (CONANFILE, CONANFILE, CONANFILE_TXT))
        try:
            _load_info_file(current_path, conan_file, output)
            os.chdir(current_path)
            conan_file._conanfile_directory = conanfile_path
            with environment_append(conan_file.env):
                conan_file.build()

            if test:
                conan_file.test()
        except ConanException:
            raise  # Raise but not let to reach the Exception except (not print traceback)
        except Exception:
            import traceback
            trace = traceback.format_exc().split('\n')
            raise ConanException("Unable to build it successfully\n%s" % '\n'.join(trace[3:]))

    def upload(self, conan_reference_or_pattern, package_id=None, remote=None, all_packages=None,
               force=False, confirm=False, retry=0, retry_wait=0, skip_upload=False):
        """If package_id is provided, conan_reference_or_pattern is a ConanFileReference"""
        t1 = time.time()
        remote_proxy = ConanProxy(self._client_cache, self._user_io, self._remote_manager,
                                  remote)
        uploader = ConanUploader(self._client_cache, self._user_io, remote_proxy,
                                 self._search_manager, self._loader())

        if package_id:  # Upload package
            ref = ConanFileReference.loads(conan_reference_or_pattern)
            uploader.check_reference(ref)
            uploader.upload_package(PackageReference(ref, package_id), retry=retry,
                                    retry_wait=retry_wait, skip_upload=skip_upload)
        else:  # Upload conans
            uploader.upload(conan_reference_or_pattern, all_packages=all_packages,
                            force=force, confirm=confirm,
                            retry=retry, retry_wait=retry_wait, skip_upload=skip_upload)

        logger.debug("====> Time manager upload: %f" % (time.time() - t1))

    def search(self, pattern_or_reference=None, remote=None, ignorecase=True, packages_query=None):
        """ Print the single information saved in conan.vars about all the packages
            or the packages which match with a pattern

            Attributes:
                pattern = string to match packages
                remote = search on another origin to get packages info
                packages_pattern = String query with binary
                                   packages properties: "arch=x86 AND os=Windows"
        """
        printer = Printer(self._user_io.out)

        if remote:
            remote_proxy = ConanProxy(self._client_cache, self._user_io, self._remote_manager,
                                      remote)
            adapter = remote_proxy
        else:
            adapter = self._search_manager
        if isinstance(pattern_or_reference, ConanFileReference):
            packages_props = adapter.search_packages(pattern_or_reference, packages_query)
            ordered_packages = OrderedDict(sorted(packages_props.items()))
            try:
                recipe_hash = self._client_cache.load_manifest(pattern_or_reference).summary_hash
            except IOError:  # It could not exist in local
                recipe_hash = None
            printer.print_search_packages(ordered_packages, pattern_or_reference,
                                          recipe_hash, packages_query)
        else:
            references = adapter.search(pattern_or_reference, ignorecase)
            printer.print_search_recipes(references, pattern_or_reference)

    def copy(self, reference, package_ids, username, channel, force=False):
        """ Copy or move conanfile (exported) and packages to another user and or channel
        @param reference: ConanFileReference containing the packages to be moved
        @param package_ids: list of ids or [] for all list
        @param username: Destination username
        @param channel: Destination channel
        @param remote: install only from that remote
        """
        # It is necessary to make sure the sources are complete before proceeding
        remote_proxy = ConanProxy(self._client_cache, self._user_io, self._remote_manager, None)
        remote_proxy.complete_recipe_sources(reference)

        # Now we can actually copy
        output = ScopedOutput(str(reference), self._user_io.out)
        conan_file_path = self._client_cache.conanfile(reference)
        conanfile = self._loader().load_conan(conan_file_path, output)
        copier = PackageCopier(self._client_cache, self._user_io, conanfile.short_paths)
        if not package_ids:
            packages = self._client_cache.packages(reference)
            if os.path.exists(packages):
                package_ids = os.listdir(packages)
            else:
                package_ids = []
        copier.copy(reference, package_ids, username, channel, force)

    def remove(self, pattern, src=False, build_ids=None, package_ids_filter=None, force=False,
               remote=None, packages_query=None):
        """ Remove conans and/or packages
        @param pattern: string to match packages
        @param src: Remove src folder
        @param package_ids_filter: list of ids or [] for all list
        @param build_ids: list of ids or [] for all list
        @param remote: search on another origin to get packages info
        @param force: if True, it will be deleted without requesting anything
        @param packages_query: Only if src is a reference. Query settings and options
        """
        remote_proxy = ConanProxy(self._client_cache, self._user_io, self._remote_manager, remote)
        remover = ConanRemover(self._client_cache, self._search_manager, self._user_io,
                               remote_proxy)
        remover.remove(pattern, src, build_ids, package_ids_filter, force=force, packages_query=packages_query)

    def user(self, remote=None, name=None, password=None):
        remote_proxy = ConanProxy(self._client_cache, self._user_io, self._remote_manager, remote)
        return remote_proxy.authenticate(name, password)


def _load_info_file(current_path, conanfile, output, error=False):
    class_, attr, gen = DepsCppInfo, "deps_cpp_info", "txt"

    info_file_path = os.path.join(current_path, BUILD_INFO)
    try:
        deps_info = class_.loads(load(info_file_path))
        setattr(conanfile, attr, deps_info)
    except IOError:
        error_msg = ("%s file not found in %s\nIt is %s for this command\n"
                     "You can generate it using 'conan install -g %s'"
                     % (BUILD_INFO, current_path, "required" if error else "recommended", gen))
        if not error:
            output.warn(error_msg)
        else:
            raise ConanException(error_msg)
    except ConanException:
        raise ConanException("Parse error in '%s' file in %s" % (BUILD_INFO, current_path))<|MERGE_RESOLUTION|>--- conflicted
+++ resolved
@@ -329,23 +329,8 @@
         # This line is so the conaninfo stores the correct complete info
         self._fill_info(conanfile, is_txt)
 
-<<<<<<< HEAD
         registry = RemoteRegistry(self._client_cache.registry, self._user_io.out)
-=======
-        if manifest_folder:
-            manifest_manager = ManifestManager(manifest_folder, user_io=self._user_io,
-                                               client_cache=self._client_cache,
-                                               verify=manifest_verify,
-                                               interactive=manifest_interactive)
-        else:
-            manifest_manager = None
-
-        # METODO DEVUELVE DEMASIADAS COSAS
-        objects = self._get_graph(reference, current_path, profile, remote, filename,
-                                  update, check_updates, manifest_manager)
-        (_, deps_graph, _, registry, conanfile, remote_proxy, loader) = objects
-
->>>>>>> d62de65b
+
         Printer(self._user_io.out).print_graph(deps_graph, registry)
 
         try:
@@ -356,12 +341,9 @@
             pass
 
         installer = ConanInstaller(self._client_cache, self._user_io, remote_proxy)
-<<<<<<< HEAD
+
         installer.install(deps_graph, build_modes)
 
-=======
-        installer.install(deps_graph, build_mode)
->>>>>>> d62de65b
         prefix = "PROJECT" if not isinstance(reference, ConanFileReference) else str(reference)
         output = ScopedOutput(prefix, self._user_io.out)
 
