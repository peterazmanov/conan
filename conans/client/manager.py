from conans.cli.output import ConanOutput
from conans.client.generators import write_generators
from conans.client.graph.build_mode import BuildMode
from conans.client.graph.graph import RECIPE_VIRTUAL
from conans.client.graph.printer import print_graph
from conans.client.importer import run_deploy, run_imports
from conans.client.installer import BinaryInstaller, call_system_requirements
from conans.model.conan_file import ConanFile
from conans.model.ref import ConanFileReference


def deps_install(app, ref_or_path, install_folder, base_folder, profile_host, profile_build,
<<<<<<< HEAD
                 graph_lock, root_ref, build_modes=None, generators=None,
                 no_imports=False, create_reference=None, lockfile_node_id=None,
=======
                 graph_lock, root_ref, remotes=None, build_modes=None, update=False, generators=None,
                 no_imports=False, create_reference=None,
>>>>>>> 146280e0
                 is_build_require=False, require_overrides=None,
                 conanfile_path=None, test=None):

    """ Fetch and build all dependencies for the given reference
    @param app: The ConanApp instance with all collaborators
    @param ref_or_path: ConanFileReference or path to user space conanfile
    @param install_folder: where the output files will be saved
    @param build_modes: List of build_modes specified
    @param update: Check for updated in the upstream remotes (and update)
    @param generators: List of generators from command line.
    @param no_imports: Install specified packages but avoid running imports
    """
    assert profile_host is not None
    assert profile_build is not None

    graph_manager, cache = app.graph_manager, app.cache

    out = ConanOutput()
    out.info("Configuration (profile_host):")
    out.info(profile_host.dumps())
    out.info("Configuration (profile_build):")
    out.info(profile_build.dumps())

    deps_graph = graph_manager.load_graph(ref_or_path, create_reference, profile_host, profile_build,
<<<<<<< HEAD
                                          graph_lock, root_ref, build_modes, app.enabled_remotes,
                                          lockfile_node_id=lockfile_node_id,
=======
                                          graph_lock, root_ref, build_modes, False, update, remotes,
>>>>>>> 146280e0
                                          is_build_require=is_build_require,
                                          require_overrides=require_overrides)

    deps_graph.report_graph_error()

    if graph_lock:
        graph_lock.update_lock(deps_graph)

    root_node = deps_graph.root
    conanfile = root_node.conanfile
    if root_node.recipe == RECIPE_VIRTUAL:
        out.highlight("Installing package: %s" % str(ref_or_path))
    else:
        conanfile.output.highlight("Installing package")
    print_graph(deps_graph)

    installer = BinaryInstaller(app)
    # TODO: Extract this from the GraphManager, reuse same object, check args earlier
    build_modes = BuildMode(build_modes)
<<<<<<< HEAD
    installer.install(deps_graph, build_modes)
    graph_lock.complete_matching_prevs()
=======
    installer.install(deps_graph, remotes, build_modes, update)
>>>>>>> 146280e0

    if hasattr(conanfile, "layout") and not test:
        conanfile.folders.set_base_install(conanfile_path)
        conanfile.folders.set_base_imports(conanfile_path)
        conanfile.folders.set_base_generators(conanfile_path)
    else:
        conanfile.folders.set_base_install(install_folder)
        conanfile.folders.set_base_imports(install_folder)
        conanfile.folders.set_base_generators(base_folder)

    if install_folder:
        # Write generators
        tmp = list(conanfile.generators)  # Add the command line specified generators
        generators = set(generators) if generators else set()
        tmp.extend([g for g in generators if g not in tmp])
        conanfile.generators = tmp
        write_generators(conanfile)

        if not no_imports:
            run_imports(conanfile)
        if type(conanfile).system_requirements != ConanFile.system_requirements:
            call_system_requirements(conanfile)

        if not create_reference and isinstance(ref_or_path, ConanFileReference):
            # The conanfile loaded is a virtual one. The one w deploy is the first level one
            neighbours = deps_graph.root.neighbors()
            deploy_conanfile = neighbours[0].conanfile
            if hasattr(deploy_conanfile, "deploy") and callable(deploy_conanfile.deploy):
                run_deploy(deploy_conanfile, install_folder)

    return deps_graph<|MERGE_RESOLUTION|>--- conflicted
+++ resolved
@@ -10,13 +10,8 @@
 
 
 def deps_install(app, ref_or_path, install_folder, base_folder, profile_host, profile_build,
-<<<<<<< HEAD
                  graph_lock, root_ref, build_modes=None, generators=None,
-                 no_imports=False, create_reference=None, lockfile_node_id=None,
-=======
-                 graph_lock, root_ref, remotes=None, build_modes=None, update=False, generators=None,
                  no_imports=False, create_reference=None,
->>>>>>> 146280e0
                  is_build_require=False, require_overrides=None,
                  conanfile_path=None, test=None):
 
@@ -41,12 +36,7 @@
     out.info(profile_build.dumps())
 
     deps_graph = graph_manager.load_graph(ref_or_path, create_reference, profile_host, profile_build,
-<<<<<<< HEAD
-                                          graph_lock, root_ref, build_modes, app.enabled_remotes,
-                                          lockfile_node_id=lockfile_node_id,
-=======
-                                          graph_lock, root_ref, build_modes, False, update, remotes,
->>>>>>> 146280e0
+                                          graph_lock, root_ref, build_modes,
                                           is_build_require=is_build_require,
                                           require_overrides=require_overrides)
 
@@ -66,12 +56,7 @@
     installer = BinaryInstaller(app)
     # TODO: Extract this from the GraphManager, reuse same object, check args earlier
     build_modes = BuildMode(build_modes)
-<<<<<<< HEAD
     installer.install(deps_graph, build_modes)
-    graph_lock.complete_matching_prevs()
-=======
-    installer.install(deps_graph, remotes, build_modes, update)
->>>>>>> 146280e0
 
     if hasattr(conanfile, "layout") and not test:
         conanfile.folders.set_base_install(conanfile_path)
