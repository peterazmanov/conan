--- conflicted
+++ resolved
@@ -1,5 +1,3 @@
-import os.path
-
 from conans.cli.output import ConanOutput
 from conans.client.generators import write_generators
 from conans.client.graph.build_mode import BuildMode
@@ -11,7 +9,6 @@
 from conans.model.recipe_ref import RecipeReference
 
 
-<<<<<<< HEAD
 # FIXME: this is duplicated in the new API until all commands that use this function are migrated
 #  this should be replaced by a call to APIV2.graph.load_graph + APIV2.install.install_binaries
 
@@ -19,16 +16,7 @@
                  graph_lock, root_ref, build_modes=None, generators=None,
                  no_imports=False, create_reference=None,
                  is_build_require=False, require_overrides=None,
-                 conanfile_path=None, test=None):
-=======
-def deps_install(app, ref_or_path, install_folder, base_folder, graph_info, remotes=None,
-                 build_modes=None, update=False, manifest_folder=None, manifest_verify=False,
-                 manifest_interactive=False, generators=None, no_imports=False,
-                 create_reference=None, keep_build=False, recorder=None, lockfile_node_id=None,
-                 is_build_require=False, add_txt_generator=True, require_overrides=None,
                  conanfile_path=None, test=None, source_folder=None, output_folder=None):
->>>>>>> 9c34ea75
-
     """ Fetch and build all dependencies for the given reference
     @param app: The ConanApp instance with all collaborators
     @param ref_or_path: RecipeReference or path to user space conanfile
