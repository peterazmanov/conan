--- conflicted
+++ resolved
@@ -1,15 +1,14 @@
+import calendar
+import fnmatch
 import os
-import fnmatch
+import time
 
 from conans.client.file_copier import FileCopier, report_copied_files
 from conans.client.output import ScopedOutput
+from conans.errors import ConanException
 from conans.model.manifest import FileTreeManifest
+from conans.tools import environment_append
 from conans.util.files import save, md5sum, load
-import calendar
-import time
-from conans.errors import ConanException
-from conans.tools import environment_append
-
 
 IMPORTS_MANIFESTS = "conan_imports_manifest.txt"
 
@@ -52,12 +51,8 @@
     file_importer = FileImporter(conanfile, current_path)
     conanfile.copy = file_importer
     # FIXME: The environment has to be properly defined even for "conan imports"
-<<<<<<< HEAD
     simple_env_vars, multiple_env_vars = conanfile.env_values_dicts
     with environment_append(simple_env_vars, multiple_env_vars):
-=======
-    with environment_append(*conanfile.env_values_dicts):
->>>>>>> dbfd6cf9
         conanfile.imports()
     copied_files = file_importer.execute()
     import_output = ScopedOutput("%s imports()" % output.scope, output)
