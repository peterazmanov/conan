import os
import shutil
import time
import traceback
from collections import OrderedDict
from typing import List

from requests.exceptions import ConnectionError

from conans.cli.output import ConanOutput
from conans.client.cache.remote_registry import Remote
from conans.errors import ConanConnectionError, ConanException, NotFoundException, \
    PackageNotFoundException
from conans.model.package_ref import PkgReference
from conans.model.recipe_ref import RecipeReference
from conans.paths import EXPORT_SOURCES_TGZ_NAME, EXPORT_TGZ_NAME, PACKAGE_TGZ_NAME
from conans.util.files import mkdir, tar_extract, touch_folder, rmdir
from conans.util.log import logger
# FIXME: Eventually, when all output is done, tracer functions should be moved to the recorder class
from conans.util.tracer import (log_package_download,
                                log_recipe_download, log_recipe_sources_download,
                                log_uncompressed_file)

CONAN_REQUEST_HEADER_SETTINGS = 'Conan-PkgID-Settings'
CONAN_REQUEST_HEADER_OPTIONS = 'Conan-PkgID-Options'


def _headers_for_info(info):
    if not info:
        return None

    r = {}
    settings = info.full_settings.as_list()
    if settings:
        settings = ['{}={}'.format(*it) for it in settings]
        r.update({CONAN_REQUEST_HEADER_SETTINGS: ';'.join(settings)})

    options = info.options._package_options.items()  # FIXME
    if options:
        options = filter(lambda u: u[0] in ['shared', 'fPIC', 'header_only'], options)
        options = ['{}={}'.format(*it) for it in options]
        r.update({CONAN_REQUEST_HEADER_OPTIONS: ';'.join(options)})
    return r


class RemoteManager(object):
    """ Will handle the remotes to get recipes, packages etc """

    def __init__(self, cache, auth_manager, hook_manager):
        self._cache = cache
        self._auth_manager = auth_manager
        self._hook_manager = hook_manager

    def check_credentials(self, remote):
        self._call_remote(remote, "check_credentials")

    def get_recipe_snapshot(self, ref, remote):
        assert ref.revision, "get_recipe_snapshot requires revision"
        return self._call_remote(remote, "get_recipe_snapshot", ref)

    def upload_recipe(self, ref, files_to_upload, deleted, remote):
        assert isinstance(ref, RecipeReference)
        assert ref.revision, "upload_recipe requires RREV"
        self._call_remote(remote, "upload_recipe", ref, files_to_upload, deleted)

    def upload_package(self, pref, files_to_upload, remote):
        assert pref.ref.revision, "upload_package requires RREV"
        assert pref.revision, "upload_package requires PREV"
        self._call_remote(remote, "upload_package", pref, files_to_upload)

    def get_recipe(self, ref, remote):
        """
        Read the conans from remotes
        Will iterate the remotes to find the conans unless remote was specified

        returns (dict relative_filepath:abs_path , remote_name)"""

        assert ref.revision, "get_recipe without revision specified"
        self._hook_manager.execute("pre_download_recipe", reference=ref, remote=remote)

        layout = self._cache.get_or_create_ref_layout(ref)
        layout.export_remove()

        t1 = time.time()
        download_export = layout.download_export()
        zipped_files = self._call_remote(remote, "get_recipe", ref, download_export)
        remote_refs = self._call_remote(remote, "get_recipe_revisions_references", ref)
        ref_time = remote_refs[0].timestamp
        ref.timestamp = ref_time
        duration = time.time() - t1
        log_recipe_download(ref, duration, remote.name, zipped_files)

        export_folder = layout.export()
        tgz_file = zipped_files.pop(EXPORT_TGZ_NAME, None)
        check_compressed_files(EXPORT_TGZ_NAME, zipped_files)
        if tgz_file:
            uncompress_file(tgz_file, export_folder)
        mkdir(export_folder)
        for file_name, file_path in zipped_files.items():  # copy CONANFILE
            shutil.move(file_path, os.path.join(export_folder, file_name))

        # Make sure that the source dir is deleted
        rmdir(layout.source())
        touch_folder(export_folder)
        conanfile_path = layout.conanfile()

        self._hook_manager.execute("post_download_recipe", conanfile_path=conanfile_path,
                                   reference=ref, remote=remote)

    def get_recipe_sources(self, ref, layout, remote):
        assert ref.revision, "get_recipe_sources requires RREV"
        t1 = time.time()

        download_folder = layout.download_export()
        export_sources_folder = layout.export_sources()
        zipped_files = self._call_remote(remote, "get_recipe_sources", ref, download_folder)
        if not zipped_files:
            mkdir(export_sources_folder)  # create the folder even if no source files
            return

        duration = time.time() - t1
        log_recipe_sources_download(ref, duration, remote.name, zipped_files)

        tgz_file = zipped_files[EXPORT_SOURCES_TGZ_NAME]
        check_compressed_files(EXPORT_SOURCES_TGZ_NAME, zipped_files)
        uncompress_file(tgz_file, export_sources_folder)
        touch_folder(export_sources_folder)

    def get_package(self, conanfile, pref, remote):
        ref_layout = self._cache.ref_layout(pref.ref)
        conanfile_path = ref_layout.conanfile()
        self._hook_manager.execute("pre_download_package", conanfile_path=conanfile_path,
                                   reference=pref.ref, package_id=pref.package_id, remote=remote,
                                   conanfile=conanfile)

        conanfile.output.info("Retrieving package %s from remote '%s' " % (pref.package_id,
                                                                           remote.name))

        assert pref.revision is not None

        pkg_layout = self._cache.get_or_create_pkg_layout(pref)
        pkg_layout.package_remove()  # Remove first the destination folder
        with pkg_layout.set_dirty_context_manager():
            info = getattr(conanfile, 'info', None)
            self._get_package(pkg_layout, pref, remote, conanfile.output, info=info)

        self._hook_manager.execute("post_download_package", conanfile_path=conanfile_path,
                                   reference=pref.ref, package_id=pref.package_id, remote=remote,
                                   conanfile=conanfile)

    def _get_package(self, layout, pref, remote, scoped_output, info):
        t1 = time.time()
        try:
            if pref.revision is None:
                pref = self.get_latest_package_reference(pref, remote, info=info)

            download_pkg_folder = layout.download_package()
            # Download files to the pkg_tgz folder, not to the final one
            zipped_files = self._call_remote(remote, "get_package", pref, download_pkg_folder)

            duration = time.time() - t1
            log_package_download(pref, duration, remote, zipped_files)

            tgz_file = zipped_files.pop(PACKAGE_TGZ_NAME, None)
            check_compressed_files(PACKAGE_TGZ_NAME, zipped_files)
            package_folder = layout.package()
            if tgz_file:  # This must happen always, but just in case
                # TODO: The output could be changed to the package one, but
                uncompress_file(tgz_file, package_folder)
            mkdir(package_folder)  # Just in case it doesn't exist, because uncompress did nothing
            for file_name, file_path in zipped_files.items():  # copy CONANINFO and CONANMANIFEST
                shutil.move(file_path, os.path.join(package_folder, file_name))
            # Issue #214 https://github.com/conan-io/conan/issues/214
            touch_folder(package_folder)

            scoped_output.success('Package installed %s' % pref.package_id)
            scoped_output.info("Downloaded package revision %s" % pref.revision)
        except NotFoundException:
            raise PackageNotFoundException(pref)
        except BaseException as e:
            scoped_output.error("Exception while getting package: %s" % str(pref.package_id))
            scoped_output.error("Exception: %s %s" % (type(e), str(e)))
            raise

    def search_recipes(self, remote, pattern):
        return self._call_remote(remote, "search", pattern)

<<<<<<< HEAD
    def search_packages(self, remote, ref):
        infos = self._call_remote(remote, "search_packages", ref)
        ret = OrderedDict()
        for package_id, data in infos.items():
            # FIXME: we don't have the package reference, it uses the latest, we could check
            #        here doing N requests or improve the Artifactory API.
            ret[PkgReference(ref, package_id)] = data
        return ret
=======
    def search_packages(self, remote, ref, query):
        packages = self._call_remote(remote, "search_packages", ref, query)
        # Filter packages without recipe_hash, those are 1.X packages, the 2.0 are disregarded
        packages = {pid: data for pid, data in packages.items() if data.get("recipe_hash")}
        packages = filter_packages(query, packages)
        return packages
>>>>>>> 0f98c1e9

    def remove_recipe(self, ref, remote):
        return self._call_remote(remote, "remove_recipe", ref)

    def remove_packages(self, prefs, remote):
        return self._call_remote(remote, "remove_packages", prefs)

    def remove_all_packages(self, ref, remote):
        return self._call_remote(remote, "remove_all_packages", ref)

    def get_recipe_file(self, ref, path, remote):
        return self._call_remote(remote, "get_recipe_file", ref, path)

    def get_package_file(self, pref, path, remote):
        return self._call_remote(remote, "get_package_file", pref, path)

    def authenticate(self, remote, name, password):
        return self._call_remote(remote, 'authenticate', name, password)

    def get_recipe_revisions_references(self, ref, remote):
        assert ref.revision is None, "get_recipe_revisions_references of a reference with revision"
        return self._call_remote(remote, "get_recipe_revisions_references", ref)

    def get_package_revisions_references(self, pref, remote, headers=None) -> List[PkgReference]:
        assert pref.revision is None, "get_package_revisions_references of a reference with revision"
        return self._call_remote(remote, "get_package_revisions_references", pref, headers=headers)

    def get_latest_recipe_reference(self, ref, remote):
        assert ref.revision is None, "get_latest_recipe_reference of a reference with revision"
        return self._call_remote(remote, "get_latest_recipe_reference", ref)

    def get_latest_package_reference(self, pref, remote, info=None) -> PkgReference:
        assert pref.revision is None, "get_latest_package_reference of a reference with revision"
        headers = _headers_for_info(info) if info else None
        return self._call_remote(remote, "get_latest_package_reference", pref, headers=headers)

    def get_recipe_revision_reference(self, ref, remote) -> bool:
        assert ref.revision is not None, "recipe_exists needs a revision"
        return self._call_remote(remote, "get_recipe_revision_reference", ref)

    def get_package_revision_reference(self, pref, remote) -> bool:
        assert pref.revision is not None, "get_package_revision_reference needs a revision"
        return self._call_remote(remote, "get_package_revision_reference", pref)

    def _call_remote(self, remote, method, *args, **kwargs):
        assert (isinstance(remote, Remote))
        if remote.disabled:
            raise ConanException("Remote '%s' is disabled" % remote.name)
        try:
            return self._auth_manager.call_rest_api_method(remote, method, *args, **kwargs)
        except ConnectionError as exc:
            raise ConanConnectionError(("%s\n\nUnable to connect to %s=%s\n" +
                                        "1. Make sure the remote is reachable or,\n" +
                                        "2. Disable it by using conan remote disable,\n" +
                                        "Then try again."
                                        ) % (str(exc), remote.name, remote.url))
        except ConanException as exc:
            exc.remote = remote
            raise
        except Exception as exc:
            logger.error(traceback.format_exc())
            raise ConanException(exc, remote=remote)


def check_compressed_files(tgz_name, files):
    bare_name = os.path.splitext(tgz_name)[0]
    for f in files:
        if f == tgz_name:
            continue
        if bare_name == os.path.splitext(f)[0]:
            raise ConanException("This Conan version is not prepared to handle '%s' file format. "
                                 "Please upgrade conan client." % f)


def uncompress_file(src_path, dest_folder):
    t1 = time.time()
    try:
        ConanOutput().info("Decompressing %s" % os.path.basename(src_path))
        with open(src_path, mode='rb') as file_handler:
            tar_extract(file_handler, dest_folder)
    except Exception as e:
        error_msg = "Error while extracting downloaded file '%s' to %s\n%s\n"\
                    % (src_path, dest_folder, str(e))
        # try to remove the files
        try:
            if os.path.exists(dest_folder):
                shutil.rmtree(dest_folder)
                error_msg += "Folder removed"
        except Exception:
            error_msg += "Folder not removed, files/package might be damaged, remove manually"
        raise ConanException(error_msg)

    duration = time.time() - t1
    log_uncompressed_file(src_path, duration, dest_folder)<|MERGE_RESOLUTION|>--- conflicted
+++ resolved
@@ -185,23 +185,15 @@
     def search_recipes(self, remote, pattern):
         return self._call_remote(remote, "search", pattern)
 
-<<<<<<< HEAD
     def search_packages(self, remote, ref):
         infos = self._call_remote(remote, "search_packages", ref)
         ret = OrderedDict()
         for package_id, data in infos.items():
             # FIXME: we don't have the package reference, it uses the latest, we could check
             #        here doing N requests or improve the Artifactory API.
-            ret[PkgReference(ref, package_id)] = data
+            if not data.get("recipe_hash"):  # To filter out Conan 1.X packages in same repo
+                ret[PkgReference(ref, package_id)] = data
         return ret
-=======
-    def search_packages(self, remote, ref, query):
-        packages = self._call_remote(remote, "search_packages", ref, query)
-        # Filter packages without recipe_hash, those are 1.X packages, the 2.0 are disregarded
-        packages = {pid: data for pid, data in packages.items() if data.get("recipe_hash")}
-        packages = filter_packages(query, packages)
-        return packages
->>>>>>> 0f98c1e9
 
     def remove_recipe(self, ref, remote):
         return self._call_remote(remote, "remove_recipe", ref)
