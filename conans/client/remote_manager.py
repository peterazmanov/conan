import os
import shutil
import stat
import tarfile
import time
import traceback
from conans.client.cmd.uploader import UPLOAD_POLICY_NO_OVERWRITE, \
    UPLOAD_POLICY_NO_OVERWRITE_RECIPE
from conans.client.cmd.uploader import UPLOAD_POLICY_SKIP
from conans.client.package_metadata_manager import save_recipe_revision, save_package_revision
from conans.client.remote_registry import Remote
from conans.client.source import merge_directories
from conans.errors import ConanException, ConanConnectionError, NotFoundException
from conans.model.manifest import gather_files
from conans.paths import PACKAGE_TGZ_NAME, CONANINFO, CONAN_MANIFEST, CONANFILE, EXPORT_TGZ_NAME, \
    rm_conandir, EXPORT_SOURCES_TGZ_NAME, EXPORT_SOURCES_DIR_OLD
from conans.search.search import filter_packages
from conans.util import progress_bar
from conans.util.env_reader import get_env
from conans.util.files import gzopen_without_timestamps, is_dirty, \
    make_read_only, set_dirty, clean_dirty
from conans.util.files import tar_extract, rmdir, exception_message_safe, mkdir
from conans.util.files import touch_folder
from conans.util.log import logger
# FIXME: Eventually, when all output is done, tracer functions should be moved to the recorder class
from conans.util.tracer import (log_package_upload, log_recipe_upload,
                                log_recipe_sources_download,
                                log_uncompressed_file, log_compressed_files, log_recipe_download,
                                log_package_download)
from requests.exceptions import ConnectionError


class RemoteManager(object):
    """ Will handle the remotes to get recipes, packages etc """

    def __init__(self, client_cache, auth_manager, output, hook_manager):
        self._client_cache = client_cache
        self._output = output
        self._auth_manager = auth_manager
        self._hook_manager = hook_manager

    def upload_recipe(self, conan_reference, remote, retry, retry_wait, policy, remote_manifest):
        conanfile_path = self._client_cache.conanfile(conan_reference)
<<<<<<< HEAD
        self._plugin_manager.execute("pre_upload_recipe", conanfile_path=conanfile_path,
                                     reference=conan_reference, remote=remote)

=======
        self._hook_manager.execute("pre_upload_recipe", conanfile_path=conanfile_path,
                                   reference=conan_reference, remote=remote)
>>>>>>> 2339378c
        t1 = time.time()
        export_folder = self._client_cache.export(conan_reference)

        for f in (EXPORT_TGZ_NAME, EXPORT_SOURCES_TGZ_NAME):
            tgz_path = os.path.join(export_folder, f)
            if is_dirty(tgz_path):
                self._output.warn("%s: Removing %s, marked as dirty" % (str(conan_reference), f))
                os.remove(tgz_path)
                clean_dirty(tgz_path)

        files, symlinks = gather_files(export_folder)
        if CONANFILE not in files or CONAN_MANIFEST not in files:
            raise ConanException("Cannot upload corrupted recipe '%s'" % str(conan_reference))
        export_src_folder = self._client_cache.export_sources(conan_reference, short_paths=None)
        src_files, src_symlinks = gather_files(export_src_folder)
        the_files = _compress_recipe_files(files, symlinks, src_files, src_symlinks, export_folder,
                                           self._output)

        if policy == UPLOAD_POLICY_SKIP:
            return conan_reference

        ret, new_ref, rev_time = self._call_remote(remote, "upload_recipe", conan_reference,
                                                   the_files, retry,
                                                   retry_wait, policy, remote_manifest)

        # Update package revision with the rev_time (Created locally but with rev_time None)
        save_recipe_revision(new_ref, self._client_cache, new_ref.revision, rev_time)
        revisions_enabled = get_env("CONAN_CLIENT_REVISIONS_ENABLED", False)
        if revisions_enabled and policy in (UPLOAD_POLICY_NO_OVERWRITE,
                                            UPLOAD_POLICY_NO_OVERWRITE_RECIPE) and new_ref.revision:
            self._output.warn("Remote '%s' uses revisions, argument "
                              "'--no-overwrite' is useless" % remote.name)

        duration = time.time() - t1
        log_recipe_upload(new_ref, duration, the_files, remote.name)
        if ret:
            msg = "Uploaded conan recipe '%s' to '%s'" % (str(new_ref), remote.name)
            url = remote.url.replace("https://api.bintray.com/conan", "https://bintray.com")
            msg += ": %s" % url
        else:
            msg = "Recipe is up to date, upload skipped"
        self._output.info(msg)
        self._hook_manager.execute("post_upload_recipe", conanfile_path=conanfile_path,
                                   reference=conan_reference, remote=remote)
        return new_ref

    def _package_integrity_check(self, package_reference, files, package_folder):
        # If package has been modified remove tgz to regenerate it
        self._output.rewrite_line("Checking package integrity...")
        read_manifest, expected_manifest = self._client_cache.package_manifests(package_reference)

        if read_manifest != expected_manifest:
            self._output.writeln("")
            diff = read_manifest.difference(expected_manifest)
            for fname, (h1, h2) in diff.items():
                self._output.warn("Mismatched checksum '%s' (manifest: %s, file: %s)"
                                  % (fname, h1, h2))

            if PACKAGE_TGZ_NAME in files:
                try:
                    tgz_path = os.path.join(package_folder, PACKAGE_TGZ_NAME)
                    os.unlink(tgz_path)
                except Exception:
                    pass
            error_msg = os.linesep.join("Mismatched checksum '%s' (manifest: %s, file: %s)"
                                        % (fname, h1, h2) for fname, (h1, h2) in diff.items())
            logger.error("Manifests doesn't match!\n%s" % error_msg)
            raise ConanException("Cannot upload corrupted package '%s'" % str(package_reference))
        else:
            self._output.rewrite_line("Package integrity OK!")
        self._output.writeln("")

    def upload_package(self, package_reference, remote, retry, retry_wait, integrity_check=False,
                       policy=None):

        """Will upload the package to the first remote"""
        conanfile_path = self._client_cache.conanfile(package_reference.conan)
        self._hook_manager.execute("pre_upload_package", conanfile_path=conanfile_path,
                                   reference=package_reference.conan,
                                   package_id=package_reference.package_id,
                                   remote=remote)
        t1 = time.time()
        # existing package, will use short paths if defined
        package_folder = self._client_cache.package(package_reference, short_paths=None)

        if is_dirty(package_folder):
            raise ConanException("Package %s is corrupted, aborting upload.\n"
                                 "Remove it with 'conan remove %s -p=%s'" % (package_reference,
                                                                             package_reference.conan,
                                                                             package_reference.package_id))
        tgz_path = os.path.join(package_folder, PACKAGE_TGZ_NAME)
        if is_dirty(tgz_path):
            self._output.warn("%s: Removing %s, marked as dirty" % (str(package_reference), PACKAGE_TGZ_NAME))
            os.remove(tgz_path)
            clean_dirty(tgz_path)
        # Get all the files in that directory
        files, symlinks = gather_files(package_folder)

        if CONANINFO not in files or CONAN_MANIFEST not in files:
            logger.error("Missing info or manifest in uploading files: %s" % (str(files)))
            raise ConanException("Cannot upload corrupted package '%s'" % str(package_reference))

        logger.debug("====> Time remote_manager build_files_set : %f" % (time.time() - t1))

        if integrity_check:
            self._package_integrity_check(package_reference, files, package_folder)
            logger.debug("====> Time remote_manager check package integrity : %f"
                         % (time.time() - t1))

        the_files = compress_package_files(files, symlinks, package_folder, self._output)
        if policy == UPLOAD_POLICY_SKIP:
            return None

        uploaded, new_pref, rev_time = self._call_remote(remote, "upload_package", package_reference,
                                                         the_files, retry, retry_wait, policy)

        # Update package revision with the rev_time (Created locally but with rev_time None)
        save_package_revision(new_pref, self._client_cache, new_pref.conan.revision,
                              new_pref.revision, rev_time)
        duration = time.time() - t1
        log_package_upload(package_reference, duration, the_files, remote)
        logger.debug("====> Time remote_manager upload_package: %f" % duration)
        if not uploaded:
            self._output.rewrite_line("Package is up to date, upload skipped")
            self._output.writeln("")

<<<<<<< HEAD
        self._plugin_manager.execute("post_upload_package", conanfile_path=conanfile_path,
                                     reference=package_reference.conan,
                                     package_id=package_reference.package_id, remote=remote)
        return new_pref
=======
        self._hook_manager.execute("post_upload_package", conanfile_path=conanfile_path,
                                   reference=package_reference.conan,
                                   package_id=package_reference.package_id, remote=remote)
        return tmp
>>>>>>> 2339378c

    def get_conan_manifest(self, conan_reference, remote):
        """
        Read ConanDigest from remotes
        Will iterate the remotes to find the conans unless remote was specified

        returns (ConanDigest, remote_name)"""
        return self._call_remote(remote, "get_conan_manifest", conan_reference)

    def get_package_manifest(self, package_reference, remote):
        """
        Read ConanDigest from remotes
        Will iterate the remotes to find the conans unless remote was specified

        returns (ConanDigest, remote_name)"""
        return self._call_remote(remote, "get_package_manifest", package_reference)

    def get_package_info(self, package_reference, remote):
        """
        Read a package ConanInfo from remotes
        Will iterate the remotes to find the conans unless remote was specified

        returns (ConanInfo, remote_name)"""
        return self._call_remote(remote, "get_package_info", package_reference)

    def get_recipe(self, conan_reference, remote):
        """
        Read the conans from remotes
        Will iterate the remotes to find the conans unless remote was specified

        returns (dict relative_filepath:abs_path , remote_name)"""
        self._hook_manager.execute("pre_download_recipe", reference=conan_reference, remote=remote)
        dest_folder = self._client_cache.export(conan_reference)
        rmdir(dest_folder)

        t1 = time.time()
        tmp = self._call_remote(remote, "get_recipe", conan_reference, dest_folder)
        zipped_files, conan_reference, rev_time = tmp
        duration = time.time() - t1
        log_recipe_download(conan_reference, duration, remote.name, zipped_files)

        unzip_and_get_files(zipped_files, dest_folder, EXPORT_TGZ_NAME, output=self._output)
        # Make sure that the source dir is deleted
        rm_conandir(self._client_cache.source(conan_reference))
        touch_folder(dest_folder)
        conanfile_path = self._client_cache.conanfile(conan_reference)
<<<<<<< HEAD
        self._plugin_manager.execute("post_download_recipe", conanfile_path=conanfile_path,
                                     reference=conan_reference, remote=remote)
        save_recipe_revision(conan_reference, self._client_cache,
                             conan_reference.revision, rev_time)
=======
        self._hook_manager.execute("post_download_recipe", conanfile_path=conanfile_path,
                                   reference=conan_reference, remote=remote)
>>>>>>> 2339378c
        return conan_reference

    def get_recipe_sources(self, conan_reference, export_folder, export_sources_folder, remote):
        t1 = time.time()

        zipped_files = self._call_remote(remote, "get_recipe_sources", conan_reference,
                                         export_folder)
        if not zipped_files:
            mkdir(export_sources_folder)  # create the folder even if no source files
            return conan_reference

        duration = time.time() - t1
        log_recipe_sources_download(conan_reference, duration, remote.name, zipped_files)

        unzip_and_get_files(zipped_files, export_sources_folder, EXPORT_SOURCES_TGZ_NAME,
                            output=self._output)
        c_src_path = os.path.join(export_sources_folder, EXPORT_SOURCES_DIR_OLD)
        if os.path.exists(c_src_path):
            merge_directories(c_src_path, export_sources_folder)
            rmdir(c_src_path)
        touch_folder(export_sources_folder)
        return conan_reference

    def get_package(self, package_reference, dest_folder, remote, output, recorder):
        package_id = package_reference.package_id
        conanfile_path = self._client_cache.conanfile(package_reference.conan)
        self._hook_manager.execute("pre_download_package", conanfile_path=conanfile_path,
                                   reference=package_reference.conan, package_id=package_id,
                                   remote=remote)
        output.info("Retrieving package %s from remote '%s' " % (package_id, remote.name))
        rm_conandir(dest_folder)  # Remove first the destination folder
        t1 = time.time()
        try:
            zipped_files, new_ref, rev_time = self._call_remote(remote, "get_package",
                                                                package_reference, dest_folder)
            save_package_revision(new_ref, self._client_cache, new_ref.conan.revision,
                                  new_ref.revision, rev_time)

            duration = time.time() - t1
            log_package_download(package_reference, duration, remote, zipped_files)
            unzip_and_get_files(zipped_files, dest_folder, PACKAGE_TGZ_NAME, output=self._output)
            # Issue #214 https://github.com/conan-io/conan/issues/214
            touch_folder(dest_folder)
            if get_env("CONAN_READ_ONLY_CACHE", False):
                make_read_only(dest_folder)
            recorder.package_downloaded(package_reference, remote.url)
            output.success('Package installed %s' % package_id)
        except NotFoundException:
            raise NotFoundException("Package binary '%s' not found in '%s'" % (package_reference,
                                                                               remote.name))
        except BaseException as e:
            output.error("Exception while getting package: %s" % str(package_reference.package_id))
            output.error("Exception: %s %s" % (type(e), str(e)))
            try:
                output.warn("Trying to remove package folder: %s" % dest_folder)
                rmdir(dest_folder)
            except OSError as e:
                raise ConanException("%s\n\nCouldn't remove folder '%s', might be busy or open. Close any app "
                                     "using it, and retry" % (str(e), dest_folder))
            raise
<<<<<<< HEAD
        self._plugin_manager.execute("post_download_package", conanfile_path=conanfile_path,
                                     reference=package_reference.conan, package_id=package_id,
                                     remote=remote)
        return new_ref
=======
        self._hook_manager.execute("post_download_package", conanfile_path=conanfile_path,
                                   reference=package_reference.conan, package_id=package_id,
                                   remote=remote)
>>>>>>> 2339378c

    def search_recipes(self, remote, pattern=None, ignorecase=True):
        """
        Search exported conans information from remotes

        returns (dict str(conan_ref): {packages_info}"""
        return self._call_remote(remote, "search", pattern, ignorecase)

    def search_packages(self, remote, reference, query):
        packages = self._call_remote(remote, "search_packages", reference, query)
        packages = filter_packages(query, packages)
        return packages

    def remove(self, conan_ref, remote):
        """
        Removed conans or packages from remote
        """
        return self._call_remote(remote, "remove", conan_ref)

    def remove_packages(self, conan_ref, remove_ids, remote):
        """
        Removed conans or packages from remote
        """
        return self._call_remote(remote, "remove_packages", conan_ref, remove_ids)

    def get_path(self, conan_ref, package_id, path, remote):
        return self._call_remote(remote, "get_path", conan_ref, package_id, path)

    def authenticate(self, remote, name, password):
        return self._call_remote(remote, 'authenticate', name, password)

    def _call_remote(self, remote, method, *argc, **argv):
        assert(isinstance(remote, Remote))
        self._auth_manager.remote = remote
        try:
            return getattr(self._auth_manager, method)(*argc, **argv)
        except ConnectionError as exc:
            raise ConanConnectionError("%s\n\nUnable to connect to %s=%s"
                                       % (str(exc), remote.name, remote.url))
        except ConanException as exc:
            raise exc.__class__("%s. [Remote: %s]" % (exception_message_safe(exc), remote.name))
        except Exception as exc:
            logger.error(traceback.format_exc())
            raise ConanException(exc)


def _compress_recipe_files(files, symlinks, src_files, src_symlinks, dest_folder, output):
    # This is the minimum recipe
    result = {CONANFILE: files.pop(CONANFILE),
              CONAN_MANIFEST: files.pop(CONAN_MANIFEST)}

    export_tgz_path = files.pop(EXPORT_TGZ_NAME, None)
    sources_tgz_path = files.pop(EXPORT_SOURCES_TGZ_NAME, None)

    def add_tgz(tgz_name, tgz_path, tgz_files, tgz_symlinks, msg):
        if tgz_path:
            result[tgz_name] = tgz_path
        elif tgz_files:
            output.rewrite_line(msg)
            tgz_path = compress_files(tgz_files, tgz_symlinks, tgz_name, dest_folder, output)
            result[tgz_name] = tgz_path

    add_tgz(EXPORT_TGZ_NAME, export_tgz_path, files, symlinks, "Compressing recipe...")
    add_tgz(EXPORT_SOURCES_TGZ_NAME, sources_tgz_path, src_files, src_symlinks,
            "Compressing recipe sources...")

    return result


def compress_package_files(files, symlinks, dest_folder, output):
    tgz_path = files.get(PACKAGE_TGZ_NAME)
    if not tgz_path:
        output.writeln("Compressing package...")
        tgz_files = {f: path for f, path in files.items() if f not in [CONANINFO, CONAN_MANIFEST]}
        tgz_path = compress_files(tgz_files, symlinks, PACKAGE_TGZ_NAME, dest_folder, output)

    return {PACKAGE_TGZ_NAME: tgz_path,
            CONANINFO: files[CONANINFO],
            CONAN_MANIFEST: files[CONAN_MANIFEST]}


def check_compressed_files(tgz_name, files):
    bare_name = os.path.splitext(tgz_name)[0]
    for f in files:
        if f == tgz_name:
            continue
        if bare_name == os.path.splitext(f)[0]:
            raise ConanException("This Conan version is not prepared to handle '%s' file format. "
                                 "Please upgrade conan client." % f)


def compress_files(files, symlinks, name, dest_dir, output=None):
    t1 = time.time()
    # FIXME, better write to disk sequentially and not keep tgz contents in memory
    tgz_path = os.path.join(dest_dir, name)
    set_dirty(tgz_path)
    with open(tgz_path, "wb") as tgz_handle:
        # tgz_contents = BytesIO()
        tgz = gzopen_without_timestamps(name, mode="w", fileobj=tgz_handle)

        for filename, dest in sorted(symlinks.items()):
            info = tarfile.TarInfo(name=filename)
            info.type = tarfile.SYMTYPE
            info.linkname = dest
            tgz.addfile(tarinfo=info)

        mask = ~(stat.S_IWOTH | stat.S_IWGRP)
        i_file = 0
        n_files = len(files)
        last_progress = None
        if output and n_files > 1 and not output.is_terminal:
            output.write("[")
        for filename, abs_path in sorted(files.items()):
            info = tarfile.TarInfo(name=filename)
            info.size = os.stat(abs_path).st_size
            info.mode = os.stat(abs_path).st_mode & mask
            if os.path.islink(abs_path):
                info.type = tarfile.SYMTYPE
                info.linkname = os.readlink(abs_path)  # @UndefinedVariable
                tgz.addfile(tarinfo=info)
            else:
                with open(abs_path, 'rb') as file_handler:
                    tgz.addfile(tarinfo=info, fileobj=file_handler)
            if output and n_files > 1:
                i_file = i_file + 1
                units = min(50, int(50 * i_file / n_files))
                if last_progress != units:  # Avoid screen refresh if nothing has change
                    if output.is_terminal:
                        text = "%s/%s files" % (i_file, n_files)
                        output.rewrite_line("[%s%s] %s" % ('=' * units, ' ' * (50 - units), text))
                    else:
                        output.write('=' * (units - (last_progress or 0)))
                    last_progress = units

        if output and n_files > 1:
            if output.is_terminal:
                output.writeln("")
            else:
                output.writeln("]")
        tgz.close()

    clean_dirty(tgz_path)
    duration = time.time() - t1
    log_compressed_files(files, duration, tgz_path)

    return tgz_path


def unzip_and_get_files(files, destination_dir, tgz_name, output):
    """Moves all files from package_files, {relative_name: tmp_abs_path}
    to destination_dir, unzipping the "tgz_name" if found"""

    tgz_file = files.pop(tgz_name, None)
    check_compressed_files(tgz_name, files)
    if tgz_file:
        uncompress_file(tgz_file, destination_dir, output=output)
        os.remove(tgz_file)


def uncompress_file(src_path, dest_folder, output):
    t1 = time.time()
    try:
        with progress_bar.open_binary(src_path, desc="Decompressing %s" % os.path.basename(src_path),
                                      output=output) as file_handler:
            tar_extract(file_handler, dest_folder)
    except Exception as e:
        error_msg = "Error while downloading/extracting files to %s\n%s\n" % (dest_folder, str(e))
        # try to remove the files
        try:
            if os.path.exists(dest_folder):
                shutil.rmtree(dest_folder)
                error_msg += "Folder removed"
        except Exception:
            error_msg += "Folder not removed, files/package might be damaged, remove manually"
        raise ConanException(error_msg)

    duration = time.time() - t1
    log_uncompressed_file(src_path, duration, dest_folder)<|MERGE_RESOLUTION|>--- conflicted
+++ resolved
@@ -41,14 +41,9 @@
 
     def upload_recipe(self, conan_reference, remote, retry, retry_wait, policy, remote_manifest):
         conanfile_path = self._client_cache.conanfile(conan_reference)
-<<<<<<< HEAD
-        self._plugin_manager.execute("pre_upload_recipe", conanfile_path=conanfile_path,
-                                     reference=conan_reference, remote=remote)
-
-=======
         self._hook_manager.execute("pre_upload_recipe", conanfile_path=conanfile_path,
                                    reference=conan_reference, remote=remote)
->>>>>>> 2339378c
+
         t1 = time.time()
         export_folder = self._client_cache.export(conan_reference)
 
@@ -175,17 +170,11 @@
             self._output.rewrite_line("Package is up to date, upload skipped")
             self._output.writeln("")
 
-<<<<<<< HEAD
-        self._plugin_manager.execute("post_upload_package", conanfile_path=conanfile_path,
+        self._hook_manager.execute("post_upload_package", conanfile_path=conanfile_path,
                                      reference=package_reference.conan,
                                      package_id=package_reference.package_id, remote=remote)
         return new_pref
-=======
-        self._hook_manager.execute("post_upload_package", conanfile_path=conanfile_path,
-                                   reference=package_reference.conan,
-                                   package_id=package_reference.package_id, remote=remote)
-        return tmp
->>>>>>> 2339378c
+
 
     def get_conan_manifest(self, conan_reference, remote):
         """
@@ -232,15 +221,11 @@
         rm_conandir(self._client_cache.source(conan_reference))
         touch_folder(dest_folder)
         conanfile_path = self._client_cache.conanfile(conan_reference)
-<<<<<<< HEAD
-        self._plugin_manager.execute("post_download_recipe", conanfile_path=conanfile_path,
+        self._hook_manager.execute("post_download_recipe", conanfile_path=conanfile_path,
                                      reference=conan_reference, remote=remote)
         save_recipe_revision(conan_reference, self._client_cache,
                              conan_reference.revision, rev_time)
-=======
-        self._hook_manager.execute("post_download_recipe", conanfile_path=conanfile_path,
-                                   reference=conan_reference, remote=remote)
->>>>>>> 2339378c
+
         return conan_reference
 
     def get_recipe_sources(self, conan_reference, export_folder, export_sources_folder, remote):
@@ -301,16 +286,10 @@
                 raise ConanException("%s\n\nCouldn't remove folder '%s', might be busy or open. Close any app "
                                      "using it, and retry" % (str(e), dest_folder))
             raise
-<<<<<<< HEAD
-        self._plugin_manager.execute("post_download_package", conanfile_path=conanfile_path,
+        self._hook_manager.execute("post_download_package", conanfile_path=conanfile_path,
                                      reference=package_reference.conan, package_id=package_id,
                                      remote=remote)
         return new_ref
-=======
-        self._hook_manager.execute("post_download_package", conanfile_path=conanfile_path,
-                                   reference=package_reference.conan, package_id=package_id,
-                                   remote=remote)
->>>>>>> 2339378c
 
     def search_recipes(self, remote, pattern=None, ignorecase=True):
         """
