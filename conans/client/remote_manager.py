import os
import shutil
import time
import traceback

from requests.exceptions import ConnectionError

from conans.cli.output import ConanOutput
from conans.client.cache.remote_registry import Remote
from conans.errors import ConanConnectionError, ConanException, NotFoundException, \
    PackageNotFoundException
from conans.model.package_ref import PkgReference
from conans.model.recipe_ref import RecipeReference
from conans.paths import EXPORT_SOURCES_TGZ_NAME, EXPORT_TGZ_NAME, PACKAGE_TGZ_NAME
from conans.search.search import filter_packages
from conans.util import progress_bar
from conans.util.env_reader import get_env
from conans.util.files import make_read_only, mkdir, tar_extract, touch_folder, md5sum, sha1sum, \
    rmdir
from conans.util.log import logger
# FIXME: Eventually, when all output is done, tracer functions should be moved to the recorder class
from conans.util.tracer import (log_package_download,
                                log_recipe_download, log_recipe_sources_download,
                                log_uncompressed_file)

CONAN_REQUEST_HEADER_SETTINGS = 'Conan-PkgID-Settings'
CONAN_REQUEST_HEADER_OPTIONS = 'Conan-PkgID-Options'


def _headers_for_info(info):
    if not info:
        return None

    r = {}
    settings = info.full_settings.as_list()
    if settings:
        settings = ['{}={}'.format(*it) for it in settings]
        r.update({CONAN_REQUEST_HEADER_SETTINGS: ';'.join(settings)})

    options = info.options._package_options.items()  # FIXME
    if options:
        options = filter(lambda u: u[0] in ['shared', 'fPIC', 'header_only'], options)
        options = ['{}={}'.format(*it) for it in options]
        r.update({CONAN_REQUEST_HEADER_OPTIONS: ';'.join(options)})
    return r


class RemoteManager(object):
    """ Will handle the remotes to get recipes, packages etc """

    def __init__(self, cache, auth_manager, hook_manager):
        self._cache = cache
        self._output = ConanOutput()
        self._auth_manager = auth_manager
        self._hook_manager = hook_manager

    def check_credentials(self, remote):
        self._call_remote(remote, "check_credentials")

    def get_recipe_snapshot(self, ref, remote):
        assert ref.revision, "get_recipe_snapshot requires revision"
        return self._call_remote(remote, "get_recipe_snapshot", ref)

    def upload_recipe(self, ref, files_to_upload, deleted, remote, retry, retry_wait):
        assert isinstance(ref, RecipeReference)
        assert ref.revision, "upload_recipe requires RREV"
        self._call_remote(remote, "upload_recipe", ref, files_to_upload, deleted,
                          retry, retry_wait)

    def upload_package(self, pref, files_to_upload, remote, retry, retry_wait):
        assert pref.ref.revision, "upload_package requires RREV"
        assert pref.revision, "upload_package requires PREV"
        self._call_remote(remote, "upload_package", pref, files_to_upload, retry, retry_wait)

    # FIXME: this method returns the latest package revision with the time or if a prev is specified
    #  it returns that prev if it exists in the server with the time
    def get_latest_package_revision_with_time(self, pref, remote, info=None):
        headers = _headers_for_info(info)
        revisions = self._call_remote(remote, "get_package_revisions", pref, headers=headers)
        timestamp = revisions[0].get("time")
        ref = PkgReference(pref.ref, pref.package_id, revisions[0].get("revision"),
                           timestamp=timestamp)
        return ref

    def get_recipe(self, ref, remote):
        """
        Read the conans from remotes
        Will iterate the remotes to find the conans unless remote was specified

        returns (dict relative_filepath:abs_path , remote_name)"""

        self._hook_manager.execute("pre_download_recipe", reference=ref, remote=remote)

        ref = self._resolve_latest_ref(ref, remote)

        layout = self._cache.get_or_create_ref_layout(ref)

        layout.export_remove()

        t1 = time.time()
        download_export = layout.download_export()
        zipped_files = self._call_remote(remote, "get_recipe", ref, download_export)
        remote_revisions = self._call_remote(remote, "get_recipe_revisions", ref)
        ref_time = remote_revisions[0].get("time")
        duration = time.time() - t1
        log_recipe_download(ref, duration, remote.name, zipped_files)

        export_folder = layout.export()
        tgz_file = zipped_files.pop(EXPORT_TGZ_NAME, None)
        check_compressed_files(EXPORT_TGZ_NAME, zipped_files)
        if tgz_file:
            uncompress_file(tgz_file, export_folder)
        mkdir(export_folder)
        for file_name, file_path in zipped_files.items():  # copy CONANFILE
            shutil.move(file_path, os.path.join(export_folder, file_name))

        # Make sure that the source dir is deleted
        rmdir(layout.source())
        touch_folder(export_folder)
        conanfile_path = layout.conanfile()

        self._hook_manager.execute("post_download_recipe", conanfile_path=conanfile_path,
                                   reference=ref, remote=remote)

        return ref, ref_time

    def get_recipe_sources(self, ref, layout, remote):
        assert ref.revision, "get_recipe_sources requires RREV"
        t1 = time.time()

        download_folder = layout.download_export()
        export_sources_folder = layout.export_sources()
        zipped_files = self._call_remote(remote, "get_recipe_sources", ref, download_folder)
        if not zipped_files:
            mkdir(export_sources_folder)  # create the folder even if no source files
            return

        duration = time.time() - t1
        log_recipe_sources_download(ref, duration, remote.name, zipped_files)

        tgz_file = zipped_files[EXPORT_SOURCES_TGZ_NAME]
        check_compressed_files(EXPORT_SOURCES_TGZ_NAME, zipped_files)
        uncompress_file(tgz_file, export_sources_folder)
        touch_folder(export_sources_folder)

    def get_package(self, conanfile, pref, remote):
        ref_layout = self._cache.ref_layout(pref.ref)
        conanfile_path = ref_layout.conanfile()
        self._hook_manager.execute("pre_download_package", conanfile_path=conanfile_path,
                                   reference=pref.ref, package_id=pref.package_id, remote=remote,
                                   conanfile=conanfile)

        conanfile.output.info("Retrieving package %s from remote '%s' " % (pref.package_id,
                                                                           remote.name))
        latest_prev, _ = self.get_latest_package_revision(pref, remote)

        pkg_layout = self._cache.get_or_create_pkg_layout(latest_prev)

        pkg_layout.package_remove()  # Remove first the destination folder
        with pkg_layout.set_dirty_context_manager():
            info = getattr(conanfile, 'info', None)
            self._get_package(pkg_layout, pref, remote, conanfile.output, info=info)

        self._hook_manager.execute("post_download_package", conanfile_path=conanfile_path,
                                   reference=pref.ref, package_id=pref.package_id, remote=remote,
                                   conanfile=conanfile)

    def _get_package(self, layout, pref, remote, scoped_output, info):
        t1 = time.time()
        try:
            headers = _headers_for_info(info)
            pref = self._resolve_latest_pref(pref, remote, headers=headers)

            download_pkg_folder = layout.download_package()
            # Download files to the pkg_tgz folder, not to the final one
            zipped_files = self._call_remote(remote, "get_package", pref, download_pkg_folder)

            duration = time.time() - t1
            log_package_download(pref, duration, remote, zipped_files)

            tgz_file = zipped_files.pop(PACKAGE_TGZ_NAME, None)
            check_compressed_files(PACKAGE_TGZ_NAME, zipped_files)
            package_folder = layout.package()
            if tgz_file:  # This must happen always, but just in case
                # TODO: The output could be changed to the package one, but
                uncompress_file(tgz_file, package_folder)
            mkdir(package_folder)  # Just in case it doesn't exist, because uncompress did nothing
            for file_name, file_path in zipped_files.items():  # copy CONANINFO and CONANMANIFEST
                shutil.move(file_path, os.path.join(package_folder, file_name))
            # Issue #214 https://github.com/conan-io/conan/issues/214
            touch_folder(package_folder)
            if get_env("CONAN_READ_ONLY_CACHE", False):
                make_read_only(package_folder)

            scoped_output.success('Package installed %s' % pref.package_id)
            scoped_output.info("Downloaded package revision %s" % pref.revision)
        except NotFoundException:
            raise PackageNotFoundException(pref)
        except BaseException as e:
            scoped_output.error("Exception while getting package: %s" % str(pref.package_id))
            scoped_output.error("Exception: %s %s" % (type(e), str(e)))
            raise

    def search_recipes(self, remote, pattern, ignorecase=True):
        """
        returns (dict str(ref): {packages_info}
        """
        # TODO: Remove the ignorecase param. It's not used anymore, we're keeping it
        # to avoid some test crashes

        return self._call_remote(remote, "search", pattern)

    def search_packages(self, remote, ref, query):
        packages = self._call_remote(remote, "search_packages", ref, query)
        packages = filter_packages(query, packages)
        return packages

    def remove_recipe(self, ref, remote):
        return self._call_remote(remote, "remove_recipe", ref)

    def remove_packages(self, ref, remove_ids, remote):
        return self._call_remote(remote, "remove_packages", ref, remove_ids)

    def get_recipe_path(self, ref, path, remote):
        return self._call_remote(remote, "get_recipe_path", ref, path)

    def get_package_path(self, pref, path, remote):
        return self._call_remote(remote, "get_package_path", pref, path)

    def authenticate(self, remote, name, password):
        return self._call_remote(remote, 'authenticate', name, password)

    def get_recipe_revisions(self, ref, remote):
        return self._call_remote(remote, "get_recipe_revisions", ref)

    def get_package_revisions(self, pref, remote, headers=None):
        revisions = self._call_remote(remote, "get_package_revisions", pref, headers=headers)
        return revisions

    def get_latest_recipe_revision(self, ref, remote):
        revision, rev_time = self._call_remote(remote, "get_latest_recipe_revision", ref)
        return revision, rev_time

    def get_latest_package_revision(self, pref, remote, headers=None):
        pkgref, rev_time = self._call_remote(remote, "get_latest_package_revision", pref,
                                             headers=headers)
        return pkgref, rev_time

    # FIXME: this method returns the latest recipe revision with the time or if a rrev is specified
    #  it returns that rrev if it exists in the server with the time
    def get_latest_recipe_revision_with_time(self, ref, remote):
        revisions = self._call_remote(remote, "get_recipe_revisions", ref)
        return ref.copy_with_rev(revisions[0].get("revision")), revisions[0].get("time")

    def _resolve_latest_ref(self, ref, remote):
        if ref.revision is None:
            ref, _ = self.get_latest_recipe_revision(ref, remote)
        return ref

    def _resolve_latest_pref(self, pref, remote, headers):
        if pref.revision is None:
            pref, _ = self.get_latest_package_revision(pref, remote, headers=headers)
        return pref

    def _call_remote(self, remote, method, *args, **kwargs):
        assert (isinstance(remote, Remote))
        if remote.disabled:
            raise ConanException("Remote '%s' is disabled" % remote.name)
        try:
            return self._auth_manager.call_rest_api_method(remote, method, *args, **kwargs)
        except ConnectionError as exc:
            raise ConanConnectionError(("%s\n\nUnable to connect to %s=%s\n" +
                                        "1. Make sure the remote is reachable or,\n" +
                                        "2. Disable it by using conan remote disable,\n" +
                                        "Then try again."
                                        ) % (str(exc), remote.name, remote.url))
        except ConanException as exc:
            exc.remote = remote
            raise
        except Exception as exc:
            logger.error(traceback.format_exc())
            raise ConanException(exc, remote=remote)


def calc_files_checksum(files):
    return {file_name: {"md5": md5sum(path), "sha1": sha1sum(path)}
            for file_name, path in files.items()}


def check_compressed_files(tgz_name, files):
    bare_name = os.path.splitext(tgz_name)[0]
    for f in files:
        if f == tgz_name:
            continue
        if bare_name == os.path.splitext(f)[0]:
            raise ConanException("This Conan version is not prepared to handle '%s' file format. "
                                 "Please upgrade conan client." % f)


def uncompress_file(src_path, dest_folder):
    t1 = time.time()
    try:
<<<<<<< HEAD
        with progress_bar.open_binary(src_path, "Decompressing "
                                                "%s" % os.path.basename(src_path)) as file_handler:
=======
        with progress_bar.open_binary(src_path, output,
                                      "Decompressing %s" % os.path.basename(src_path)) \
                as file_handler:
>>>>>>> e39b07f6
            tar_extract(file_handler, dest_folder)
    except Exception as e:
        error_msg = "Error while extracting downloaded file '%s' to %s\n%s\n"\
                    % (src_path, dest_folder, str(e))
        # try to remove the files
        try:
            if os.path.exists(dest_folder):
                shutil.rmtree(dest_folder)
                error_msg += "Folder removed"
        except Exception:
            error_msg += "Folder not removed, files/package might be damaged, remove manually"
        raise ConanException(error_msg)

    duration = time.time() - t1
    log_uncompressed_file(src_path, duration, dest_folder)<|MERGE_RESOLUTION|>--- conflicted
+++ resolved
@@ -300,14 +300,8 @@
 def uncompress_file(src_path, dest_folder):
     t1 = time.time()
     try:
-<<<<<<< HEAD
         with progress_bar.open_binary(src_path, "Decompressing "
                                                 "%s" % os.path.basename(src_path)) as file_handler:
-=======
-        with progress_bar.open_binary(src_path, output,
-                                      "Decompressing %s" % os.path.basename(src_path)) \
-                as file_handler:
->>>>>>> e39b07f6
             tar_extract(file_handler, dest_folder)
     except Exception as e:
         error_msg = "Error while extracting downloaded file '%s' to %s\n%s\n"\
