--- conflicted
+++ resolved
@@ -150,11 +150,6 @@
         Will iterate the remotes to find the conans unless remote was specified
 
         returns (dict relative_filepath:abs_path , remote_name)"""
-<<<<<<< HEAD
-=======
-        dest_folder = self._client_cache.export(conan_reference)
-        rmdir(dest_folder)
->>>>>>> 02e0e171
 
         def filter_function(urls):
             if CONANFILE not in list(urls.keys()):
@@ -164,19 +159,15 @@
             return urls
 
         t1 = time.time()
-<<<<<<< HEAD
         conan_reference, urls = self._call_remote(remote, "get_recipe_urls", conan_reference)
-=======
-        urls = self._call_remote(remote, "get_recipe_urls", conan_reference)
->>>>>>> 02e0e171
+
         urls = filter_function(urls)
         if not urls:
             return conan_reference
 
-<<<<<<< HEAD
         dest_folder = self._client_cache.export(conan_reference)
-=======
->>>>>>> 02e0e171
+        rmdir(dest_folder)
+
         zipped_files = self._call_remote(remote, "download_files_to_folder", urls, dest_folder)
 
         duration = time.time() - t1
@@ -200,21 +191,14 @@
                 return None
             return urls
 
-<<<<<<< HEAD
         conan_reference, urls = self._call_remote(remote, "get_recipe_urls", conan_reference)
-=======
-        urls = self._call_remote(remote, "get_recipe_urls", conan_reference)
->>>>>>> 02e0e171
+
         urls = filter_function(urls)
         if not urls:
             return conan_reference
 
-<<<<<<< HEAD
         dest_folder = self._client_cache.export(conan_reference)
         zipped_files = self._call_remote(remote, "download_files_to_folder", urls, dest_folder)
-=======
-        zipped_files = self._call_remote(remote, "download_files_to_folder", urls, export_folder)
->>>>>>> 02e0e171
 
         duration = time.time() - t1
         log_recipe_sources_download(conan_reference, duration, remote, zipped_files)
@@ -240,11 +224,8 @@
         dest_folder = self._client_cache.package(package_reference, short_paths=short_paths)
         rm_conandir(dest_folder)  # Remove first the destination folder
         t1 = time.time()
-<<<<<<< HEAD
         package_reference, urls = self._call_remote(remote, "get_package_urls", package_reference)
-=======
-        urls = self._call_remote(remote, "get_package_urls", package_reference)
->>>>>>> 02e0e171
+
         zipped_files = self._call_remote(remote, "download_files_to_folder", urls, dest_folder)
         duration = time.time() - t1
         log_package_download(package_reference, duration, remote, zipped_files)
