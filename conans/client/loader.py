--- conflicted
+++ resolved
@@ -2,9 +2,9 @@
 import imp
 import inspect
 import os
+import sys
 import uuid
 
-import sys
 import yaml
 
 from conans import DefaultLayout
@@ -18,12 +18,8 @@
 from conans.model.options import OptionsValues
 from conans.model.ref import ConanFileReference
 from conans.model.settings import Settings
-<<<<<<< HEAD
-from conans.model.values import Values
-from conans.paths import DATA_YML, LAYOUT_PY
-=======
 from conans.paths import DATA_YML
->>>>>>> 3dc1279d
+from conans.paths import LAYOUT_PY
 from conans.util.conan_v2_mode import CONAN_V2_MODE_ENVVAR
 from conans.util.files import load
 
