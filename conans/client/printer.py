import fnmatch
from collections import OrderedDict

<<<<<<< HEAD
from conans.cli.output import Color
from conans.model.options import OptionsValues
=======
from conans.client.output import Color
>>>>>>> f1950eba
from conans.model.ref import ConanFileReference


class Printer(object):
    """ Print some specific information """

    INDENT_COLOR = {0: Color.BRIGHT_CYAN,
                    1: Color.BRIGHT_RED,
                    2: Color.BRIGHT_GREEN,
                    3: Color.BRIGHT_YELLOW,
                    4: Color.BRIGHT_MAGENTA}

    INDENT_SPACES = 4

    def __init__(self, out):
        self._out = out

    def print_inspect(self, inspect, raw=False):
        for k, v in inspect.items():
            if raw:
                self._out.info(str(v))
            else:
<<<<<<< HEAD
                if isinstance(v, (dict, OptionsValues)):
                    self._out.info("%s:" % k)
=======
                if isinstance(v, dict):
                    self._out.writeln("%s:" % k)
>>>>>>> f1950eba
                    for ok, ov in sorted(v.items()):
                        self._out.info("    %s: %s" % (ok, ov))
                else:
                    self._out.info("%s: %s" % (k, str(v)))

    def print_info(self, data, _info, package_filter=None, show_paths=False):
        """ Print in console the dependency information for a conan file
        """
        if _info is None:  # No filter
            def show(_):
                return True
        else:
            _info_lower = [s.lower() for s in _info]

            def show(field):
                return field in _info_lower

        # Handy function to perform a common print task
        def _print(it_field, show_field=None, name=None, color=Color.BRIGHT_GREEN):
            show_field = show_field or it_field
            name = name or it_field
            if show(show_field) and it_field in it:
                self._out.info("    %s: %s" % (name, it[it_field]), color)

        # Iteration and printing
        for it in data:
            if package_filter and not fnmatch.fnmatch(it["reference"], package_filter):
                continue

            is_ref = it["is_ref"]

            self._out.info(it["display_name"], Color.BRIGHT_CYAN)
            _print("id", name="ID")
            _print("build_id", name="BuildID")
            _print("context", name="Context")
            if show_paths:
                _print("export_folder")
                _print("source_folder")
                _print("build_folder")
                _print("package_folder")

            if show("remote") and is_ref:
                if "remote" in it:
                    self._out.info("    Remote: %s=%s" % (it["remote"]["name"],
                                                             it["remote"]["url"]),
                                      Color.BRIGHT_GREEN)
                else:
                    self._out.info("    Remote: None", Color.BRIGHT_GREEN)

            _print("url", name="URL")
            _print("homepage", name="Homepage")

            if show("license") and "license" in it:
                licenses_str = ", ".join(it["license"])
                lead_str = "Licenses" if len(it["license"]) > 1 else "License"
                self._out.info("    %s: %s" % (lead_str, licenses_str), Color.BRIGHT_GREEN)

            _print("author", name="Author")
            _print("description", name="Description")

            if show("topics") and "topics" in it:
                self._out.info("    Topics: %s" % ", ".join(it["topics"]), Color.BRIGHT_GREEN)

            if show("provides") and "provides" in it:
                self._out.info("    Provides: %s" % ", ".join(it["provides"]), Color.BRIGHT_GREEN)

            _print("deprecated", name="Deprecated")

            _print("recipe", name="Recipe", color=None)
            _print("revision", name="Revision", color=None)
            _print("package_revision", name="Package revision", color=None)
            _print("binary", name="Binary", color=None)

            if show("binary_remote") and is_ref:
                if "binary_remote" in it:
                    self._out.info("    Binary remote: %s" % it["binary_remote"])
                else:
                    self._out.info("    Binary remote: None")

            _print("creation_date", show_field="date", name="Creation date")

            _print("scm", show_field="scm", name="scm")

            if show("python_requires") and "python_requires" in it:
                self._out.info("    Python-requires:", Color.BRIGHT_GREEN)
                for d in it["python_requires"]:
                    self._out.info("        %s" % d, Color.BRIGHT_YELLOW)

            if show("required") and "required_by" in it:
                self._out.info("    Required by:", Color.BRIGHT_GREEN)
                for d in it["required_by"]:
                    self._out.info("        %s" % d, Color.BRIGHT_YELLOW)

            if show("requires"):
                if "requires" in it:
                    self._out.info("    Requires:", Color.BRIGHT_GREEN)
                    for d in it["requires"]:
                        self._out.info("        %s" % d, Color.BRIGHT_YELLOW)

                if "build_requires" in it:
                    self._out.info("    Build Requires:", Color.BRIGHT_GREEN)
                    for d in it["build_requires"]:
                        self._out.info("        %s" % d, Color.BRIGHT_YELLOW)

    def print_search_recipes(self, search_info, pattern, raw, all_remotes_search):
        """ Print all the exported conans information
        param pattern: wildcards, e.g., "opencv/*"
        """
        if not search_info and not raw:
            warn_msg = "There are no packages"
            pattern_msg = " matching the '%s' pattern" % pattern
            self._out.info(warn_msg + pattern_msg if pattern else warn_msg)
            return

        if not raw:
            self._out.info("Existing package recipes:\n")
            for remote_info in search_info:
                if all_remotes_search:
                    self._out.highlight("Remote '%s':" % str(remote_info["remote"]))
                for conan_item in remote_info["items"]:
                    reference = conan_item["recipe"]["id"]
                    ref = ConanFileReference.loads(reference)
                    self._print_colored_line(ref.full_str(), indent=0)
        else:
            for remote_info in search_info:
                if all_remotes_search:
                    self._out.info("Remote '%s':" % str(remote_info["remote"]))
                for conan_item in remote_info["items"]:
                    reference = conan_item["recipe"]["id"]
                    ref = ConanFileReference.loads(reference)
                    self._out.info(ref.full_str())

    def print_search_packages(self, search_info, ref, packages_query, raw):
        assert(isinstance(ref, ConanFileReference))
        if not raw:
            self._out.info("Existing packages for recipe %s:\n" % str(ref))
        for remote_info in search_info:
            if remote_info["remote"] and not raw:
                self._out.info("Existing recipe in remote '%s':\n" % remote_info["remote"])

            if not remote_info["items"][0]["packages"]:
                if packages_query:
                    warn_msg = "There are no packages for reference '%s' matching the query '%s'" \
                               % (str(ref), packages_query)
                elif remote_info["items"][0]["recipe"]:
                    warn_msg = "There are no packages for reference '%s', but package recipe " \
                               "found." % (str(ref))
                if not raw:
                    self._out.info(warn_msg)
                continue

            ref = remote_info["items"][0]["recipe"]["id"]
            packages = remote_info["items"][0]["packages"]

            # Each package
            for package in packages:
                package_id = package["id"]
                self._print_colored_line("Package_ID", package_id, 1)
                for section in ("options", "settings", "requires"):
                    attr = package[section]
                    if attr:
                        self._print_colored_line("[%s]" % section, indent=2)
                        if isinstance(attr, dict):  # options, settings
                            attr = OrderedDict(sorted(attr.items()))
                            for key, value in attr.items():
                                self._print_colored_line(key, value=value, indent=3)
                        elif isinstance(attr, list):  # full requires
                            for key in sorted(attr):
                                self._print_colored_line(key, indent=3)
                self._out.writeln("")

    def print_profile(self, name, profile):
        self._out.info("Configuration for profile %s:\n" % name)
        self._print_profile_section("settings", profile.settings.items(), separator="=")
        self._print_profile_section("options", profile.options.as_list(), separator="=")
        self._print_profile_section("conf", profile.conf.as_list(), separator="=")
        self._print_profile_section("build_requires", [(key, ", ".join(str(val) for val in values))
                                                       for key, values in
                                                       profile.build_requires.items()])

        envs = profile.buildenv.dumps()
        self._print_profile_section("env", envs, separator='=')

    def _print_profile_section(self, name, items, indent=0, separator=": "):
        self._print_colored_line("[%s]" % name, indent=indent, color=Color.BRIGHT_RED)
        for key, value in items:
            self._print_colored_line(key, value=str(value), indent=0, separator=separator)

    def _print_colored_line(self, text, value=None, indent=0, separator=": ", color=None):
        """ Print a colored line depending on its indentation level
            Attributes:
                text: string line
                split_symbol: if you want an output with different in-line colors
                indent_plus: integer to add a plus indentation
        """
        text = text.strip()
        if not text:
            return

        text_color = Printer.INDENT_COLOR.get(indent, Color.BRIGHT_WHITE) if not color else color
        indent_text = ' ' * Printer.INDENT_SPACES * indent
        if value is not None:
            value_color = Color.BRIGHT_WHITE
            self._out.write('%s%s%s' % (indent_text, text, separator), fg=text_color)
            self._out.write(value, fg=value_color, endline=True)
        else:
            self._out.writeln('%s%s' % (indent_text, text), text_color)<|MERGE_RESOLUTION|>--- conflicted
+++ resolved
@@ -1,12 +1,9 @@
 import fnmatch
 from collections import OrderedDict
 
-<<<<<<< HEAD
+
 from conans.cli.output import Color
 from conans.model.options import OptionsValues
-=======
-from conans.client.output import Color
->>>>>>> f1950eba
 from conans.model.ref import ConanFileReference
 
 
@@ -29,13 +26,8 @@
             if raw:
                 self._out.info(str(v))
             else:
-<<<<<<< HEAD
-                if isinstance(v, (dict, OptionsValues)):
-                    self._out.info("%s:" % k)
-=======
                 if isinstance(v, dict):
                     self._out.writeln("%s:" % k)
->>>>>>> f1950eba
                     for ok, ov in sorted(v.items()):
                         self._out.info("    %s: %s" % (ok, ov))
                 else:
