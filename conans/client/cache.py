--- conflicted
+++ resolved
@@ -273,27 +273,6 @@
         self._conan_config = None
         self._no_lock = None
 
-<<<<<<< HEAD
-    # Metadata
-    def load_metadata(self, ref):
-        try:
-            text = load(self.package_metadata(ref))
-            return PackageMetadata.loads(text)
-        except IOError:
-            return PackageMetadata()
-
-    @contextmanager
-    def update_metadata(self, ref):
-        metadata = self.load_metadata(ref)
-        yield metadata
-        save(self.package_metadata(ref), metadata.dumps())
-
-    # Revisions
-    def package_summary_hash(self, pref):
-        package_folder = self.package(pref, short_paths=None)
-        readed_digest = FileTreeManifest.load(package_folder)
-        return readed_digest.summary_hash
-
     def recipe_exists(self, ref):
         return os.path.exists(self.export(ref)) and \
                (not ref.revision or self.recipe_revision(ref)[0] == ref.revision)
@@ -313,8 +292,6 @@
         tm = metadata.packages[pref.id].time if metadata.packages[pref.id].time else None
         return metadata.packages[pref.id].revision, tm
 
-=======
->>>>>>> 42f1a1ab
     def install_as_editable(self, ref, target_path):
         linked_folder_sentinel = self._build_path_to_linked_folder_sentinel(ref)
         save(linked_folder_sentinel, content=target_path)
