from collections import namedtuple, OrderedDict
from datetime import datetime

from conans.model.ref import ConanFileReference


class _UploadElement(namedtuple("UploadElement", "reference, remote_name, remote_url, time")):

    def __new__(cls, reference, remote_name, remote_url):
        the_time = datetime.utcnow()
        return super(cls, _UploadElement).__new__(cls, reference, remote_name, remote_url, the_time)

    def to_dict(self):
        ret = {"remote_name": self.remote_name,
               "remote_url": self.remote_url, "time": self.time}
        ret.update(_id_dict(self.reference))
        return ret


def _id_dict(ref):
    if isinstance(ref, ConanFileReference):
        ret = {"id": str(ref)}
    else:
        ret = {"id": ref.package_id}

<<<<<<< HEAD
=======
    # FIXME: When revisions feature is completely release this field should be always there
    # with None if needed
>>>>>>> 90f97296
    if ref.revision:
        ret["revision"] = ref.revision
    return ret


class UploadRecorder(object):

    def __init__(self):
        self.error = False
        self._info = OrderedDict()

    def add_recipe(self, reference, remote_name, remote_url):
<<<<<<< HEAD
        self._info[reference] = {"recipe": _UploadElement(reference, remote_name, remote_url),
                                 "packages": []}

    def add_package(self, p_ref, remote_name, remote_url):
        self._info[p_ref.conan]["packages"].append(_UploadElement(p_ref, remote_name, remote_url))
=======
        self._info[str(reference)] = {"recipe": _UploadElement(reference, remote_name, remote_url),
                                 "packages": []}

    def add_package(self, p_ref, remote_name, remote_url):
        self._info[str(p_ref.conan)]["packages"].append(_UploadElement(p_ref, remote_name, remote_url))
>>>>>>> 90f97296

    def get_info(self):
        info = {"error": self.error, "uploaded": []}

        for item in self._info.values():
            recipe_info = item["recipe"].to_dict()
            packages_info = [package.to_dict() for package in item["packages"]]
            info["uploaded"].append({"recipe": recipe_info, "packages": packages_info})

        return info<|MERGE_RESOLUTION|>--- conflicted
+++ resolved
@@ -23,11 +23,8 @@
     else:
         ret = {"id": ref.package_id}
 
-<<<<<<< HEAD
-=======
     # FIXME: When revisions feature is completely release this field should be always there
     # with None if needed
->>>>>>> 90f97296
     if ref.revision:
         ret["revision"] = ref.revision
     return ret
@@ -40,19 +37,12 @@
         self._info = OrderedDict()
 
     def add_recipe(self, reference, remote_name, remote_url):
-<<<<<<< HEAD
-        self._info[reference] = {"recipe": _UploadElement(reference, remote_name, remote_url),
-                                 "packages": []}
 
-    def add_package(self, p_ref, remote_name, remote_url):
-        self._info[p_ref.conan]["packages"].append(_UploadElement(p_ref, remote_name, remote_url))
-=======
         self._info[str(reference)] = {"recipe": _UploadElement(reference, remote_name, remote_url),
                                  "packages": []}
 
     def add_package(self, p_ref, remote_name, remote_url):
         self._info[str(p_ref.conan)]["packages"].append(_UploadElement(p_ref, remote_name, remote_url))
->>>>>>> 90f97296
 
     def get_info(self):
         info = {"error": self.error, "uploaded": []}
