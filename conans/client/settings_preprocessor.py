<<<<<<< HEAD
=======
from conans.errors import InvalidConanSettingField
from conans.util.log import logger
>>>>>>> 68fd82bc


def preprocess(settings):
    fill_runtime(settings)


def fill_runtime(settings):
    try:
        if settings.compiler == "Visual Studio":
            if settings.get_safe("compiler.runtime") is None:
                settings.compiler.runtime = "MDd" if settings.get_safe("build_type") == "Debug" \
                                                  else "MD"
                logger.info("Setting 'compiler.runtime' not declared, automatically "
                            "adjusted to '%s'" % settings.compiler.runtime)
    except Exception:  # If the settings structure doesn't match these general
        # asumptions, like unexistant runtime
        pass<|MERGE_RESOLUTION|>--- conflicted
+++ resolved
@@ -1,8 +1,4 @@
-<<<<<<< HEAD
-=======
-from conans.errors import InvalidConanSettingField
 from conans.util.log import logger
->>>>>>> 68fd82bc
 
 
 def preprocess(settings):
