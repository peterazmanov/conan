import os

from conans.client.graph.graph import (BINARY_BUILD, BINARY_CACHE, BINARY_DOWNLOAD, BINARY_MISSING,
                                       BINARY_SKIP, BINARY_UPDATE,
                                       RECIPE_EDITABLE, BINARY_EDITABLE,
                                       RECIPE_CONSUMER, RECIPE_VIRTUAL, BINARY_UNKNOWN)
from conans.errors import NoRemoteAvailable, NotFoundException, conanfile_exception_formatter
from conans.model.info import ConanInfo, PACKAGE_ID_UNKNOWN
from conans.model.manifest import FileTreeManifest
from conans.model.ref import PackageReference
from conans.util.files import is_dirty, rmdir


class GraphBinariesAnalyzer(object):

    def __init__(self, cache, output, remote_manager):
        self._cache = cache
        self._out = output
        self._remote_manager = remote_manager
        # These are the nodes with pref (not including PREV) that have been evaluated
        self._evaluated = {}  # {pref: [nodes]}

    @staticmethod
    def _check_update(upstream_manifest, package_folder, output, node):
        read_manifest = FileTreeManifest.load(package_folder)
        if upstream_manifest != read_manifest:
            if upstream_manifest.time > read_manifest.time:
                output.warn("Current package is older than remote upstream one")
                node.update_manifest = upstream_manifest
                return True
            else:
                output.warn("Current package is newer than remote upstream one")

    @staticmethod
    def _evaluate_build(node, build_mode):
        ref, conanfile = node.ref, node.conanfile
        with_deps_to_build = False
        # For cascade mode, we need to check also the "modified" status of the lockfile if exists
        # modified nodes have already been built, so they shouldn't be built again
        if build_mode.cascade and not (node.graph_lock_node and node.graph_lock_node.modified):
            for dep in node.dependencies:
                dep_node = dep.dst
                if (dep_node.binary == BINARY_BUILD or
                        (dep_node.graph_lock_node and dep_node.graph_lock_node.modified)):
                    with_deps_to_build = True
                    break
        if build_mode.forced(conanfile, ref, with_deps_to_build):
            conanfile.output.info('Forced build from source')
            node.binary = BINARY_BUILD
            node.prev = None
            return True

    def _evaluate_clean_pkg_folder_dirty(self, node, package_layout, package_folder, pref):
        # Check if dirty, to remove it
        with package_layout.package_lock(pref):
            assert node.recipe != RECIPE_EDITABLE, "Editable package shouldn't reach this code"
            if is_dirty(package_folder):
                node.conanfile.output.warn("Package is corrupted, removing folder: %s"
                                           % package_folder)
                rmdir(package_folder)  # Do not remove if it is EDITABLE
                return

            if self._cache.config.revisions_enabled:
                metadata = package_layout.load_metadata()
                rec_rev = metadata.packages[pref.id].recipe_revision
                if rec_rev and rec_rev != node.ref.revision:
                    node.conanfile.output.warn("The package {} doesn't belong to the installed "
                                               "recipe revision, removing folder".format(pref))
                    rmdir(package_folder)
                return metadata

    def _evaluate_cache_pkg(self, node, package_layout, pref, metadata, remote, remotes, update,
                            package_folder):
        if update:
            output = node.conanfile.output
            if remote:
                try:
                    tmp = self._remote_manager.get_package_manifest(pref, remote)
                    upstream_manifest, pref = tmp
                except NotFoundException:
                    output.warn("Can't update, no package in remote")
                except NoRemoteAvailable:
                    output.warn("Can't update, no remote defined")
                else:
                    if self._check_update(upstream_manifest, package_folder, output, node):
                        node.binary = BINARY_UPDATE
                        node.prev = pref.revision  # With revision
            elif remotes:
                pass  # Current behavior: no remote explicit or in metadata, do not update
            else:
                output.warn("Can't update, no remote defined")
        if not node.binary:
            node.binary = BINARY_CACHE
            metadata = metadata or package_layout.load_metadata()
            node.prev = metadata.packages[pref.id].revision
            assert node.prev, "PREV for %s is None: %s" % (str(pref), metadata.dumps())

    def _evaluate_remote_pkg(self, node, pref, remote, remotes, build_mode):
        remote_info = None
        if remote:
            try:
                remote_info, pref = self._remote_manager.get_package_info(pref, remote)
            except NotFoundException:
                pass
            except Exception:
                node.conanfile.output.error("Error downloading binary package: '{}'".format(pref))
                raise

        # If the "remote" came from the registry but the user didn't specified the -r, with
        # revisions iterate all remotes
        if not remote or (not remote_info and self._cache.config.revisions_enabled):
            for r in remotes.values():
                try:
                    remote_info, pref = self._remote_manager.get_package_info(pref, r)
                except NotFoundException:
                    pass
                else:
                    if remote_info:
                        remote = r
                        break

        if remote_info:
            node.binary = BINARY_DOWNLOAD
            node.prev = pref.revision
            recipe_hash = remote_info.recipe_hash
        else:
            recipe_hash = None
            if build_mode.allowed(node.conanfile):
                node.binary = BINARY_BUILD
            else:
                node.binary = BINARY_MISSING
            node.prev = None

        return recipe_hash, remote

    def _evaluate_is_cached(self, node, pref):
        previous_nodes = self._evaluated.get(pref)
        if previous_nodes:
            previous_nodes.append(node)
            previous_node = previous_nodes[0]
            # The previous node might have been skipped, but current one not necessarily
            # keep the original node.binary value (before being skipped), and if it will be
            # defined as SKIP again by self._handle_private(node) if it is really private
            if previous_node.binary == BINARY_SKIP:
                node.binary = previous_node.binary_non_skip
            else:
                node.binary = previous_node.binary
            node.binary_remote = previous_node.binary_remote
            node.prev = previous_node.prev
            return True
        self._evaluated[pref] = [node]

    def _evaluate_node(self, node, build_mode, update, remotes):
        assert node.binary is None, "Node.binary should be None"
        assert node.package_id is not None, "Node.package_id shouldn't be None"
        assert node.package_id != PACKAGE_ID_UNKNOWN, "Node.package_id shouldn't be Unknown"
        assert node.prev is None, "Node.prev should be None"

<<<<<<< HEAD
        if node.package_id == PACKAGE_ID_UNKNOWN:
            node.binary = BINARY_MISSING
            return
=======
        ref, conanfile = node.ref, node.conanfile
>>>>>>> 7030477d

        # If it has lock
        locked = node.graph_lock_node
        if locked and locked.pref.id == node.package_id:
            pref = locked.pref  # Keep the locked with PREV
            self._process_node(node, pref, build_mode, update, remotes)
        else:
            assert node.prev is None, "Non locked node shouldn't have PREV in evaluate_node"
            pref = PackageReference(node.ref, node.package_id)
            self._process_node(node, pref, build_mode, update, remotes)
            if node.binary == BINARY_MISSING and node.conanfile.compatible_packages:
                for compatible_package in node.conanfile.compatible_packages:
                    package_id = compatible_package.package_id()
                    if package_id == node.package_id:
                        node.conanfile.output.error("Compatible package ID %s equal to the default "
                                                    "package ID" % package_id)
                        continue
                    pref = PackageReference(node.ref, package_id)
                    node.binary = None  # Invalidate it
                    self._process_node(node, pref, build_mode, update, remotes)
                    if node.binary and node.binary != BINARY_MISSING:
                        node.conanfile.output.info("Main binary package '%s' missing. Using "
                                                   "compatible package '%s'"
                                                   % (node.package_id, package_id))
                        node._package_id = package_id
                        break
                    else:
                        node.binary = BINARY_MISSING

    def _process_node(self, node, pref, build_mode, update, remotes):
        # Check that this same reference hasn't already been checked
        if self._evaluate_is_cached(node, pref):
            return

        conanfile = node.conanfile
        if node.recipe == RECIPE_EDITABLE:
            node.binary = BINARY_EDITABLE  # TODO: PREV?
            return

        if self._evaluate_build(node, build_mode):
            return

        package_layout = self._cache.package_layout(pref.ref, short_paths=conanfile.short_paths)
        package_folder = package_layout.package(pref)
        metadata = self._evaluate_clean_pkg_folder_dirty(node, package_layout, package_folder, pref)

        remote = remotes.selected
        if not remote:
            # If the remote_name is not given, follow the binary remote, or the recipe remote
            # If it is defined it won't iterate (might change in conan2.0)
            metadata = metadata or package_layout.load_metadata()
            remote_name = metadata.packages[pref.id].remote or metadata.recipe.remote
            remote = remotes.get(remote_name)

        if os.path.exists(package_folder):  # Binary already in cache, check for updates
            self._evaluate_cache_pkg(node, package_layout, pref, metadata,  remote, remotes, update,
                                     package_folder)
            recipe_hash = None
        else:  # Binary does NOT exist locally
            # Returned remote might be different than the passed one if iterating remotes
            recipe_hash, remote = self._evaluate_remote_pkg(node, pref, remote, remotes, build_mode)

        if build_mode.outdated:
            if node.binary in (BINARY_CACHE, BINARY_DOWNLOAD, BINARY_UPDATE):
                if node.binary == BINARY_UPDATE:
                    info, pref = self._remote_manager.get_package_info(pref, remote)
                    recipe_hash = info.recipe_hash
                elif node.binary == BINARY_CACHE:
                    recipe_hash = ConanInfo.load_from_package(package_folder).recipe_hash

                local_recipe_hash = package_layout.recipe_manifest().summary_hash
                if local_recipe_hash != recipe_hash:
                    conanfile.output.info("Outdated package!")
                    node.binary = BINARY_BUILD
                    node.prev = None
                else:
                    conanfile.output.info("Package is up to date")

        node.binary_remote = remote

    @staticmethod
    def _propagate_options(node):
        # TODO: This has to be moved to the graph computation, not here in the BinaryAnalyzer
        # as this is the graph model
        conanfile = node.conanfile
        neighbors = node.neighbors()
        transitive_reqs = set()  # of PackageReference, avoid duplicates
        for neighbor in neighbors:
            ref, nconan = neighbor.ref, neighbor.conanfile
            transitive_reqs.add(neighbor.pref)
            transitive_reqs.update(nconan.info.requires.refs())

            conanfile.options.propagate_downstream(ref, nconan.info.full_options)
            # Might be never used, but update original requirement, just in case
            conanfile.requires[ref.name].ref = ref

        # There might be options that are not upstream, backup them, might be for build-requires
        conanfile.build_requires_options = conanfile.options.values
        conanfile.options.clear_unused(transitive_reqs)
        conanfile.options.freeze()

    @staticmethod
    def _compute_package_id(node, default_package_id_mode):
        """
        Compute the binary package ID of this node
        :param node: the node to compute the package-ID
        :param default_package_id_mode: configuration of the package-ID mode
        """
        # TODO Conan 2.0. To separate the propagation of the graph (options) of the package-ID
        # A bit risky to be done now
        conanfile = node.conanfile
        neighbors = node.neighbors()
        direct_reqs = []  # of PackageReference
        indirect_reqs = set()  # of PackageReference, avoid duplicates
        for neighbor in neighbors:
            ref, nconan = neighbor.ref, neighbor.conanfile
            direct_reqs.append(neighbor.pref)
            indirect_reqs.update(nconan.info.requires.refs())

        # Make sure not duplicated
        indirect_reqs.difference_update(direct_reqs)
        conanfile.info = ConanInfo.create(conanfile.settings.values,
                                          conanfile.options.values,
                                          direct_reqs,
                                          indirect_reqs,
                                          default_package_id_mode=default_package_id_mode)

        # Once we are done, call package_id() to narrow and change possible values
        with conanfile_exception_formatter(str(conanfile), "package_id"):
            conanfile.package_id()

        info = conanfile.info
        node.package_id = info.package_id()

    def _handle_private(self, node):
        if node.binary in (BINARY_CACHE, BINARY_DOWNLOAD, BINARY_UPDATE, BINARY_SKIP):
            private_neighbours = node.private_neighbors()
            for neigh in private_neighbours:
                if not neigh.private:
                    continue
                # Current closure contains own node to be skipped
                for n in neigh.public_closure.values():
                    if n.private:
                        # store the binary origin before being overwritten by SKIP
                        n.binary_non_skip = n.binary
                        n.binary = BINARY_SKIP
                        self._handle_private(n)

    def evaluate_graph(self, deps_graph, build_mode, update, remotes):
        default_package_id_mode = self._cache.config.default_package_id_mode
        for node in deps_graph.ordered_iterate():
            self._propagate_options(node)
            self._compute_package_id(node, default_package_id_mode)
            if node.recipe in (RECIPE_CONSUMER, RECIPE_VIRTUAL):
                continue
            if node.package_id == PACKAGE_ID_UNKNOWN:
                assert node.binary is None, "Node.binary should be None"
                node.binary = BINARY_UNKNOWN
                continue
            self._evaluate_node(node, build_mode, update, remotes)
            self._handle_private(node)

    def reevaluate_node(self, node, remotes, build_mode, update):
        assert node.binary == BINARY_UNKNOWN
        output = node.conanfile.output
        node._package_id = None  # Invalidate it, so it can be re-computed
        default_package_id_mode = self._cache.config.default_package_id_mode
        output.info("Unknown binary for %s, computing updated ID" % str(node.ref))
        self._compute_package_id(node, default_package_id_mode)
        output.info("Updated ID: %s" % node.package_id)
        if node.recipe in (RECIPE_CONSUMER, RECIPE_VIRTUAL):
            return
        assert node.package_id != PACKAGE_ID_UNKNOWN
        node.binary = None  # Necessary to invalidate so it is properly evaluated
        self._evaluate_node(node, build_mode, update, remotes)
        output.info("Binary for updated ID from: %s" % node.binary)
        if node.binary == BINARY_BUILD:
            output.info("Binary for the updated ID has to be built")
        else:
            output.info("Binary for the updated ID from: %s" % node.binary)<|MERGE_RESOLUTION|>--- conflicted
+++ resolved
@@ -155,14 +155,6 @@
         assert node.package_id is not None, "Node.package_id shouldn't be None"
         assert node.package_id != PACKAGE_ID_UNKNOWN, "Node.package_id shouldn't be Unknown"
         assert node.prev is None, "Node.prev should be None"
-
-<<<<<<< HEAD
-        if node.package_id == PACKAGE_ID_UNKNOWN:
-            node.binary = BINARY_MISSING
-            return
-=======
-        ref, conanfile = node.ref, node.conanfile
->>>>>>> 7030477d
 
         # If it has lock
         locked = node.graph_lock_node
