import os

from conans.client.graph.build_mode import BuildMode
from conans.client.graph.graph import (BINARY_BUILD, BINARY_CACHE, BINARY_DOWNLOAD, BINARY_MISSING,
                                       BINARY_UPDATE, RECIPE_EDITABLE, BINARY_EDITABLE,
                                       RECIPE_CONSUMER, RECIPE_VIRTUAL, BINARY_SKIP, BINARY_UNKNOWN)

from conans.errors import NoRemoteAvailable, NotFoundException, conanfile_exception_formatter
from conans.model.info import ConanInfo, PACKAGE_ID_UNKNOWN
from conans.model.manifest import FileTreeManifest
from conans.model.ref import PackageReference
from conans.util.files import is_dirty, rmdir


class GraphBinariesAnalyzer(object):

    def __init__(self, cache, output, remote_manager):
        self._cache = cache
        self._out = output
        self._remote_manager = remote_manager
        # These are the nodes with pref (not including PREV) that have been evaluated
        self._evaluated = {}  # {pref: [nodes]}

    @staticmethod
    def _check_update(upstream_manifest, package_folder, output, node):
        read_manifest = FileTreeManifest.load(package_folder)
        if upstream_manifest != read_manifest:
            if upstream_manifest.time > read_manifest.time:
                output.warn("Current package is older than remote upstream one")
                node.update_manifest = upstream_manifest
                return True
            else:
                output.warn("Current package is newer than remote upstream one")

    @staticmethod
    def _evaluate_build(node, build_mode):
        ref, conanfile = node.ref, node.conanfile
        with_deps_to_build = False
        # For cascade mode, we need to check also the "modified" status of the lockfile if exists
        # modified nodes have already been built, so they shouldn't be built again
        if build_mode.cascade and not (node.graph_lock_node and node.graph_lock_node.modified):
            for dep in node.dependencies:
                dep_node = dep.dst
                if (dep_node.binary == BINARY_BUILD or
                        (dep_node.graph_lock_node and dep_node.graph_lock_node.modified)):
                    with_deps_to_build = True
                    break
        if build_mode.forced(conanfile, ref, with_deps_to_build):
            conanfile.output.info('Forced build from source')
            node.binary = BINARY_BUILD
            node.prev = None
            return True

    def _evaluate_clean_pkg_folder_dirty(self, node, package_layout, package_folder, pref):
        # Check if dirty, to remove it
        with package_layout.package_lock(pref):
            assert node.recipe != RECIPE_EDITABLE, "Editable package shouldn't reach this code"
            if is_dirty(package_folder):
                node.conanfile.output.warn("Package is corrupted, removing folder: %s"
                                           % package_folder)
                rmdir(package_folder)  # Do not remove if it is EDITABLE
                return

            if self._cache.config.revisions_enabled:
                metadata = package_layout.load_metadata()
                rec_rev = metadata.packages[pref.id].recipe_revision
                if rec_rev and rec_rev != node.ref.revision:
                    node.conanfile.output.warn("The package {} doesn't belong to the installed "
                                               "recipe revision, removing folder".format(pref))
                    rmdir(package_folder)
                return metadata

    def _evaluate_cache_pkg(self, node, package_layout, pref, metadata, remote, remotes, update,
                            package_folder):
        if update:
            output = node.conanfile.output
            if remote:
                try:
                    tmp = self._remote_manager.get_package_manifest(pref, remote)
                    upstream_manifest, pref = tmp
                except NotFoundException:
                    output.warn("Can't update, no package in remote")
                except NoRemoteAvailable:
                    output.warn("Can't update, no remote defined")
                else:
                    if self._check_update(upstream_manifest, package_folder, output, node):
                        node.binary = BINARY_UPDATE
                        node.prev = pref.revision  # With revision
            elif remotes:
                pass  # Current behavior: no remote explicit or in metadata, do not update
            else:
                output.warn("Can't update, no remote defined")
        if not node.binary:
            node.binary = BINARY_CACHE
            metadata = metadata or package_layout.load_metadata()
            node.prev = metadata.packages[pref.id].revision
            assert node.prev, "PREV for %s is None: %s" % (str(pref), metadata.dumps())

    def _evaluate_remote_pkg(self, node, pref, remote, remotes, build_mode):
        remote_info = None
        if remote:
            try:
                remote_info, pref = self._remote_manager.get_package_info(pref, remote)
            except NotFoundException:
                pass
            except Exception:
                node.conanfile.output.error("Error downloading binary package: '{}'".format(pref))
                raise

        # If the "remote" came from the registry but the user didn't specified the -r, with
        # revisions iterate all remotes
        if not remote or (not remote_info and self._cache.config.revisions_enabled):
            for r in remotes.values():
                try:
                    remote_info, pref = self._remote_manager.get_package_info(pref, r)
                except NotFoundException:
                    pass
                else:
                    if remote_info:
                        remote = r
                        break

        if remote_info:
            node.binary = BINARY_DOWNLOAD
            node.prev = pref.revision
            recipe_hash = remote_info.recipe_hash
        else:
            recipe_hash = None
            if build_mode.allowed(node.conanfile):
                node.binary = BINARY_BUILD
            else:
                node.binary = BINARY_MISSING
            node.prev = None

        return recipe_hash, remote

    def _evaluate_is_cached(self, node, pref):
        previous_nodes = self._evaluated.get(pref)
        if previous_nodes:
            previous_nodes.append(node)
            previous_node = previous_nodes[0]
            # The previous node might have been skipped, but current one not necessarily
            # keep the original node.binary value (before being skipped), and if it will be
            # defined as SKIP again by self._handle_private(node) if it is really private
            if previous_node.binary == BINARY_SKIP:
                node.binary = previous_node.binary_non_skip
            else:
                node.binary = previous_node.binary
            node.binary_remote = previous_node.binary_remote
            node.prev = previous_node.prev
            return True
        self._evaluated[pref] = [node]

    def _evaluate_node(self, node, build_mode, update, remotes):
        assert node.binary is None, "Node.binary should be None"
        assert node.package_id is not None, "Node.package_id shouldn't be None"
        assert node.package_id != PACKAGE_ID_UNKNOWN, "Node.package_id shouldn't be Unknown"
        assert node.prev is None, "Node.prev should be None"

        # If it has lock
        locked = node.graph_lock_node
        if locked and locked.pref.id == node.package_id:
            pref = locked.pref  # Keep the locked with PREV
            self._process_node(node, pref, build_mode, update, remotes)
        else:
            assert node.prev is None, "Non locked node shouldn't have PREV in evaluate_node"
            pref = PackageReference(node.ref, node.package_id)
            self._process_node(node, pref, build_mode, update, remotes)
            if node.binary == BINARY_MISSING and node.conanfile.compatible_packages:
<<<<<<< HEAD
                for compatible_package in node.conanfile.compatible_packages:
                    package_id = compatible_package.package_id()
                    if package_id == node.package_id:
                        node.conanfile.output.error("Compatible package ID %s equal to the default "
                                                    "package ID" % package_id)
                        continue
                    pref = PackageReference(node.ref, package_id)
                    node.binary = None  # Invalidate it
                    self._process_node(node, pref, build_mode, update, remotes)
=======
                compatible_build_mode = BuildMode(None, self._out)
                for compatible_package in node.conanfile.compatible_packages:
                    package_id = compatible_package.package_id()
                    if package_id == node.package_id:
                        node.conanfile.output.info("Compatible package ID %s equal to the default "
                                                   "package ID" % package_id)
                        continue
                    pref = PackageReference(node.ref, package_id)
                    node.binary = None  # Invalidate it
                    # NO Build mode
                    self._process_node(node, pref, compatible_build_mode, update, remotes)
>>>>>>> f24d23df
                    if node.binary and node.binary != BINARY_MISSING:
                        node.conanfile.output.info("Main binary package '%s' missing. Using "
                                                   "compatible package '%s'"
                                                   % (node.package_id, package_id))
                        node._package_id = package_id
<<<<<<< HEAD
=======
                        # So they are available in package_info() method
                        node.conanfile.settings = compatible_package.settings
                        node.conanfile.options = compatible_package.options
>>>>>>> f24d23df
                        break
                    else:
                        node.binary = BINARY_MISSING

    def _process_node(self, node, pref, build_mode, update, remotes):
        # Check that this same reference hasn't already been checked
        if self._evaluate_is_cached(node, pref):
            return

        conanfile = node.conanfile
        if node.recipe == RECIPE_EDITABLE:
            node.binary = BINARY_EDITABLE  # TODO: PREV?
            return

        if self._evaluate_build(node, build_mode):
            return

        package_layout = self._cache.package_layout(pref.ref, short_paths=conanfile.short_paths)
        package_folder = package_layout.package(pref)
        metadata = self._evaluate_clean_pkg_folder_dirty(node, package_layout, package_folder, pref)

        remote = remotes.selected
        if not remote:
            # If the remote_name is not given, follow the binary remote, or the recipe remote
            # If it is defined it won't iterate (might change in conan2.0)
            metadata = metadata or package_layout.load_metadata()
            remote_name = metadata.packages[pref.id].remote or metadata.recipe.remote
            remote = remotes.get(remote_name)

        if os.path.exists(package_folder):  # Binary already in cache, check for updates
            self._evaluate_cache_pkg(node, package_layout, pref, metadata,  remote, remotes, update,
                                     package_folder)
            recipe_hash = None
        else:  # Binary does NOT exist locally
            # Returned remote might be different than the passed one if iterating remotes
            recipe_hash, remote = self._evaluate_remote_pkg(node, pref, remote, remotes, build_mode)

        if build_mode.outdated:
            if node.binary in (BINARY_CACHE, BINARY_DOWNLOAD, BINARY_UPDATE):
                if node.binary == BINARY_UPDATE:
                    info, pref = self._remote_manager.get_package_info(pref, remote)
                    recipe_hash = info.recipe_hash
                elif node.binary == BINARY_CACHE:
                    recipe_hash = ConanInfo.load_from_package(package_folder).recipe_hash

                local_recipe_hash = package_layout.recipe_manifest().summary_hash
                if local_recipe_hash != recipe_hash:
                    conanfile.output.info("Outdated package!")
                    node.binary = BINARY_BUILD
                    node.prev = None
                else:
                    conanfile.output.info("Package is up to date")

        node.binary_remote = remote

    @staticmethod
    def _propagate_options(node):
        # TODO: This has to be moved to the graph computation, not here in the BinaryAnalyzer
        # as this is the graph model
        conanfile = node.conanfile
        neighbors = node.neighbors()
        transitive_reqs = set()  # of PackageReference, avoid duplicates
        for neighbor in neighbors:
            ref, nconan = neighbor.ref, neighbor.conanfile
            transitive_reqs.add(neighbor.pref)
            transitive_reqs.update(nconan.info.requires.refs())

            conanfile.options.propagate_downstream(ref, nconan.info.full_options)
            # Might be never used, but update original requirement, just in case
            conanfile.requires[ref.name].ref = ref

        # There might be options that are not upstream, backup them, might be for build-requires
        conanfile.build_requires_options = conanfile.options.values
        conanfile.options.clear_unused(transitive_reqs)
        conanfile.options.freeze()

    @staticmethod
    def _compute_package_id(node, default_package_id_mode):
        """
        Compute the binary package ID of this node
        :param node: the node to compute the package-ID
        :param default_package_id_mode: configuration of the package-ID mode
        """
        # TODO Conan 2.0. To separate the propagation of the graph (options) of the package-ID
        # A bit risky to be done now
        conanfile = node.conanfile
        neighbors = node.neighbors()
        direct_reqs = []  # of PackageReference
        indirect_reqs = set()  # of PackageReference, avoid duplicates
        for neighbor in neighbors:
            ref, nconan = neighbor.ref, neighbor.conanfile
            direct_reqs.append(neighbor.pref)
            indirect_reqs.update(nconan.info.requires.refs())

        # Make sure not duplicated
        indirect_reqs.difference_update(direct_reqs)
        conanfile.info = ConanInfo.create(conanfile.settings.values,
                                          conanfile.options.values,
                                          direct_reqs,
                                          indirect_reqs,
                                          default_package_id_mode=default_package_id_mode)

        # Once we are done, call package_id() to narrow and change possible values
        with conanfile_exception_formatter(str(conanfile), "package_id"):
            conanfile.package_id()

        info = conanfile.info
        node.package_id = info.package_id()

    def evaluate_graph(self, deps_graph, build_mode, update, remotes, nodes_subset=None, root=None):
        default_package_id_mode = self._cache.config.default_package_id_mode
        for node in deps_graph.ordered_iterate(nodes_subset=nodes_subset):
            self._propagate_options(node)

            self._compute_package_id(node, default_package_id_mode)
            if node.recipe in (RECIPE_CONSUMER, RECIPE_VIRTUAL):
                continue
            if node.package_id == PACKAGE_ID_UNKNOWN:
                assert node.binary is None, "Node.binary should be None"
                node.binary = BINARY_UNKNOWN
                continue
            self._evaluate_node(node, build_mode, update, remotes)
        deps_graph.mark_private_skippable(nodes_subset=nodes_subset, root=root)

    def reevaluate_node(self, node, remotes, build_mode, update):
        assert node.binary == BINARY_UNKNOWN
        output = node.conanfile.output
        node._package_id = None  # Invalidate it, so it can be re-computed
        default_package_id_mode = self._cache.config.default_package_id_mode
        output.info("Unknown binary for %s, computing updated ID" % str(node.ref))
        self._compute_package_id(node, default_package_id_mode)
        output.info("Updated ID: %s" % node.package_id)
        if node.recipe in (RECIPE_CONSUMER, RECIPE_VIRTUAL):
            return
        assert node.package_id != PACKAGE_ID_UNKNOWN
        node.binary = None  # Necessary to invalidate so it is properly evaluated
        self._evaluate_node(node, build_mode, update, remotes)
        output.info("Binary for updated ID from: %s" % node.binary)
        if node.binary == BINARY_BUILD:
            output.info("Binary for the updated ID has to be built")
        else:
            output.info("Binary for the updated ID from: %s" % node.binary)<|MERGE_RESOLUTION|>--- conflicted
+++ resolved
@@ -167,17 +167,6 @@
             pref = PackageReference(node.ref, node.package_id)
             self._process_node(node, pref, build_mode, update, remotes)
             if node.binary == BINARY_MISSING and node.conanfile.compatible_packages:
-<<<<<<< HEAD
-                for compatible_package in node.conanfile.compatible_packages:
-                    package_id = compatible_package.package_id()
-                    if package_id == node.package_id:
-                        node.conanfile.output.error("Compatible package ID %s equal to the default "
-                                                    "package ID" % package_id)
-                        continue
-                    pref = PackageReference(node.ref, package_id)
-                    node.binary = None  # Invalidate it
-                    self._process_node(node, pref, build_mode, update, remotes)
-=======
                 compatible_build_mode = BuildMode(None, self._out)
                 for compatible_package in node.conanfile.compatible_packages:
                     package_id = compatible_package.package_id()
@@ -189,18 +178,15 @@
                     node.binary = None  # Invalidate it
                     # NO Build mode
                     self._process_node(node, pref, compatible_build_mode, update, remotes)
->>>>>>> f24d23df
                     if node.binary and node.binary != BINARY_MISSING:
                         node.conanfile.output.info("Main binary package '%s' missing. Using "
                                                    "compatible package '%s'"
                                                    % (node.package_id, package_id))
                         node._package_id = package_id
-<<<<<<< HEAD
-=======
                         # So they are available in package_info() method
                         node.conanfile.settings = compatible_package.settings
                         node.conanfile.options = compatible_package.options
->>>>>>> f24d23df
+
                         break
                     else:
                         node.binary = BINARY_MISSING
