from conans.client.graph.build_mode import BuildMode
from conans.client.graph.compute_pid import compute_package_id
from conans.client.graph.graph import (BINARY_BUILD, BINARY_CACHE, BINARY_DOWNLOAD, BINARY_MISSING,
                                       BINARY_UPDATE, RECIPE_EDITABLE, BINARY_EDITABLE,
                                       RECIPE_CONSUMER, RECIPE_VIRTUAL, BINARY_SKIP, BINARY_UNKNOWN,
                                       BINARY_INVALID, BINARY_ERROR)
from conans.errors import NoRemoteAvailable, NotFoundException, ConanException, \
    PackageNotFoundException, conanfile_exception_formatter
from conans.model.info import PACKAGE_ID_UNKNOWN, PACKAGE_ID_INVALID
from conans.model.ref import PackageReference


class GraphBinariesAnalyzer(object):

    def __init__(self, conan_app):
        self._app = conan_app
        self._cache = conan_app.cache
        self._remote_manager = conan_app.remote_manager
        # These are the nodes with pref (not including PREV) that have been evaluated
        self._evaluated = {}  # {pref: [nodes]}

    @staticmethod
    def _evaluate_build(node, build_mode):
        ref, conanfile = node.ref, node.conanfile
        with_deps_to_build = False
        # For cascade mode, we need to check also the "modified" status of the lockfile if exists
        # modified nodes have already been built, so they shouldn't be built again
        if build_mode.cascade and not (node.graph_lock_node and node.graph_lock_node.modified):
            for dep in node.dependencies:
                dep_node = dep.dst
                if (dep_node.binary == BINARY_BUILD or
                    (dep_node.graph_lock_node and dep_node.graph_lock_node.modified)):
                    with_deps_to_build = True
                    break
        if build_mode.forced(conanfile, ref, with_deps_to_build):
            conanfile.output.info('Forced build from source')
            node.binary = BINARY_BUILD
            node.prev = None
            return True

    def _evaluate_clean_pkg_folder_dirty(self, node, package_layout, pref):
        # Check if dirty, to remove it
        with package_layout.package_lock():
            assert node.recipe != RECIPE_EDITABLE, "Editable package shouldn't reach this code"
            if package_layout.package_is_dirty():
                node.conanfile.output.warning("Package binary is corrupted, removing: %s" % pref.id)
                package_layout.package_remove()
                return

    # if we have a remote.selected then do not search in other remotes
    # and error if it's not in the selected
    # otherwise if we did not pin a remote:
    # - if not --update: get the first package found
    # - if --update: get the latest remote searching in all of them
    def _get_package_from_remotes(self, node, pref):
        remote = self._app.selected_remote
        if remote:
            try:
                prev, prev_time = self._remote_manager.get_latest_package_revision_with_time(pref,
                                                                                             remote,
                                                                                             info=node.conanfile.info)
                return remote, prev, prev_time
            except Exception:
                node.conanfile.output.error("Error downloading binary package: '{}'".format(pref))
                raise

        results = []
        for r in self._app.enabled_remotes:
            try:
                latest_prev, latest_time = self._remote_manager.get_latest_package_revision(pref, r)
                results.append({'prev': latest_prev, 'time': latest_time, 'remote': r})
                if len(results) > 0 and not self._app.update:
                    break
            except NotFoundException:
                pass

        if not self._app.enabled_remotes and self._app.update:
            node.conanfile.output.warning("Can't update, there are no remotes configured or enabled")

        if len(results) > 0:
            remotes_results = sorted(results, key=lambda k: k['time'], reverse=True)
            result = remotes_results[0]
            return result.get('remote'), result.get('prev'), result.get('time')
        else:
            raise PackageNotFoundException(pref)

    def _evaluate_is_cached(self, node, pref):
        previous_nodes = self._evaluated.get(pref)
        if previous_nodes:
            previous_nodes.append(node)
            previous_node = previous_nodes[0]
            # The previous node might have been skipped, but current one not necessarily
            # keep the original node.binary value (before being skipped), and if it will be
            # defined as SKIP again by self._handle_private(node) if it is really private
            if previous_node.binary == BINARY_SKIP:
                node.binary = previous_node.binary_non_skip
            else:
                node.binary = previous_node.binary
            node.binary_remote = previous_node.binary_remote
            node.prev = previous_node.prev
            return True
        self._evaluated[pref] = [node]

    def _evaluate_node(self, node, build_mode):
        assert node.binary is None, "Node.binary should be None"
        assert node.package_id is not None, "Node.package_id shouldn't be None"
        assert node.package_id != PACKAGE_ID_UNKNOWN, "Node.package_id shouldn't be Unknown"
        assert node.prev is None, "Node.prev should be None"

        # If it has lock
        locked = node.graph_lock_node
        if locked and locked.package_id and locked.package_id != PACKAGE_ID_UNKNOWN:
            pref = PackageReference(locked.ref, locked.package_id, locked.prev)  # Keep locked PREV
            self._process_node(node, pref, build_mode)
            if node.binary == BINARY_MISSING and build_mode.allowed(node.conanfile):
                node.binary = BINARY_BUILD
            if node.binary == BINARY_BUILD:
                locked.unlock_prev()

            if node.package_id != locked.package_id:  # It was a compatible package
                # https://github.com/conan-io/conan/issues/9002
                # We need to iterate to search the compatible combination
                for compatible_package in node.conanfile.compatible_packages:
                    comp_package_id = compatible_package.package_id()
                    if comp_package_id == locked.package_id:
                        node._package_id = locked.package_id  # FIXME: Ugly definition of private
                        node.conanfile.settings.values = compatible_package.settings
                        node.conanfile.options.values = compatible_package.options
                        break
                else:
                    raise ConanException("'%s' package-id '%s' doesn't match the locked one '%s'"
                                         % (repr(locked.ref), node.package_id, locked.package_id))
        else:
            assert node.prev is None, "Non locked node shouldn't have PREV in evaluate_node"
            assert node.binary is None, "Node.binary should be None if not locked"
            pref = PackageReference(node.ref, node.package_id)
            self._process_node(node, pref, build_mode)
            if node.binary in (BINARY_MISSING, BINARY_INVALID):
                if node.conanfile.compatible_packages:
                    compatible_build_mode = BuildMode(None)
                    for compatible_package in node.conanfile.compatible_packages:
                        package_id = compatible_package.package_id()
                        if package_id == node.package_id:
                            node.conanfile.output.info("Compatible package ID %s equal to the "
                                                       "default package ID" % package_id)
                            continue
                        pref = PackageReference(node.ref, package_id)
                        node.binary = None  # Invalidate it
                        # NO Build mode
                        self._process_node(node, pref, compatible_build_mode)
                        assert node.binary is not None
                        if node.binary not in (BINARY_MISSING, ):
                            node.conanfile.output.info("Main binary package '%s' missing. Using "
                                                       "compatible package '%s'"
                                                       % (node.package_id, package_id))

                            # Modifying package id under the hood, FIXME
                            node._package_id = package_id
                            # So they are available in package_info() method
                            node.conanfile.settings.values = compatible_package.settings
                            node.conanfile.options.values = compatible_package.options
                            break
                    if node.binary == BINARY_MISSING and node.package_id == PACKAGE_ID_INVALID:
                        node.binary = BINARY_INVALID
                if node.binary == BINARY_MISSING and build_mode.allowed(node.conanfile):
                    node.binary = BINARY_BUILD

            if locked:
                # package_id was not locked, this means a base lockfile that is being completed
                locked.complete_base_node(node.package_id, node.prev)

        if (node.binary in (BINARY_BUILD, BINARY_MISSING) and node.conanfile.info.invalid and
                node.conanfile.info.invalid[0] == BINARY_INVALID):
            node._package_id = PACKAGE_ID_INVALID  # Fixme: Hack
            node.binary = BINARY_INVALID

    def _process_node(self, node, pref, build_mode):
        # Check that this same reference hasn't already been checked
        if self._evaluate_is_cached(node, pref):
            return

        if node.conanfile.info.invalid and node.conanfile.info.invalid[0] == BINARY_ERROR:
            node.binary = BINARY_ERROR
            return

        if node.recipe == RECIPE_EDITABLE:
            node.binary = BINARY_EDITABLE  # TODO: PREV?
            return

        if pref.id == PACKAGE_ID_INVALID:
            # annotate pattern, so unused patterns in --build are not displayed as errors
            build_mode.forced(node.conanfile, node.ref)
            node.binary = BINARY_INVALID
            return

        if self._evaluate_build(node, build_mode):
            return

        cache_latest_prev = self._cache.get_latest_prev(pref)
        output = node.conanfile.output

        if not cache_latest_prev:
            try:
                remote, remote_prev, prev_time = self._get_package_from_remotes(node, pref)
            except NotFoundException:
                node.binary = BINARY_MISSING
                node.prev = None
                node.binary_remote = None
            else:
                node.binary = BINARY_DOWNLOAD
                node.prev = remote_prev.revision
                node.binary_remote = remote
        else:
            package_layout = self._cache.pkg_layout(cache_latest_prev)
            self._evaluate_clean_pkg_folder_dirty(node, package_layout, pref)
            if self._app.update:
                try:
                    remote, remote_prev, prev_time = self._get_package_from_remotes(node, pref)
                except NotFoundException:
                    output.warning("Can't update, no package in remote")
                except NoRemoteAvailable:
                    output.warning("Can't update, there are no remotes configured or enabled")
                else:
                    cache_time = self._cache.get_timestamp(cache_latest_prev)
                    # TODO: cache 2.0 should we update the date if the prev is the same?
                    if cache_time < prev_time and cache_latest_prev != remote_prev:
                        node.binary = BINARY_UPDATE
                        node.prev = remote_prev.revision
                        node.binary_remote = remote
                        output.info("Current package revision is older than the remote one")
                    else:
                        node.binary = BINARY_CACHE
                        node.binary_remote = None
                        node.prev = cache_latest_prev.revision
                        output.info("Current package revision is newer than the remote one")

            if not node.binary:
                node.binary = BINARY_CACHE
                node.binary_remote = None
                node.prev = cache_latest_prev.revision
                assert node.prev, "PREV for %s is None" % str(pref)

    def _evaluate_package_id(self, node):
        compute_package_id(node, self._cache.new_config)  # TODO: revise compute_package_id()

        # TODO: layout() execution don't need to be evaluated at GraphBuilder time.
        # it could even be delayed until installation time, but if we got enough info here for
        # package_id, we can run it
        conanfile = node.conanfile
        if hasattr(conanfile, "layout"):
            with conanfile_exception_formatter(str(conanfile), "layout"):
                conanfile.layout()

<<<<<<< HEAD
    def evaluate_graph(self, deps_graph, build_mode, nodes_subset=None, root=None):
=======
    def evaluate_graph(self, deps_graph, build_mode, update, remotes):
>>>>>>> 841c93ce
        build_mode = BuildMode(build_mode)
        assert isinstance(build_mode, BuildMode)

        default_package_id_mode = self._cache.config.default_package_id_mode
        default_python_requires_id_mode = self._cache.config.default_python_requires_id_mode
        for node in deps_graph.ordered_iterate():
            self._evaluate_package_id(node)
            if node.recipe in (RECIPE_CONSUMER, RECIPE_VIRTUAL):
                continue
            if node.package_id == PACKAGE_ID_UNKNOWN:
                assert node.binary is None, "Node.binary should be None"
                node.binary = BINARY_UNKNOWN
                # annotate pattern, so unused patterns in --build are not displayed as errors
                build_mode.forced(node.conanfile, node.ref)
                continue
            self._evaluate_node(node, build_mode)

        self._skip_binaries(deps_graph)

    @staticmethod
    def _skip_binaries(graph):
        required_nodes = set()
        required_nodes.add(graph.root)
        for node in graph.nodes:
            if node.binary != BINARY_BUILD and node is not graph.root:
                continue
            for req, dep in node.transitive_deps.items():
                dep_node = dep.node
                require = dep.require
                if require.headers or require.libs or require.run or require.build:
                    required_nodes.add(dep_node)

        for node in graph.nodes:
            if node not in required_nodes:
                node.binary = BINARY_SKIP

    def reevaluate_node(self, node, build_mode):
        """ reevaluate the node is necessary when there is some PACKAGE_ID_UNKNOWN due to
        package_revision_mode
        """
        assert node.binary == BINARY_UNKNOWN
        output = node.conanfile.output
        node._package_id = None  # Invalidate it, so it can be re-computed
        output.info("Unknown binary for %s, computing updated ID" % str(node.ref))
        self._evaluate_package_id(node)
        output.info("Updated ID: %s" % node.package_id)
        if node.recipe in (RECIPE_CONSUMER, RECIPE_VIRTUAL):
            return
        assert node.package_id != PACKAGE_ID_UNKNOWN
        node.binary = None  # Necessary to invalidate so it is properly evaluated
        self._evaluate_node(node, build_mode)
        output.info("Binary for updated ID from: %s" % node.binary)
        if node.binary == BINARY_BUILD:
            output.info("Binary for the updated ID has to be built")<|MERGE_RESOLUTION|>--- conflicted
+++ resolved
@@ -251,16 +251,11 @@
             with conanfile_exception_formatter(str(conanfile), "layout"):
                 conanfile.layout()
 
-<<<<<<< HEAD
-    def evaluate_graph(self, deps_graph, build_mode, nodes_subset=None, root=None):
-=======
-    def evaluate_graph(self, deps_graph, build_mode, update, remotes):
->>>>>>> 841c93ce
+    def evaluate_graph(self, deps_graph, build_mode):
+
         build_mode = BuildMode(build_mode)
         assert isinstance(build_mode, BuildMode)
 
-        default_package_id_mode = self._cache.config.default_package_id_mode
-        default_python_requires_id_mode = self._cache.config.default_python_requires_id_mode
         for node in deps_graph.ordered_iterate():
             self._evaluate_package_id(node)
             if node.recipe in (RECIPE_CONSUMER, RECIPE_VIRTUAL):
