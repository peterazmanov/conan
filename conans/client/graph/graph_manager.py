import fnmatch
from collections import defaultdict

from conans.client.conanfile.configure import run_configure_method
from conans.client.graph.build_mode import BuildMode
from conans.client.graph.compute_pid import compute_package_id
from conans.client.graph.graph import BINARY_BUILD, Node, CONTEXT_HOST, CONTEXT_BUILD
from conans.client.graph.graph_binaries import RECIPE_CONSUMER, RECIPE_VIRTUAL, BINARY_EDITABLE, \
    BINARY_UNKNOWN
from conans.client.graph.graph_builder import DepsGraphBuilder
from conans.errors import ConanException
from conans.model.ref import ConanFileReference


class GraphManager(object):
    def __init__(self, output, cache, remote_manager, loader, proxy, resolver, binary_analyzer):
        self._proxy = proxy
        self._output = output
        self._resolver = resolver
        self._cache = cache
        self._loader = loader
        self._binary_analyzer = binary_analyzer

    def load_consumer_conanfile(self, conanfile_path):
        """loads a conanfile for local flow: source
        """
        # This is very dirty, should be removed for Conan 2.0 (source() method only)
        profile_host = self._cache.default_profile
        profile_host.process_settings(self._cache)

        name, version, user, channel = None, None, None, None
        if conanfile_path.endswith(".py"):
            lock_python_requires = None
            conanfile = self._loader.load_consumer(conanfile_path,
                                                   profile_host=profile_host,
                                                   name=name, version=version,
                                                   user=user, channel=channel,
                                                   lock_python_requires=lock_python_requires)

            run_configure_method(conanfile, down_options=None, down_ref=None, ref=None)
        else:
            conanfile = self._loader.load_conanfile_txt(conanfile_path, profile_host=profile_host)

        return conanfile

    def load_graph(self, reference, create_reference, profile_host, profile_build, graph_lock,
                   root_ref, build_mode, check_updates, update,
                   remotes, recorder, apply_build_requires=True, lockfile_node_id=None):
        """ main entry point to compute a full dependency graph
        """
        assert profile_host is not None
        assert profile_build is not None

        root_node = self._load_root_node(reference, create_reference, profile_host, graph_lock,
                                         root_ref, lockfile_node_id)
        deps_graph = self._resolve_graph(root_node, profile_host, profile_build, graph_lock,
                                         check_updates, update, remotes)
        # Run some validations once the graph is built
        #TODO: self._validate_graph_provides(deps_graph)
        # TODO: Move binary_analyzer elsewhere
        if not deps_graph.error:
            self._binary_analyzer.evaluate_graph(deps_graph, build_mode, update, remotes)

        return deps_graph

    def _load_root_node(self, reference, create_reference, profile_host, graph_lock, root_ref,
                        lockfile_node_id):
        """ creates the first, root node of the graph, loading or creating a conanfile
        and initializing it (settings, options) as necessary. Also locking with lockfile
        information
        """
        profile_host.dev_reference = create_reference  # Make sure the created one has develop=True

        # create (without test_package), install|info|graph|export-pkg <ref>
        if isinstance(reference, ConanFileReference):
            return self._load_root_direct_reference(reference, graph_lock, profile_host,
                                                    lockfile_node_id)

        path = reference  # The reference must be pointing to a user space conanfile
        if create_reference:  # Test_package -> tested reference
            return self._load_root_test_package(path, create_reference, graph_lock, profile_host)

        # It is a path to conanfile.py or conanfile.txt
        root_node = self._load_root_consumer(path, graph_lock, profile_host, root_ref)
        return root_node

    def _load_root_consumer(self, path, graph_lock, profile, ref):
        """ load a CONSUMER node from a user space conanfile.py or conanfile.txt
        install|info|create|graph <path>
        :path full path to a conanfile
        :graph_lock: might be None, information of lockfiles
        :profile: data to inject to the consumer node: settings, options
        :ref: previous reference of a previous command. Can be used for finding itself in
              the lockfile, or to initialize
        """
        if path.endswith(".py"):
            lock_python_requires = None
            if graph_lock:
                if ref.name is None:
                    # If the graph_info information is not there, better get what we can from
                    # the conanfile
                    # Using load_named() to run set_name() set_version() and get them
                    # so it can be found by name in the lockfile
                    conanfile = self._loader.load_named(path, None, None, None, None)
                    ref = ConanFileReference(ref.name or conanfile.name,
                                             ref.version or conanfile.version,
                                             ref.user, ref.channel, validate=False)
                node_id = graph_lock.get_consumer(ref)
                lock_python_requires = graph_lock.python_requires(node_id)

            conanfile = self._loader.load_consumer(path, profile,
                                                   name=ref.name,
                                                   version=ref.version,
                                                   user=ref.user,
                                                   channel=ref.channel,
                                                   lock_python_requires=lock_python_requires)

            ref = ConanFileReference(conanfile.name, conanfile.version,
                                     ref.user, ref.channel, validate=False)
            root_node = Node(ref, conanfile, context=CONTEXT_HOST, recipe=RECIPE_CONSUMER, path=path)
        else:
            conanfile = self._loader.load_conanfile_txt(path, profile, ref=ref)
            root_node = Node(None, conanfile, context=CONTEXT_HOST, recipe=RECIPE_CONSUMER,
                             path=path)

        if graph_lock:  # Find the Node ID in the lock of current root
            node_id = graph_lock.get_consumer(root_node.ref)
            root_node.id = node_id

        return root_node

    def _load_root_direct_reference(self, reference, graph_lock, profile, lockfile_node_id):
        """ When a full reference is provided:
        install|info|graph <ref> or export-pkg .
        :return a VIRTUAL root_node with a conanfile that requires the reference
        """
        conanfile = self._loader.load_virtual([reference], profile)
        root_node = Node(ref=None, conanfile=conanfile, context=CONTEXT_HOST, recipe=RECIPE_VIRTUAL)
        if graph_lock:  # Find the Node ID in the lock of current root
            graph_lock.find_require_and_lock(reference, conanfile, lockfile_node_id)
        return root_node

    def _load_root_test_package(self, path, create_reference, graph_lock, profile):
        """ when a test_package/conanfile.py is provided, together with the reference that is
        being created and need to be tested
        :return a CONSUMER root_node with a conanfile.py with an injected requires to the
        created reference
        """
        test = str(create_reference)
        # do not try apply lock_python_requires for test_package/conanfile.py consumer
        conanfile = self._loader.load_consumer(path, profile, user=create_reference.user,
                                               channel=create_reference.channel)
        conanfile.display_name = "%s (test package)" % str(test)
        conanfile.output.scope = conanfile.display_name

        # Injection of the tested reference
        test_type = getattr(conanfile, "test_type", ("requires", ))
        if not isinstance(test_type, (list, tuple)):
            test_type = (test_type, )
        if "build_requires" in test_type:
            if getattr(conanfile, "build_requires", None):
                # Injecting the tested reference
                existing = conanfile.build_requires
                if not isinstance(existing, (list, tuple)):
                    existing = [existing]
                conanfile.build_requires = list(existing) + [create_reference]
            else:
                conanfile.build_requires = str(create_reference)
        if "requires" in test_type:
            require = False # conanfile.requires.get(create_reference.name)
            if require:
                require.ref = require.range_ref = create_reference
            else:
                conanfile.requires(repr(create_reference))

        ref = ConanFileReference(conanfile.name, conanfile.version,
                                 create_reference.user, create_reference.channel, validate=False)
        root_node = Node(ref, conanfile, recipe=RECIPE_CONSUMER, context=CONTEXT_HOST, path=path)
        if graph_lock:
            graph_lock.find_require_and_lock(create_reference, conanfile)
        return root_node

    def _resolve_graph(self, root_node, profile_host, profile_build, graph_lock,
                       check_updates, update, remotes):

        profile_host_build_requires = profile_host.build_requires
        builder = DepsGraphBuilder(self._proxy, self._output, self._loader, self._resolver)
        deps_graph = builder.load_graph(root_node, check_updates, update, remotes, profile_host,
                                        profile_build, graph_lock)
        version_ranges_output = self._resolver.output
        if version_ranges_output:
            self._output.success("Version ranges solved")
            for msg in version_ranges_output:
                self._output.info("    %s" % msg)
            self._output.writeln("")
            self._resolver.clear_output()

<<<<<<< HEAD
        if not deps_graph.error:
            # TODO: Maybe move this to elsewhere
            for node in deps_graph.ordered_iterate():
                compute_package_id(node)
=======
        build_mode.report_matches()
        return deps_graph

    @staticmethod
    def _get_recipe_build_requires(conanfile, default_context):
        conanfile.build_requires = _RecipeBuildRequires(conanfile, default_context)
        if hasattr(conanfile, "build_requirements"):
            with get_env_context_manager(conanfile):
                with conanfile_exception_formatter(str(conanfile), "build_requirements"):
                    conanfile.build_requirements()

        return conanfile.build_requires

    def _recurse_build_requires(self, graph, builder, check_updates,
                                update, build_mode, remotes, profile_build_requires, recorder,
                                profile_host, profile_build, graph_lock, apply_build_requires=True,
                                nodes_subset=None, root=None):
        """
        :param graph: This is the full dependency graph with all nodes from all recursions
        """
        default_context = CONTEXT_BUILD
        self._binary_analyzer.evaluate_graph(graph, build_mode, update, remotes, nodes_subset, root)
        if not apply_build_requires:
            return

        for node in graph.ordered_iterate(nodes_subset):
            # Virtual conanfiles doesn't have output, but conanfile.py and conanfile.txt do
            # FIXME: To be improved and build a explicit model for this
            if node.recipe == RECIPE_VIRTUAL:
                continue
            # Packages with PACKAGE_ID_UNKNOWN might be built in the future, need build requires
            if (node.binary not in (BINARY_BUILD, BINARY_EDITABLE, BINARY_UNKNOWN)
                    and node.recipe != RECIPE_CONSUMER):
                continue
            package_build_requires = self._get_recipe_build_requires(node.conanfile, default_context)
            str_ref = str(node.ref)

            #  Compute the update of the current recipe build_requires when updated with the
            # downstream profile-defined build-requires
            new_profile_build_requires = []
            for pattern, build_requires in profile_build_requires.items():
                if ((node.recipe == RECIPE_CONSUMER and pattern == "&") or
                        (node.recipe != RECIPE_CONSUMER and pattern == "&!") or
                        fnmatch.fnmatch(str_ref, pattern)):
                    for build_require in build_requires:
                        br_key = (build_require.name, default_context)
                        if br_key in package_build_requires:  # Override defined
                            # this is a way to have only one package Name for all versions
                            # (no conflicts)
                            # but the dict key is not used at all
                            package_build_requires[br_key] = build_require
                        # Profile one or in different context
                        elif build_require.name != node.name or default_context != node.context:
                            new_profile_build_requires.append((build_require, default_context))

            def _recurse_build_requires(br_list, transitive_build_requires):
                nodessub = builder.extend_build_requires(graph, node, br_list, check_updates,
                                                         update, remotes, profile_host,
                                                         profile_build, graph_lock)
                self._recurse_build_requires(graph, builder, check_updates, update, build_mode,
                                             remotes, transitive_build_requires, recorder,
                                             profile_host, profile_build, graph_lock,
                                             nodes_subset=nodessub, root=node)

            if package_build_requires:
                if default_context == CONTEXT_BUILD:
                    br_build, br_host = [], []
                    for (_, ctxt), it in package_build_requires.items():
                        if ctxt == CONTEXT_BUILD:
                            br_build.append((it, ctxt))
                        else:
                            br_host.append((it, ctxt))
                    if br_build:
                        _recurse_build_requires(br_build, profile_build.build_requires)
                    if br_host:
                        _recurse_build_requires(br_host, profile_build_requires)
                else:
                    br_all = [(it, ctxt) for (_, ctxt), it in package_build_requires.items()]
                    _recurse_build_requires(br_all, profile_build_requires)

            if new_profile_build_requires:
                _recurse_build_requires(new_profile_build_requires, {})

            if graph_lock:
                graph_lock.check_locked_build_requires(node, package_build_requires,
                                                       new_profile_build_requires)

    def _load_graph(self, root_node, check_updates, update, build_mode, remotes,
                    recorder, profile_host, profile_build, apply_build_requires,
                    graph_lock):
        assert isinstance(build_mode, BuildMode)
        profile_host_build_requires = profile_host.build_requires
        builder = DepsGraphBuilder(self._proxy, self._output, self._loader, self._resolver,
                                   recorder)
        graph = builder.load_graph(root_node, check_updates, update, remotes, profile_host,
                                   profile_build, graph_lock)
>>>>>>> db0ce58f

        return deps_graph

    @staticmethod
    def _validate_graph_provides(deps_graph):
        # Check that two different nodes are not providing the same (ODR violation)
        for node in deps_graph.nodes:
            provides = defaultdict(list)
            if node.conanfile.provides is not None:  # consumer conanfile doesn't initialize
                for it in node.conanfile.provides:
                    provides[it].append(node)

            for item in filter(lambda u: u.context == CONTEXT_HOST, node.public_closure):
                for it in item.conanfile.provides:
                    provides[it].append(item)

            # Check (and report) if any functionality is provided by several different recipes
            conflicts = [it for it, nodes in provides.items() if len(nodes) > 1]
            if conflicts:
                msg_lines = ["At least two recipes provides the same functionality:"]
                for it in conflicts:
                    nodes_str = "', '".join([n.conanfile.display_name for n in provides[it]])
                    msg_lines.append(" - '{}' provided by '{}'".format(it, nodes_str))
                raise ConanException('\n'.join(msg_lines))

    @staticmethod
    def _propagate_options(node):
        # TODO: USE
        # as this is the graph model
        conanfile = node.conanfile
        neighbors = node.neighbors()
        transitive_reqs = set()  # of PackageReference, avoid duplicates
        for neighbor in neighbors:
            ref, nconan = neighbor.ref, neighbor.conanfile
            transitive_reqs.add(neighbor.pref)
            transitive_reqs.update(nconan.info.requires.refs())

            conanfile.options.propagate_downstream(ref, nconan.info.full_options)
            # Update the requirements to contain the full revision. Later in lockfiles
            conanfile.requires[ref.name].ref = ref

        # There might be options that are not upstream, backup them, might be for build-requires
        conanfile.build_requires_options = conanfile.options.values
        conanfile.options.clear_unused(transitive_reqs)
        conanfile.options.freeze()


        self._propagate_options(node)

        # Make sure that locked options match
        if (node.graph_lock_node is not None and
            node.graph_lock_node.options is not None and
            node.conanfile.options.values != node.graph_lock_node.options):
            raise ConanException("{}: Locked options do not match computed options\n"
                                 "Locked options:\n{}\n"
                                 "Computed options:\n{}".format(node.ref,
                                                                node.graph_lock_node.options,
                                                                node.conanfile.options.values))

    """
        if hasattr(conanfile, "validate") and callable(conanfile.validate):
        with conanfile_exception_formatter(str(conanfile), "validate"):
            try:
                conanfile.validate()
            except ConanInvalidConfiguration as e:
                conanfile.info.invalid = str(e)
    """<|MERGE_RESOLUTION|>--- conflicted
+++ resolved
@@ -182,7 +182,6 @@
 
     def _resolve_graph(self, root_node, profile_host, profile_build, graph_lock,
                        check_updates, update, remotes):
-
         profile_host_build_requires = profile_host.build_requires
         builder = DepsGraphBuilder(self._proxy, self._output, self._loader, self._resolver)
         deps_graph = builder.load_graph(root_node, check_updates, update, remotes, profile_host,
@@ -195,109 +194,10 @@
             self._output.writeln("")
             self._resolver.clear_output()
 
-<<<<<<< HEAD
         if not deps_graph.error:
             # TODO: Maybe move this to elsewhere
             for node in deps_graph.ordered_iterate():
                 compute_package_id(node)
-=======
-        build_mode.report_matches()
-        return deps_graph
-
-    @staticmethod
-    def _get_recipe_build_requires(conanfile, default_context):
-        conanfile.build_requires = _RecipeBuildRequires(conanfile, default_context)
-        if hasattr(conanfile, "build_requirements"):
-            with get_env_context_manager(conanfile):
-                with conanfile_exception_formatter(str(conanfile), "build_requirements"):
-                    conanfile.build_requirements()
-
-        return conanfile.build_requires
-
-    def _recurse_build_requires(self, graph, builder, check_updates,
-                                update, build_mode, remotes, profile_build_requires, recorder,
-                                profile_host, profile_build, graph_lock, apply_build_requires=True,
-                                nodes_subset=None, root=None):
-        """
-        :param graph: This is the full dependency graph with all nodes from all recursions
-        """
-        default_context = CONTEXT_BUILD
-        self._binary_analyzer.evaluate_graph(graph, build_mode, update, remotes, nodes_subset, root)
-        if not apply_build_requires:
-            return
-
-        for node in graph.ordered_iterate(nodes_subset):
-            # Virtual conanfiles doesn't have output, but conanfile.py and conanfile.txt do
-            # FIXME: To be improved and build a explicit model for this
-            if node.recipe == RECIPE_VIRTUAL:
-                continue
-            # Packages with PACKAGE_ID_UNKNOWN might be built in the future, need build requires
-            if (node.binary not in (BINARY_BUILD, BINARY_EDITABLE, BINARY_UNKNOWN)
-                    and node.recipe != RECIPE_CONSUMER):
-                continue
-            package_build_requires = self._get_recipe_build_requires(node.conanfile, default_context)
-            str_ref = str(node.ref)
-
-            #  Compute the update of the current recipe build_requires when updated with the
-            # downstream profile-defined build-requires
-            new_profile_build_requires = []
-            for pattern, build_requires in profile_build_requires.items():
-                if ((node.recipe == RECIPE_CONSUMER and pattern == "&") or
-                        (node.recipe != RECIPE_CONSUMER and pattern == "&!") or
-                        fnmatch.fnmatch(str_ref, pattern)):
-                    for build_require in build_requires:
-                        br_key = (build_require.name, default_context)
-                        if br_key in package_build_requires:  # Override defined
-                            # this is a way to have only one package Name for all versions
-                            # (no conflicts)
-                            # but the dict key is not used at all
-                            package_build_requires[br_key] = build_require
-                        # Profile one or in different context
-                        elif build_require.name != node.name or default_context != node.context:
-                            new_profile_build_requires.append((build_require, default_context))
-
-            def _recurse_build_requires(br_list, transitive_build_requires):
-                nodessub = builder.extend_build_requires(graph, node, br_list, check_updates,
-                                                         update, remotes, profile_host,
-                                                         profile_build, graph_lock)
-                self._recurse_build_requires(graph, builder, check_updates, update, build_mode,
-                                             remotes, transitive_build_requires, recorder,
-                                             profile_host, profile_build, graph_lock,
-                                             nodes_subset=nodessub, root=node)
-
-            if package_build_requires:
-                if default_context == CONTEXT_BUILD:
-                    br_build, br_host = [], []
-                    for (_, ctxt), it in package_build_requires.items():
-                        if ctxt == CONTEXT_BUILD:
-                            br_build.append((it, ctxt))
-                        else:
-                            br_host.append((it, ctxt))
-                    if br_build:
-                        _recurse_build_requires(br_build, profile_build.build_requires)
-                    if br_host:
-                        _recurse_build_requires(br_host, profile_build_requires)
-                else:
-                    br_all = [(it, ctxt) for (_, ctxt), it in package_build_requires.items()]
-                    _recurse_build_requires(br_all, profile_build_requires)
-
-            if new_profile_build_requires:
-                _recurse_build_requires(new_profile_build_requires, {})
-
-            if graph_lock:
-                graph_lock.check_locked_build_requires(node, package_build_requires,
-                                                       new_profile_build_requires)
-
-    def _load_graph(self, root_node, check_updates, update, build_mode, remotes,
-                    recorder, profile_host, profile_build, apply_build_requires,
-                    graph_lock):
-        assert isinstance(build_mode, BuildMode)
-        profile_host_build_requires = profile_host.build_requires
-        builder = DepsGraphBuilder(self._proxy, self._output, self._loader, self._resolver,
-                                   recorder)
-        graph = builder.load_graph(root_node, check_updates, update, remotes, profile_host,
-                                   profile_build, graph_lock)
->>>>>>> db0ce58f
 
         return deps_graph
 
