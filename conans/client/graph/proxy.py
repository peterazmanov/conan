--- conflicted
+++ resolved
@@ -38,7 +38,6 @@
             remote, new_ref = self._download_recipe(reference, output, remote_name)
             status = RECIPE_DOWNLOADED
             return conanfile_path, status, remote, new_ref
-<<<<<<< HEAD
 
         # In disk but not with the same revision
         if reference.revision:
@@ -51,22 +50,16 @@
 
         remote = self._registry.get_recipe_remote(reference)
 
-=======
 
-        remote = self._registry.get_recipe_remote(reference)
->>>>>>> c7eed7b0
         check_updates = check_updates or update
         # Recipe exists in disk, but no need to check updates
         if not check_updates:
             status = RECIPE_INCACHE
             log_recipe_got_from_local_cache(reference)
             self._recorder.recipe_fetched_from_cache(reference)
-<<<<<<< HEAD
             new_ref = self._registry.get_ref_with_revision(reference) or reference
             return conanfile_path, status, remote, new_ref
-=======
-            return conanfile_path, status, remote, reference
->>>>>>> c7eed7b0
+
 
         named_remote = self._registry.remote(remote_name) if remote_name else None
         update_remote = named_remote or remote
@@ -74,12 +67,8 @@
             status = RECIPE_NO_REMOTE
             log_recipe_got_from_local_cache(reference)
             self._recorder.recipe_fetched_from_cache(reference)
-<<<<<<< HEAD
             new_ref = self._registry.get_ref_with_revision(reference) or reference
             return conanfile_path, status, None, new_ref
-=======
-            return conanfile_path, status, None, reference
->>>>>>> c7eed7b0
 
         try:  # get_conan_manifest can fail, not in server
             upstream_manifest = self._remote_manager.get_conan_manifest(reference, update_remote)
@@ -87,12 +76,8 @@
             status = RECIPE_NOT_IN_REMOTE
             log_recipe_got_from_local_cache(reference)
             self._recorder.recipe_fetched_from_cache(reference)
-<<<<<<< HEAD
             new_ref = self._registry.get_ref_with_revision(reference) or reference
             return conanfile_path, status, update_remote, remote, new_ref
-=======
-            return conanfile_path, status, update_remote, reference
->>>>>>> c7eed7b0
 
         export = self._client_cache.export(reference)
         read_manifest = FileTreeManifest.load(export)
@@ -101,13 +86,9 @@
                 if update:
                     DiskRemover(self._client_cache).remove_recipe(reference)
                     output.info("Retrieving from remote '%s'..." % update_remote.name)
-<<<<<<< HEAD
                     new_ref = self._remote_manager.get_recipe(reference, update_remote)
                     self._registry.set_ref(new_ref, update_remote)
-=======
-                    reference = self._remote_manager.get_recipe(reference, update_remote)
-                    self._registry.set_ref(reference, update_remote)
->>>>>>> c7eed7b0
+
                     status = RECIPE_UPDATED
                 else:
                     status = RECIPE_UPDATEABLE
@@ -116,16 +97,10 @@
         else:
             status = RECIPE_INCACHE
 
-<<<<<<< HEAD
         new_ref = self._registry.get_ref_with_revision(reference) or reference
         log_recipe_got_from_local_cache(new_ref)
         self._recorder.recipe_fetched_from_cache(new_ref)
         return conanfile_path, status, update_remote, new_ref
-=======
-        log_recipe_got_from_local_cache(reference)
-        self._recorder.recipe_fetched_from_cache(reference)
-        return conanfile_path, status, update_remote, reference
->>>>>>> c7eed7b0
 
     def _download_recipe(self, conan_reference, output, remote_name):
         def _retrieve_from_remote(the_remote):
