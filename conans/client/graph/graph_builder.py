import time

from conans.model.conan_file import get_env_context_manager
from conans.model.requires import Requirements
from conans.model.ref import ConanFileReference
from conans.errors import ConanException, conanfile_exception_formatter, ConanExceptionInUserConanfileMethod
from conans.client.output import ScopedOutput
from conans.util.log import logger
from conans.client.graph.graph import DepsGraph, Node, RECIPE_WORKSPACE
from conans.model.workspace import WORKSPACE_FILE


class DepsGraphBuilder(object):
    """ Responsible for computing the dependencies graph DepsGraph
    """
    def __init__(self, proxy, output, loader, resolver, workspace):
        self._proxy = proxy
        self._output = output
        self._loader = loader
        self._resolver = resolver
        self._workspace = workspace

    def load_graph(self, conanfile, check_updates, update, remote_name):
        check_updates = check_updates or update
        dep_graph = DepsGraph()
        # compute the conanfile entry point for this dependency graph
        root_node = Node(None, conanfile)
        dep_graph.add_node(root_node)
        public_deps = {}  # {name: Node} dict with public nodes, so they are not added again
        aliased = {}
        # enter recursive computation
        t1 = time.time()
        loop_ancestors = []
        self._load_deps(root_node, Requirements(), dep_graph, public_deps, None, None,
                        loop_ancestors, aliased, check_updates, update, remote_name)
        logger.debug("Deps-builder: Time to load deps %s" % (time.time() - t1))
        t1 = time.time()
        dep_graph.compute_package_ids()
        logger.debug("Deps-builder: Propagate info %s" % (time.time() - t1))
        return dep_graph

    def _resolve_deps(self, node, aliased, update, remote_name):
        # Resolve possible version ranges of the current node requirements
        # new_reqs is a shallow copy of what is propagated upstream, so changes done by the
        # RangeResolver are also done in new_reqs, and then propagated!
        conanfile, conanref = node.conanfile, node.conan_ref
        for _, require in conanfile.requires.items():
            self._resolver.resolve(require, conanref, update, remote_name)

        # After resolving ranges,
        for req in conanfile.requires.values():
            alias = aliased.get(req.conan_reference, None)
            if alias:
                req.conan_reference = alias

        if not hasattr(conanfile, "_evaluated_requires"):
            conanfile._evaluated_requires = conanfile.requires.copy()
        elif conanfile.requires != conanfile._evaluated_requires:
            raise ConanException("%s: Incompatible requirements obtained in different "
                                 "evaluations of 'requirements'\n"
                                 "    Previous requirements: %s\n"
                                 "    New requirements: %s"
                                 % (conanref, list(conanfile._evaluated_requires.values()),
                                    list(conanfile.requires.values())))

    def _load_deps(self, node, down_reqs, dep_graph, public_deps, down_ref, down_options,
                   loop_ancestors, aliased, check_updates, update, remote_name):
        """ loads a Conan object from the given file
        param node: Node object to be expanded in this step
        down_reqs: the Requirements as coming from downstream, which can overwrite current
                    values
        param deps: DepsGraph result
        param public_deps: {name: Node} of already expanded public Nodes, not to be repeated
                           in graph
        param down_ref: ConanFileReference of who is depending on current node for this expansion
        """
        # basic node configuration
        new_reqs, new_options = self._config_node(node, down_reqs, down_ref, down_options)

        self._resolve_deps(node, aliased, update, remote_name)

        # Expand each one of the current requirements
        for name, require in node.conanfile.requires.items():
            if require.override:
                continue
            if require.conan_reference in loop_ancestors:
                raise ConanException("Loop detected: %s"
                                     % "->".join(str(r) for r in loop_ancestors))
            new_loop_ancestors = loop_ancestors[:]  # Copy for propagating
            new_loop_ancestors.append(require.conan_reference)
            previous = public_deps.get(name)
            if require.private or not previous:  # new node, must be added and expanded
                if require.private:  # Make sure the subgraph is truly private
                    public_deps = {}
                new_node = self._create_new_node(node, dep_graph, require, public_deps, name,
                                                 aliased, check_updates, update, remote_name)
                # RECURSION!
                self._load_deps(new_node, new_reqs, dep_graph, public_deps, node.conan_ref,
                                new_options, new_loop_ancestors, aliased, check_updates, update,
                                remote_name)
            else:  # a public node already exist with this name
                previous_node, closure = previous
                alias_ref = aliased.get(require.conan_reference, require.conan_reference)
                # Necessary to make sure that it is pointing to the correct aliased
                require.conan_reference = alias_ref
                if previous_node.conan_ref != alias_ref:
                    raise ConanException("Conflict in %s\n"
                                         "    Requirement %s conflicts with already defined %s\n"
                                         "    Keeping %s\n"
                                         "    To change it, override it in your base requirements"
                                         % (node.conan_ref, require.conan_reference,
                                            previous_node.conan_ref, previous_node.conan_ref))
                dep_graph.add_edge(node, previous_node)
                # RECURSION!
                if closure is None:
                    closure = dep_graph.closure(node)
                    public_deps[name] = previous_node, closure
                if self._recurse(closure, new_reqs, new_options):
                    self._load_deps(previous_node, new_reqs, dep_graph, public_deps, node.conan_ref,
                                    new_options, new_loop_ancestors, aliased, check_updates, update,
                                    remote_name)

    def _recurse(self, closure, new_reqs, new_options):
        """ For a given closure, if some requirements or options coming from downstream
        is incompatible with the current closure, then it is necessary to recurse
        then, incompatibilities will be raised as usually"""
        for req in new_reqs.values():
            n = closure.get(req.conan_reference.name)
            if n and n.conan_ref != req.conan_reference:
                return True
        for pkg_name, options_values in new_options.items():
            n = closure.get(pkg_name)
            if n:
                options = n.conanfile.options
                for option, value in options_values.items():
                    if getattr(options, option) != value:
                        return True
        return False

    def _config_node(self, node, down_reqs, down_ref, down_options):
        """ update settings and option in the current ConanFile, computing actual
        requirement values, cause they can be overriden by downstream requires
        param settings: dict of settings values => {"os": "windows"}
        """
        try:
            conanfile, conanref = node.conanfile, node.conan_ref
            # Avoid extra time manipulating the sys.path for python
            with get_env_context_manager(conanfile, without_python=True):
                if hasattr(conanfile, "config"):
                    if not conanref:
                        output = ScopedOutput(str("PROJECT"), self._output)
                        output.warn("config() has been deprecated."
                                    " Use config_options and configure")
                    with conanfile_exception_formatter(str(conanfile), "config"):
                        conanfile.config()
                with conanfile_exception_formatter(str(conanfile), "config_options"):
                    conanfile.config_options()
                conanfile.options.propagate_upstream(down_options, down_ref, conanref)
                if hasattr(conanfile, "config"):
                    with conanfile_exception_formatter(str(conanfile), "config"):
                        conanfile.config()

                with conanfile_exception_formatter(str(conanfile), "configure"):
                    conanfile.configure()

                conanfile.settings.validate()  # All has to be ok!
                conanfile.options.validate()

                # Update requirements (overwrites), computing new upstream
                if hasattr(conanfile, "requirements"):
                    # If re-evaluating the recipe, in a diamond graph, with different options,
                    # it could happen that one execution path of requirements() defines a package
                    # and another one a different package raising Duplicate dependency error
                    # Or the two consecutive calls, adding 2 different dependencies for the two paths
                    # So it is necessary to save the "requires" state and restore it before a second
                    # execution of requirements(). It is a shallow copy, if first iteration is
                    # RequireResolve'd or overridden, the inner requirements are modified
                    if not hasattr(conanfile, "_original_requires"):
                        conanfile._original_requires = conanfile.requires.copy()
                    else:
                        conanfile.requires = conanfile._original_requires.copy()

                    with conanfile_exception_formatter(str(conanfile), "requirements"):
                        conanfile.requirements()

                new_options = conanfile.options.deps_package_values
                new_down_reqs = conanfile.requires.update(down_reqs, self._output, conanref, down_ref)
        except ConanExceptionInUserConanfileMethod:
            raise
        except ConanException as e:
            raise ConanException("%s: %s" % (conanref or "Conanfile", str(e)))
        except Exception as e:
            raise ConanException(e)

        return new_down_reqs, new_options

    def _create_new_node(self, current_node, dep_graph, requirement, public_deps, name_req, aliased,
                         check_updates, update, remote_name, alias_ref=None):
        """ creates and adds a new node to the dependency graph
        """
        workspace_package = self._workspace[requirement.conan_reference] if self._workspace else None
        if workspace_package:
            conanfile_path = workspace_package.conanfile_path
            recipe_status = RECIPE_WORKSPACE
            remote = WORKSPACE_FILE
        else:
<<<<<<< HEAD
            result = self._proxy.get_recipe(requirement.conan_reference,
                                            check_updates, update, remote_name)
            conanfile_path, recipe_status, remote, new_ref = result
            # new_ref could contain the resolved revision if enabled in the server
            requirement.conan_reference = new_ref
=======
            try:
                result = self._proxy.get_recipe(requirement.conan_reference,
                                                check_updates, update, remote_name)
            except ConanException as e:
                base_ref = str(current_node.conan_ref or "PROJECT")
                self._output.error("Failed requirement '%s' from '%s'" % (requirement.conan_reference,
                                                                          base_ref))
                raise e
            conanfile_path, recipe_status, remote = result
>>>>>>> 28786f43

        output = ScopedOutput(str(requirement.conan_reference), self._output)
        dep_conanfile = self._loader.load_conan(conanfile_path, output,
                                                reference=requirement.conan_reference)

        if workspace_package:
            workspace_package.conanfile = dep_conanfile
        if getattr(dep_conanfile, "alias", None):
            alias_reference = alias_ref or requirement.conan_reference
            requirement.conan_reference = ConanFileReference.loads(dep_conanfile.alias)
            aliased[alias_reference] = requirement.conan_reference
            return self._create_new_node(current_node, dep_graph, requirement, public_deps,
                                         name_req, aliased, check_updates, update,
                                         remote_name, alias_ref=alias_reference)

        new_node = Node(requirement.conan_reference, dep_conanfile)
        new_node.recipe = recipe_status
        new_node.remote = remote
        dep_graph.add_node(new_node)
        dep_graph.add_edge(current_node, new_node, requirement.private)
        if not requirement.private:
            public_deps[name_req] = new_node, None
        return new_node<|MERGE_RESOLUTION|>--- conflicted
+++ resolved
@@ -204,13 +204,6 @@
             recipe_status = RECIPE_WORKSPACE
             remote = WORKSPACE_FILE
         else:
-<<<<<<< HEAD
-            result = self._proxy.get_recipe(requirement.conan_reference,
-                                            check_updates, update, remote_name)
-            conanfile_path, recipe_status, remote, new_ref = result
-            # new_ref could contain the resolved revision if enabled in the server
-            requirement.conan_reference = new_ref
-=======
             try:
                 result = self._proxy.get_recipe(requirement.conan_reference,
                                                 check_updates, update, remote_name)
@@ -219,8 +212,9 @@
                 self._output.error("Failed requirement '%s' from '%s'" % (requirement.conan_reference,
                                                                           base_ref))
                 raise e
-            conanfile_path, recipe_status, remote = result
->>>>>>> 28786f43
+            conanfile_path, recipe_status, remote, new_ref = result
+            # new_ref could contain the resolved revision if enabled in the server
+            requirement.conan_reference = new_ref
 
         output = ScopedOutput(str(requirement.conan_reference), self._output)
         dep_conanfile = self._loader.load_conan(conanfile_path, output,
