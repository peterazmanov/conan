--- conflicted
+++ resolved
@@ -47,11 +47,8 @@
 
 
 class _PackageBuilder(object):
-<<<<<<< HEAD
-    def __init__(self, cache, scoped_output, hook_manager, remote_manager, generators):
-=======
-    def __init__(self, cache, output, hook_manager, remote_manager):
->>>>>>> fe0d6c45
+
+    def __init__(self, cache, scoped_output, hook_manager, remote_manager):
         self._cache = cache
         self._scoped_output = scoped_output
         self._hook_manager = hook_manager
@@ -136,16 +133,8 @@
 
     def _build(self, conanfile, pref):
         # Read generators from conanfile and generate the needed files
-<<<<<<< HEAD
-        logger.info("GENERATORS: Writing generators")
-        self._generator_manager.write_generators(conanfile, conanfile.build_folder,
-                                                 conanfile.generators_folder)
-
-        logger.info("TOOLCHAIN: Writing toolchain")
-        write_toolchain(conanfile)
-=======
-        write_generators(conanfile, self._output)
->>>>>>> fe0d6c45
+
+        write_generators(conanfile)
 
         # Build step might need DLLs, binaries as protoc to generate source files
         # So execute imports() before build, storing the list of copied_files
@@ -474,14 +463,9 @@
         output = conanfile.output
         output.info("Rewriting files of editable package "
                     "'{}' at '{}'".format(conanfile.name, conanfile.generators_folder))
-<<<<<<< HEAD
-        self._generator_manager.write_generators(conanfile, conanfile.install_folder,
-                                                 conanfile.generators_folder)
-        write_toolchain(conanfile)
-        output.info("Generated toolchain")
-=======
-        write_generators(conanfile, output)
->>>>>>> fe0d6c45
+
+        write_generators(conanfile)
+
         graph_lock_file = GraphLockFile(profile_host, profile_build, graph_lock)
         graph_lock_file.save(os.path.join(conanfile.install_folder, "conan.lock"))
         output.info("Generated conan.lock")
@@ -538,15 +522,9 @@
             self._call_package_info(conanfile, package_folder, ref=pref.ref, is_editable=False)
             self._recorder.package_cpp_info(pref, conanfile.cpp_info)
 
-<<<<<<< HEAD
     def _build_package(self, node, remotes, pkg_layout):
         builder = _PackageBuilder(self._cache, node.conanfile.output,
-                                  self._hook_manager, self._remote_manager,
-                                  self._generator_manager)
-=======
-    def _build_package(self, node, output, remotes, pkg_layout):
-        builder = _PackageBuilder(self._cache, output, self._hook_manager, self._remote_manager)
->>>>>>> fe0d6c45
+                                  self._hook_manager, self._remote_manager)
         pref = builder.build_package(node, self._recorder, remotes, pkg_layout)
         if node.graph_lock_node:
             node.graph_lock_node.prev = pref.revision
