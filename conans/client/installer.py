import os
import shutil
import textwrap
import time
from multiprocessing.pool import ThreadPool

from conans.client import tools
from conans.client.conanfile.build import run_build_method
from conans.client.conanfile.package import run_package_method
from conans.client.file_copier import report_copied_files
from conans.client.generators import TXTGenerator, write_toolchain
from conans.client.graph.graph import BINARY_BUILD, BINARY_CACHE, BINARY_DOWNLOAD, BINARY_EDITABLE, \
    BINARY_MISSING, BINARY_SKIP, BINARY_UPDATE, BINARY_UNKNOWN, CONTEXT_HOST, BINARY_INVALID
from conans.client.importer import remove_imports, run_imports
from conans.client.packager import update_package_metadata
from conans.client.recorder.action_recorder import INSTALL_ERROR_BUILDING, INSTALL_ERROR_MISSING, \
    INSTALL_ERROR_MISSING_BUILD_FOLDER
from conans.client.source import retrieve_exports_sources, config_source
from conans.client.tools.env import no_op
from conans.client.tools.env import pythonpath
from conans.errors import (ConanException, ConanExceptionInUserConanfileMethod,
                           conanfile_exception_formatter, ConanInvalidConfiguration)
from conans.model.build_info import CppInfo, DepCppInfo
from conans.model.conan_file import ConanFile
from conans.model.editable_layout import EditableLayout
from conans.model.env_info import EnvInfo
from conans.model.graph_info import GraphInfo
from conans.model.graph_lock import GraphLockFile
from conans.model.info import PACKAGE_ID_UNKNOWN
from conans.model.ref import PackageReference
from conans.model.user_info import DepsUserInfo
from conans.model.user_info import UserInfo
from conans.paths import BUILD_INFO, CONANINFO, RUN_LOG_NAME
from conans.util.env_reader import get_env
from conans.util.files import clean_dirty, is_dirty, make_read_only, mkdir, rmdir, save, set_dirty
from conans.util.log import logger
from conans.util.tracer import log_package_built, log_package_got_from_local_cache


def build_id(conan_file):
    if hasattr(conan_file, "build_id"):
        # construct new ConanInfo
        build_id_info = conan_file.info.copy()
        conan_file.info_build = build_id_info
        # effectively call the user function to change the package values
        with conanfile_exception_formatter(str(conan_file), "build_id"):
            conan_file.build_id()
        # compute modified ID
        return build_id_info.package_id()
    return None


def add_env_conaninfo(conan_file, subtree_libnames):
    for package_name, env_vars in conan_file._conan_env_values.data.items():
        for name, value in env_vars.items():
            if not package_name or package_name in subtree_libnames or \
                    package_name == conan_file.name:
                conan_file.info.env_values.add(name, value, package_name)


class _PackageBuilder(object):
    def __init__(self, cache, output, hook_manager, remote_manager, generators):
        self._cache = cache
        self._output = output
        self._hook_manager = hook_manager
        self._remote_manager = remote_manager
        self._generator_manager = generators

    def _get_build_folder(self, conanfile, package_layout, pref, keep_build, recorder):
        # Build folder can use a different package_ID if build_id() is defined.
        # This function decides if the build folder should be re-used (not build again)
        # and returns the build folder
        new_id = build_id(conanfile)
        build_pref = PackageReference(pref.ref, new_id) if new_id else pref
        build_folder = package_layout.build(build_pref)

        if is_dirty(build_folder):
            self._output.warn("Build folder is dirty, removing it: %s" % build_folder)
            rmdir(build_folder)
            clean_dirty(build_folder)

        # Decide if the build folder should be kept
        skip_build = conanfile.develop and keep_build
        if skip_build:
            self._output.info("Won't be built as specified by --keep-build")
            if not os.path.exists(build_folder):
                msg = "--keep-build specified, but build folder not found"
                recorder.package_install_error(pref, INSTALL_ERROR_MISSING_BUILD_FOLDER,
                                               msg, remote_name=None)
                raise ConanException(msg)
        elif build_pref != pref and os.path.exists(build_folder) and hasattr(conanfile, "build_id"):
            self._output.info("Won't be built, using previous build folder as defined in build_id()")
            skip_build = True

        return build_folder, skip_build

    def _prepare_sources(self, conanfile, pref, package_layout, remotes):
        export_folder = package_layout.export()
        export_source_folder = package_layout.export_sources()
        scm_sources_folder = package_layout.scm_sources()
        conanfile_path = package_layout.conanfile()
        source_folder = package_layout.source()

        retrieve_exports_sources(self._remote_manager, self._cache, conanfile, pref.ref, remotes)

        conanfile.layout.set_base_source_folder(source_folder)
        conanfile.layout.set_base_build_folder(None)
        conanfile.layout.set_base_package_folder(None)

        config_source(export_folder, export_source_folder, scm_sources_folder,
                      conanfile, self._output, conanfile_path, pref.ref,
                      self._hook_manager, self._cache)

    @staticmethod
    def _copy_sources(conanfile, source_folder, build_folder):
        # Copies the sources to the build-folder, unless no_copy_source is defined
        _remove_folder_raising(build_folder)
        if not getattr(conanfile, 'no_copy_source', False):
            conanfile.output.info('Copying sources to build folder')
            try:
                shutil.copytree(source_folder, build_folder, symlinks=True)
            except Exception as e:
                msg = str(e)
                if "206" in msg:  # System error shutil.Error 206: Filename or extension too long
                    msg += "\nUse short_paths=True if paths too long"
                raise ConanException("%s\nError copying sources to build folder" % msg)
            logger.debug("BUILD: Copied to %s", build_folder)
            logger.debug("BUILD: Files copied %s", ",".join(os.listdir(build_folder)))

    def _build(self, conanfile, pref):
        # Read generators from conanfile and generate the needed files
        logger.info("GENERATORS: Writing generators")
        self._generator_manager.write_generators(conanfile, conanfile.generators_folder, self._output)

        logger.info("TOOLCHAIN: Writing toolchain")
        write_toolchain(conanfile, conanfile.generators_folder, self._output)

        # Build step might need DLLs, binaries as protoc to generate source files
        # So execute imports() before build, storing the list of copied_files
        # FIXME: imports belong to layout too
        copied_files = run_imports(conanfile, conanfile.build_folder)

        try:
            mkdir(conanfile.build_folder)
            with tools.chdir(conanfile.build_folder):
                run_build_method(conanfile, self._hook_manager, reference=pref.ref, package_id=pref.id)
            self._output.success("Package '%s' built" % pref.id)
            self._output.info("Build folder %s" % conanfile.build_folder)
        except Exception as exc:
            self._output.writeln("")
            self._output.error("Package '%s' build failed" % pref.id)
            self._output.warn("Build folder %s" % conanfile.build_folder)
            if isinstance(exc, ConanExceptionInUserConanfileMethod):
                raise exc
            raise ConanException(exc)
        finally:
            # Now remove all files that were imported with imports()
            remove_imports(conanfile, copied_files, self._output)

    def _package(self, conanfile, pref, package_layout, conanfile_path):
<<<<<<< HEAD

=======
>>>>>>> 8c9a7a54
        # FIXME: Is weak to assign here the recipe_hash
        manifest = package_layout.recipe_manifest()
        conanfile.info.recipe_hash = manifest.summary_hash

        # Creating ***info.txt files
        save(os.path.join(conanfile.layout.base_build_folder, CONANINFO), conanfile.info.dumps())
        self._output.info("Generated %s" % CONANINFO)
        save(os.path.join(conanfile.layout.base_build_folder, BUILD_INFO),
             TXTGenerator(conanfile).content)
        self._output.info("Generated %s" % BUILD_INFO)

        package_id = pref.id
        # Do the actual copy, call the conanfile.package() method
        # While installing, the infos goes to build folder
        conanfile.layout.set_base_install_folder(conanfile.layout.base_build_folder)

        prev = run_package_method(conanfile, package_id, self._hook_manager, conanfile_path,
                                  pref.ref)

        update_package_metadata(prev, package_layout, package_id, pref.ref.revision)

        if get_env("CONAN_READ_ONLY_CACHE", False):
            make_read_only(conanfile.layout.base_package_folder)
        # FIXME: Conan 2.0 Clear the registry entry (package ref)
        return prev

    def build_package(self, node, keep_build, recorder, remotes):
        t1 = time.time()

        conanfile = node.conanfile
        pref = node.pref

        package_layout = self._cache.package_layout(pref.ref, conanfile.short_paths)
        base_source_folder = package_layout.source()
        conanfile_path = package_layout.conanfile()
        base_package_folder = package_layout.package(pref)

        base_build_folder, skip_build = self._get_build_folder(conanfile, package_layout,
                                                               pref, keep_build, recorder)
        # PREPARE SOURCES
        if not skip_build:
            with package_layout.conanfile_write_lock(self._output):
                set_dirty(base_build_folder)
                self._prepare_sources(conanfile, pref, package_layout, remotes)
                self._copy_sources(conanfile, base_source_folder, base_build_folder)

        # BUILD & PACKAGE
        with package_layout.conanfile_read_lock(self._output):
<<<<<<< HEAD
            self._output.info('Building your package in %s' % base_build_folder)
            try:
                if getattr(conanfile, 'no_copy_source', False):
                    conanfile.layout.set_base_source_folder(base_source_folder)
                else:
                    conanfile.layout.set_base_source_folder(base_build_folder)

                conanfile.layout.set_base_build_folder(base_build_folder)
                conanfile.layout.set_base_package_folder(base_package_folder)

                if not skip_build:
                    # In local cache, generators folder always in build_folder
                    conanfile.layout.set_base_generators_folder(base_build_folder)
                    # In local cache, install folder always is build_folder
                    conanfile.layout.set_base_install_folder(base_build_folder)
                    self._build(conanfile, pref)
                    clean_dirty(base_build_folder)

                prev = self._package(conanfile, pref, package_layout, conanfile_path)
                assert prev
                node.prev = prev
                log_file = os.path.join(base_build_folder, RUN_LOG_NAME)
                log_file = log_file if os.path.exists(log_file) else None
                log_package_built(pref, time.time() - t1, log_file)
                recorder.package_built(pref)
            except ConanException as exc:
                recorder.package_install_error(pref, INSTALL_ERROR_BUILDING, str(exc),
                                               remote_name=None)
                raise exc
=======
            mkdir(build_folder)
            with tools.chdir(build_folder):
                self._output.info('Building your package in %s' % build_folder)
                try:
                    if getattr(conanfile, 'no_copy_source', False):
                        conanfile.layout.set_base_source_folder(source_folder)
                    else:
                        conanfile.layout.set_base_source_folder(build_folder)

                    conanfile.layout.set_base_build_folder(build_folder)
                    conanfile.layout.set_base_package_folder(package_folder)
                    # In local cache, install folder always is build_folder
                    conanfile.layout.set_base_install_folder(build_folder)

                    if not skip_build:
                        self._build(conanfile, pref)
                        clean_dirty(build_folder)

                    prev = self._package(conanfile, pref, package_layout, conanfile_path)
                    assert prev
                    node.prev = prev
                    log_file = os.path.join(build_folder, RUN_LOG_NAME)
                    log_file = log_file if os.path.exists(log_file) else None
                    log_package_built(pref, time.time() - t1, log_file)
                    recorder.package_built(pref)
                except ConanException as exc:
                    recorder.package_install_error(pref, INSTALL_ERROR_BUILDING, str(exc),
                                                   remote_name=None)
                    raise exc
>>>>>>> 8c9a7a54

            return node.pref


def _remove_folder_raising(folder):
    try:
        rmdir(folder)
    except OSError as e:
        raise ConanException("%s\n\nCouldn't remove folder, might be busy or open\n"
                             "Close any app using it, and retry" % str(e))


def _handle_system_requirements(conan_file, pref, cache, out):
    """ check first the system_reqs/system_requirements.txt existence, if not existing
    check package/sha1/

    Used after remote package retrieving and before package building
    """
    # TODO: Check if this idiom should be generalize to all methods defined in base ConanFile
    # Instead of calling empty methods
    if type(conan_file).system_requirements == ConanFile.system_requirements:
        return

    package_layout = cache.package_layout(pref.ref)
    system_reqs_path = package_layout.system_reqs()
    system_reqs_package_path = package_layout.system_reqs_package(pref)
    if os.path.exists(system_reqs_path) or os.path.exists(system_reqs_package_path):
        return

    ret = call_system_requirements(conan_file, out)

    try:
        ret = str(ret or "")
    except Exception:
        out.warn("System requirements didn't return a string")
        ret = ""
    if getattr(conan_file, "global_system_requirements", None):
        save(system_reqs_path, ret)
    else:
        save(system_reqs_package_path, ret)


def call_system_requirements(conanfile, output):
    try:
        return conanfile.system_requirements()
    except Exception as e:
        output.error("while executing system_requirements(): %s" % str(e))
        raise ConanException("Error in system requirements")


class BinaryInstaller(object):
    """ main responsible of retrieving binary packages or building them from source
    locally in case they are not found in remotes
    """
    def __init__(self, app, recorder):
        self._cache = app.cache
        self._out = app.out
        self._remote_manager = app.remote_manager
        self._recorder = recorder
        self._binaries_analyzer = app.binaries_analyzer
        self._hook_manager = app.hook_manager
        self._generator_manager = app.generator_manager
        # Load custom generators from the cache, generators are part of the binary
        # build and install. Generators loaded here from the cache will have precedence
        # and overwrite possible generators loaded from packages (requires)
        for generator_path in app.cache.generators:
            app.loader.load_generators(generator_path)

    def install(self, deps_graph, remotes, build_mode, update, profile_host, profile_build,
                graph_lock, keep_build=False):
        # order by levels and separate the root node (ref=None) from the rest
        nodes_by_level = deps_graph.by_levels()
        root_level = nodes_by_level.pop()
        root_node = root_level[0]
        # Get the nodes in order and if we have to build them
        self._out.info("Installing (downloading, building) binaries...")
        self._build(nodes_by_level, keep_build, root_node, profile_host, profile_build,
                    graph_lock, remotes, build_mode, update)

    @staticmethod
    def _classify(nodes_by_level):
        missing, invalid, downloads = [], [], []
        for level in nodes_by_level:
            for node in level:
                if node.binary == BINARY_MISSING:
                    missing.append(node)
                elif node.binary == BINARY_INVALID:
                    invalid.append(node)
                elif node.binary in (BINARY_UPDATE, BINARY_DOWNLOAD):
                    downloads.append(node)
        return missing, invalid, downloads

    def _raise_missing(self, missing):
        if not missing:
            return

        missing_prefs = set(n.pref for n in missing)  # avoid duplicated
        missing_prefs = list(sorted(missing_prefs))
        for pref in missing_prefs:
            self._out.error("Missing binary: %s" % str(pref))
        self._out.writeln("")

        # Report details just the first one
        node = missing[0]
        package_id = node.package_id
        ref, conanfile = node.ref, node.conanfile
        dependencies = [str(dep.dst) for dep in node.dependencies]

        settings_text = ", ".join(conanfile.info.full_settings.dumps().splitlines())
        options_text = ", ".join(conanfile.info.full_options.dumps().splitlines())
        dependencies_text = ', '.join(dependencies)
        requires_text = ", ".join(conanfile.info.requires.dumps().splitlines())

        msg = textwrap.dedent('''\
            Can't find a '%s' package for the specified settings, options and dependencies:
            - Settings: %s
            - Options: %s
            - Dependencies: %s
            - Requirements: %s
            - Package ID: %s
            ''' % (ref, settings_text, options_text, dependencies_text, requires_text, package_id))
        conanfile.output.warn(msg)
        self._recorder.package_install_error(PackageReference(ref, package_id),
                                             INSTALL_ERROR_MISSING, msg)
        missing_pkgs = "', '".join([str(pref.ref) for pref in missing_prefs])
        if len(missing_prefs) >= 5:
            build_str = "--build=missing"
        else:
            build_str = " ".join(["--build=%s" % pref.ref.name for pref in missing_prefs])

        raise ConanException(textwrap.dedent('''\
            Missing prebuilt package for '%s'
            Try to build from sources with '%s'
            Use 'conan search <reference> --table table.html'
            Or read 'http://docs.conan.io/en/latest/faq/troubleshooting.html#error-missing-prebuilt-package'
            ''' % (missing_pkgs, build_str)))

    def _download(self, downloads, processed_package_refs):
        """ executes the download of packages (both download and update), only once for a given
        PREF, even if node duplicated
        :param downloads: all nodes to be downloaded or updated, included repetitions
        """
        if not downloads:
            return

        download_nodes = []
        for node in downloads:
            pref = node.pref
            bare_pref = PackageReference(pref.ref, pref.id)
            if bare_pref in processed_package_refs:
                continue
            processed_package_refs[bare_pref] = pref.revision
            assert node.prev, "PREV for %s is None" % str(node.pref)
            download_nodes.append(node)

        def _download(n):
            npref = n.pref
            layout = self._cache.package_layout(npref.ref, n.conanfile.short_paths)
            # We cannot embed the package_lock inside the remote.get_package()
            # because the handle_node_cache has its own lock
            with layout.package_lock(pref):
                self._download_pkg(layout, n)

        parallel = self._cache.config.parallel_download
        if parallel is not None:
            self._out.info("Downloading binary packages in %s parallel threads" % parallel)
            thread_pool = ThreadPool(parallel)
            thread_pool.map(_download, [n for n in download_nodes])
            thread_pool.close()
            thread_pool.join()
        else:
            for node in download_nodes:
                _download(node)

    def _download_pkg(self, layout, node):
        self._remote_manager.get_package(node.conanfile, node.pref, layout, node.binary_remote,
                                         node.conanfile.output, self._recorder)

    def _build(self, nodes_by_level, keep_build, root_node, profile_host, profile_build, graph_lock,
               remotes, build_mode, update):
        using_build_profile = bool(profile_build)
        missing, invalid, downloads = self._classify(nodes_by_level)
        if invalid:
            msg = ["There are invalid packages (packages that cannot exist for this configuration):"]
            for node in invalid:
                msg.append("{}: Invalid ID: {}".format(node.conanfile, node.conanfile.info.invalid))
            raise ConanInvalidConfiguration("\n".join(msg))
        self._raise_missing(missing)
        processed_package_refs = {}
        self._download(downloads, processed_package_refs)

        for level in nodes_by_level:
            for node in level:
                ref, conan_file = node.ref, node.conanfile
                output = conan_file.output

                self._propagate_info(node, using_build_profile)
                if node.binary == BINARY_EDITABLE:
<<<<<<< HEAD
                    self._handle_node_editable(node.conanfile, node.ref, graph_info)
=======
                    self._handle_node_editable(node, profile_host, profile_build, graph_lock)
>>>>>>> 8c9a7a54
                    # Need a temporary package revision for package_revision_mode
                    # Cannot be PREV_UNKNOWN otherwise the consumers can't compute their packageID
                    node.prev = "editable"
                else:
                    if node.binary == BINARY_SKIP:  # Privates not necessary
                        continue
                    assert ref.revision is not None, "Installer should receive RREV always"
                    if node.binary == BINARY_UNKNOWN:
                        self._binaries_analyzer.reevaluate_node(node, remotes, build_mode, update)
                        if node.binary == BINARY_MISSING:
                            self._raise_missing([node])
                    _handle_system_requirements(conan_file, node.pref, self._cache, output)
                    self._handle_node_cache(node, keep_build, processed_package_refs, remotes)

        # Finally, propagate information to root node (ref=None)
        self._propagate_info(root_node, using_build_profile)

<<<<<<< HEAD
    def _handle_node_editable(self, conanfile, ref, graph_info):

=======
    def _handle_node_editable(self, node, profile_host, profile_build, graph_lock):
>>>>>>> 8c9a7a54
        # Get source of information
        package_layout = self._cache.package_layout(ref)
        base_path = package_layout.base_folder()
        self._call_package_info(conanfile, package_folder=base_path, ref=ref, is_editable=True)

        # New editables mechanism based on Layout
        if hasattr(conanfile, "shape"):
            output = conanfile.output
            output.info("Rewriting files of editable package "
                        "'{}' at '{}'".format(conanfile.name, conanfile.generators_folder))
            self._generator_manager.write_generators(conanfile, conanfile.generators_folder, output)
            write_toolchain(conanfile, conanfile.generators_folder, output)
            output.info("Generated toolchain")
            graph_lock_file = GraphLockFile(graph_info.profile_host, graph_info.profile_build,
                                            graph_info.graph_lock)
            graph_lock_file.save(os.path.join(base_path, "conan.lock"))
            output.info("Generated conan.lock")
            # FIXME: Imports probably should go to a new imports_folder
            copied_files = run_imports(conanfile, conanfile.build_folder)
            report_copied_files(copied_files, output)

        # OLD EDITABLE LAYOUTS:
        # Try with package-provided file
        editable_cpp_info = package_layout.editable_cpp_info()
        if editable_cpp_info:
            editable_cpp_info.apply_to(ref,
                                       conanfile.cpp_info,
                                       settings=conanfile.settings,
                                       options=conanfile.options)
            build_folder = editable_cpp_info.folder(ref, EditableLayout.BUILD_FOLDER,
                                                    settings=conanfile.settings,
                                                    options=conanfile.options)
            if build_folder is not None:
                build_folder = os.path.join(base_path, build_folder)
                output = conanfile.output
                self._generator_manager.write_generators(conanfile, build_folder, output)
                write_toolchain(conanfile, build_folder, output)
                save(os.path.join(build_folder, CONANINFO), conanfile.info.dumps())
                output.info("Generated %s" % CONANINFO)
<<<<<<< HEAD
                graph_info_node = GraphInfo(graph_info.profile_host, root_ref=ref)
                graph_info_node.options = conanfile.options.values
                graph_info_node.graph_lock = graph_info.graph_lock
=======
                graph_info_node = GraphInfo(profile_host, root_ref=node.ref)
                graph_info_node.options = node.conanfile.options.values
                graph_info_node.graph_lock = graph_lock
>>>>>>> 8c9a7a54
                graph_info_node.save(build_folder)
                output.info("Generated graphinfo")
                graph_lock_file = GraphLockFile(profile_host, profile_build, graph_lock)
                graph_lock_file.save(os.path.join(build_folder, "conan.lock"))

                save(os.path.join(build_folder, BUILD_INFO), TXTGenerator(conanfile).content)
                output.info("Generated %s" % BUILD_INFO)
                # Build step might need DLLs, binaries as protoc to generate source files
                # So execute imports() before build, storing the list of copied_files
                copied_files = run_imports(conanfile, build_folder)
                report_copied_files(copied_files, output)

    def _handle_node_cache(self, node, keep_build, processed_package_references, remotes):
        pref = node.pref
        assert pref.id, "Package-ID without value"
        assert pref.id != PACKAGE_ID_UNKNOWN, "Package-ID error: %s" % str(pref)
        conanfile = node.conanfile
        output = conanfile.output

        layout = self._cache.package_layout(pref.ref, conanfile.short_paths)

        with layout.package_lock(pref):
            bare_pref = PackageReference(pref.ref, pref.id)
            processed_prev = processed_package_references.get(bare_pref)
            if processed_prev is None:  # This package-id has not been processed before
                if node.binary == BINARY_BUILD:
                    assert node.prev is None, "PREV for %s to be built should be None" % str(pref)
                    layout.package_remove(pref)
                    with layout.set_dirty_context_manager(pref):
                        pref = self._build_package(node, output, keep_build, remotes)
                    assert node.prev, "Node PREV shouldn't be empty"
                    assert node.pref.revision, "Node PREF revision shouldn't be empty"
                    assert pref.revision is not None, "PREV for %s to be built is None" % str(pref)
                elif node.binary in (BINARY_UPDATE, BINARY_DOWNLOAD):
                    # this can happen after a re-evaluation of packageID with Package_ID_unknown
                    self._download_pkg(layout, node)
                elif node.binary == BINARY_CACHE:
                    assert node.prev, "PREV for %s is None" % str(pref)
                    output.success('Already installed!')
                    log_package_got_from_local_cache(pref)
                    self._recorder.package_fetched_from_cache(pref)
                processed_package_references[bare_pref] = node.prev
            else:
                # We need to update the PREV of this node, as its processing has been skipped,
                # but it could be that another node with same PREF was built and obtained a new PREV
                node.prev = processed_prev

            package_folder = layout.package(pref)
            assert os.path.isdir(package_folder), ("Package '%s' folder must exist: %s\n"
                                                   % (str(pref), package_folder))
            # Call the info method
            self._call_package_info(conanfile, package_folder, ref=pref.ref, is_editable=False)
            self._recorder.package_cpp_info(pref, conanfile.cpp_info)

    def _build_package(self, node, output, keep_build, remotes):
        conanfile = node.conanfile
        # It is necessary to complete the sources of python requires, which might be used
        # Only the legacy python_requires allow this
        python_requires = getattr(conanfile, "python_requires", None)
        if python_requires and isinstance(python_requires, dict):  # Old legacy python_requires
            for python_require in python_requires.values():
                assert python_require.ref.revision is not None, \
                    "Installer should receive python_require.ref always"
                retrieve_exports_sources(self._remote_manager, self._cache,
                                         python_require.conanfile, python_require.ref, remotes)

        builder = _PackageBuilder(self._cache, output, self._hook_manager, self._remote_manager,
                                  self._generator_manager)
        pref = builder.build_package(node, keep_build, self._recorder, remotes)
        if node.graph_lock_node:
            node.graph_lock_node.prev = pref.revision
        return pref

    def _propagate_info(self, node, using_build_profile):
        # it is necessary to recompute
        # the node transitive information necessary to compute the package_id
        # as it will be used by reevaluate_node() when package_revision_mode is used and
        # PACKAGE_ID_UNKNOWN happens due to unknown revisions
        self._binaries_analyzer.package_id_transitive_reqs(node)
        # Get deps_cpp_info from upstream nodes
        node_order = [n for n in node.public_closure if n.binary != BINARY_SKIP]
        # List sort is stable, will keep the original order of the closure, but prioritize levels
        conan_file = node.conanfile
        # FIXME: Not the best place to assign the _conan_using_build_profile
        conan_file._conan_using_build_profile = using_build_profile
        transitive = [it for it in node.transitive_closure.values()]

        br_host = []
        for it in node.dependencies:
            if it.require.build_require_context == CONTEXT_HOST:
                br_host.extend(it.dst.transitive_closure.values())

        # Initialize some members if we are using different contexts
        if using_build_profile:
            conan_file.user_info_build = DepsUserInfo()

        for n in node_order:
            if n not in transitive:
                conan_file.output.info("Applying build-requirement: %s" % str(n.ref))

            dep_cpp_info = n.conanfile._conan_dep_cpp_info

            if not using_build_profile:  # Do not touch anything
                conan_file.deps_user_info[n.ref.name] = n.conanfile.user_info
                conan_file.deps_cpp_info.add(n.ref.name, dep_cpp_info)
                conan_file.deps_env_info.update(n.conanfile.env_info, n.ref.name)
            else:
                if n in transitive or n in br_host:
                    conan_file.deps_user_info[n.ref.name] = n.conanfile.user_info
                    conan_file.deps_cpp_info.add(n.ref.name, dep_cpp_info)
                else:
                    conan_file.user_info_build[n.ref.name] = n.conanfile.user_info
                    env_info = EnvInfo()
                    env_info._values_ = n.conanfile.env_info._values_.copy()
                    # Add cpp_info.bin_paths/lib_paths to env_info (it is needed for runtime)
                    env_info.DYLD_LIBRARY_PATH.extend(dep_cpp_info.lib_paths)
                    env_info.DYLD_LIBRARY_PATH.extend(dep_cpp_info.framework_paths)
                    env_info.LD_LIBRARY_PATH.extend(dep_cpp_info.lib_paths)
                    env_info.PATH.extend(dep_cpp_info.bin_paths)
                    conan_file.deps_env_info.update(env_info, n.ref.name)

        conan_file.deps_cpp_info.direct_host_deps = [n.name for n in node.neighbors()
                                                     if n.context == CONTEXT_HOST]
        # Update the info but filtering the package values that not apply to the subtree
        # of this current node and its dependencies.
        subtree_libnames = [node.ref.name for node in node_order]
        add_env_conaninfo(conan_file, subtree_libnames)

    def _call_package_info(self, conanfile, package_folder, ref, is_editable):

        conanfile.layout.set_base_package_folder(package_folder)
        conanfile.layout.set_base_source_folder(None)
        conanfile.layout.set_base_build_folder(None)
        conanfile.layout.set_base_install_folder(None)
        conanfile.cpp_info = conanfile.layout.package.cpp_info
        # FIXME: Smells like the constructor of cpp_info should not have the root nor the name
        conanfile.cpp_info._name = conanfile.name
        conanfile.cpp_info._ref_name = conanfile.name
        conanfile.cpp_info.version = conanfile.version
        conanfile.cpp_info.description = conanfile.description
        conanfile.env_info = EnvInfo()
        conanfile.user_info = UserInfo()

        # Get deps_cpp_info from upstream nodes
        public_deps = [name for name, req in conanfile.requires.items() if not req.private
                       and not req.override]
        conanfile.cpp_info.public_deps = public_deps
        # Once the node is build, execute package info, so it has access to the
        # package folder and artifacts
        # Minimal pythonpath, not the whole context, make it 50% slower
        # FIXME Conan 2.0, Remove old ways of reusing python code
        with pythonpath(conanfile):
            with tools.chdir(package_folder):
                with conanfile_exception_formatter(str(conanfile), "package_info"):
<<<<<<< HEAD
=======
                    conanfile.layout.set_base_package_folder(package_folder)
                    conanfile.layout.set_base_source_folder(None)
                    conanfile.layout.set_base_build_folder(None)
                    conanfile.layout.set_base_install_folder(None)
>>>>>>> 8c9a7a54
                    self._hook_manager.execute("pre_package_info", conanfile=conanfile,
                                               reference=ref)
                    conanfile.cpp_info.filter_empty = not is_editable
                    conanfile.package_info()

                    if is_editable and hasattr(conanfile, "shape"):
                        # Adjust the folders of the layout to consolidate the rootfolder of the
                        # cppinfos inside
                        conanfile.layout.set_base_build_folder(package_folder)
                        conanfile.layout.set_base_source_folder(package_folder)
                        conanfile.layout.set_base_generators_folder(package_folder)
                        # Here package_folder is the editable base folder
                        conanfile.cpp_info = CppInfo(conanfile.name, package_folder)
                        conanfile.cpp_info.version = conanfile.version
                        conanfile.cpp_info.description = conanfile.description
                        conanfile.cpp_info.merge(conanfile.layout.build.cpp_info)
                        conanfile.cpp_info.merge(conanfile.layout.source.cpp_info)

                    if conanfile._conan_dep_cpp_info is None:
                        try:
                            if not is_editable:
                                # FIXME: The default for the cppinfo from build are not the same
                                #        so this check fails when editable
                                conanfile.cpp_info._raise_incorrect_components_definition(
                                    conanfile.name, conanfile.requires)
                        except ConanException as e:
                            raise ConanException("%s package_info(): %s" % (str(conanfile), e))
                        conanfile._conan_dep_cpp_info = DepCppInfo(conanfile.cpp_info)
                    self._hook_manager.execute("post_package_info", conanfile=conanfile,
                                               reference=ref)<|MERGE_RESOLUTION|>--- conflicted
+++ resolved
@@ -158,10 +158,6 @@
             remove_imports(conanfile, copied_files, self._output)
 
     def _package(self, conanfile, pref, package_layout, conanfile_path):
-<<<<<<< HEAD
-
-=======
->>>>>>> 8c9a7a54
         # FIXME: Is weak to assign here the recipe_hash
         manifest = package_layout.recipe_manifest()
         conanfile.info.recipe_hash = manifest.summary_hash
@@ -210,7 +206,6 @@
 
         # BUILD & PACKAGE
         with package_layout.conanfile_read_lock(self._output):
-<<<<<<< HEAD
             self._output.info('Building your package in %s' % base_build_folder)
             try:
                 if getattr(conanfile, 'no_copy_source', False):
@@ -240,37 +235,6 @@
                 recorder.package_install_error(pref, INSTALL_ERROR_BUILDING, str(exc),
                                                remote_name=None)
                 raise exc
-=======
-            mkdir(build_folder)
-            with tools.chdir(build_folder):
-                self._output.info('Building your package in %s' % build_folder)
-                try:
-                    if getattr(conanfile, 'no_copy_source', False):
-                        conanfile.layout.set_base_source_folder(source_folder)
-                    else:
-                        conanfile.layout.set_base_source_folder(build_folder)
-
-                    conanfile.layout.set_base_build_folder(build_folder)
-                    conanfile.layout.set_base_package_folder(package_folder)
-                    # In local cache, install folder always is build_folder
-                    conanfile.layout.set_base_install_folder(build_folder)
-
-                    if not skip_build:
-                        self._build(conanfile, pref)
-                        clean_dirty(build_folder)
-
-                    prev = self._package(conanfile, pref, package_layout, conanfile_path)
-                    assert prev
-                    node.prev = prev
-                    log_file = os.path.join(build_folder, RUN_LOG_NAME)
-                    log_file = log_file if os.path.exists(log_file) else None
-                    log_package_built(pref, time.time() - t1, log_file)
-                    recorder.package_built(pref)
-                except ConanException as exc:
-                    recorder.package_install_error(pref, INSTALL_ERROR_BUILDING, str(exc),
-                                                   remote_name=None)
-                    raise exc
->>>>>>> 8c9a7a54
 
             return node.pref
 
@@ -469,11 +433,8 @@
 
                 self._propagate_info(node, using_build_profile)
                 if node.binary == BINARY_EDITABLE:
-<<<<<<< HEAD
-                    self._handle_node_editable(node.conanfile, node.ref, graph_info)
-=======
                     self._handle_node_editable(node, profile_host, profile_build, graph_lock)
->>>>>>> 8c9a7a54
+
                     # Need a temporary package revision for package_revision_mode
                     # Cannot be PREV_UNKNOWN otherwise the consumers can't compute their packageID
                     node.prev = "editable"
@@ -491,13 +452,10 @@
         # Finally, propagate information to root node (ref=None)
         self._propagate_info(root_node, using_build_profile)
 
-<<<<<<< HEAD
-    def _handle_node_editable(self, conanfile, ref, graph_info):
-
-=======
     def _handle_node_editable(self, node, profile_host, profile_build, graph_lock):
->>>>>>> 8c9a7a54
         # Get source of information
+        conanfile = node.conanfile
+        ref = node.ref
         package_layout = self._cache.package_layout(ref)
         base_path = package_layout.base_folder()
         self._call_package_info(conanfile, package_folder=base_path, ref=ref, is_editable=True)
@@ -510,9 +468,10 @@
             self._generator_manager.write_generators(conanfile, conanfile.generators_folder, output)
             write_toolchain(conanfile, conanfile.generators_folder, output)
             output.info("Generated toolchain")
-            graph_lock_file = GraphLockFile(graph_info.profile_host, graph_info.profile_build,
-                                            graph_info.graph_lock)
-            graph_lock_file.save(os.path.join(base_path, "conan.lock"))
+            graph_info_node = GraphInfo(profile_host, root_ref=node.ref)
+            graph_info_node.options = node.conanfile.options.values
+            graph_info_node.graph_lock = graph_lock
+            graph_info_node.save(base_path)
             output.info("Generated conan.lock")
             # FIXME: Imports probably should go to a new imports_folder
             copied_files = run_imports(conanfile, conanfile.build_folder)
@@ -536,15 +495,10 @@
                 write_toolchain(conanfile, build_folder, output)
                 save(os.path.join(build_folder, CONANINFO), conanfile.info.dumps())
                 output.info("Generated %s" % CONANINFO)
-<<<<<<< HEAD
-                graph_info_node = GraphInfo(graph_info.profile_host, root_ref=ref)
-                graph_info_node.options = conanfile.options.values
-                graph_info_node.graph_lock = graph_info.graph_lock
-=======
+
                 graph_info_node = GraphInfo(profile_host, root_ref=node.ref)
                 graph_info_node.options = node.conanfile.options.values
                 graph_info_node.graph_lock = graph_lock
->>>>>>> 8c9a7a54
                 graph_info_node.save(build_folder)
                 output.info("Generated graphinfo")
                 graph_lock_file = GraphLockFile(profile_host, profile_build, graph_lock)
@@ -699,13 +653,6 @@
         with pythonpath(conanfile):
             with tools.chdir(package_folder):
                 with conanfile_exception_formatter(str(conanfile), "package_info"):
-<<<<<<< HEAD
-=======
-                    conanfile.layout.set_base_package_folder(package_folder)
-                    conanfile.layout.set_base_source_folder(None)
-                    conanfile.layout.set_base_build_folder(None)
-                    conanfile.layout.set_base_install_folder(None)
->>>>>>> 8c9a7a54
                     self._hook_manager.execute("pre_package_info", conanfile=conanfile,
                                                reference=ref)
                     conanfile.cpp_info.filter_empty = not is_editable
