--- conflicted
+++ resolved
@@ -365,12 +365,9 @@
                     elif self._build_mode.forced(conan_file, conan_ref):
                         output.warn('Forced build from source')
 
-<<<<<<< HEAD
                 if not skip_build:
-                    self._build_requires.install(conan_ref, conan_file, self, profile_build_requires)
-=======
-                self._build_requires.install(conan_ref, conan_file, self, profile_build_requires, output)
->>>>>>> cf1aa830
+                    self._build_requires.install(conan_ref, conan_file, self,
+                                                 profile_build_requires, output)
 
                 t1 = time.time()
                 # Assign to node the propagated info
