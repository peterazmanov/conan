--- conflicted
+++ resolved
@@ -31,13 +31,9 @@
             conan_file.cpp_info = CppInfo(package_folder)
         else:
             conan_file.cpp_info = CppInfo(current_path)
-<<<<<<< HEAD
 
         conan_file.env_info = EnvInfo()
         conan_file.user_info = UserInfo()
-=======
-        conan_file.env_info = EnvInfo()
->>>>>>> a4997426
 
 
 def build_id(conanfile):
