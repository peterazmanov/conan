--- conflicted
+++ resolved
@@ -377,16 +377,10 @@
                         builder.build()
                         builder.package()
 
-<<<<<<< HEAD
-                # Call the info method
-                package_folder = self._client_cache.package(package_ref, conan_file.short_paths)
-                call_package_info(conan_file, package_folder)
-=======
                         self._remote_proxy.handle_package_manifest(package_ref, installed=True)
-
+                        package_folder = self._client_cache.package(package_ref, conan_file.short_paths)
                         # Call the info method
-                        call_package_info(conan_file)
->>>>>>> b60a4dc8
+                        call_package_info(conan_file, package_folder)
 
                         # Log build
                         self._log_built_package(conan_file, package_ref, time.time() - t1)
@@ -395,13 +389,9 @@
                 # Get the package, we have a not outdated remote package
                 package_ref = None
                 if conan_ref:
-<<<<<<< HEAD
-                    package_ref = PackageReference(conan_ref, package_id)
-                    self.get_remote_package(conan_file, package_ref, output)
-=======
                     with self._client_cache.package_lock(package_ref):
+                        package_ref = PackageReference(conan_ref, package_id)
                         self._get_remote_package(conan_file, package_ref, output)
->>>>>>> b60a4dc8
 
                 # Assign to the node the propagated info
                 # (conan_ref could be None if user project, but of course assign the info
