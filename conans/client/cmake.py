from collections import OrderedDict
from contextlib import contextmanager

from conans.errors import ConanException
from conans.model.conan_file import ConanFile
from conans.model.settings import Settings
from conans.util.env_reader import get_env
from conans.util.files import mkdir
from conans.tools import cpu_count, args_to_string
from conans import tools
import os
import platform
from conans.util.log import logger

# Deprecated in 0.22
deprecated_conanfile_param_message = '''
*******************************   WARNING!!! ************************************

Do not pass 'self' to configure() nor build() methods, it is deprecated and will be removed.

Instance CMake with the conanfile instance instead:

    cmake = CMake(self)
    cmake.configure() # Optional args, defs, source_dir and build_dir parameters
    cmake.build() # Optional args, build_dir and target


**********************************************************************************
'''

# Deprecated in 0.22
deprecated_conanfile_param_message = '''
*******************************   WARNING!!! ************************************

Do not pass 'self' to configure() nor build() methods, it is deprecated and will be removed.

Instance CMake with the conanfile instance instead:

    cmake = CMake(self)
    cmake.configure() # Optional args, defs, source_dir and build_dir parameters
    cmake.build() # Optional args, build_dir and target


**********************************************************************************
'''


class CMake(object):

    def __init__(self, settings_or_conanfile, generator=None, cmake_system_name=True, parallel=True):
        if isinstance(settings_or_conanfile, Settings):
            self._settings = settings_or_conanfile
            self._conanfile = None
            self.configure = self._configure_old
            self.build = self._build_old
<<<<<<< HEAD
=======
            self.test = self._test_old
>>>>>>> ff4a6a41
        elif isinstance(settings_or_conanfile, ConanFile):
            self._settings = settings_or_conanfile.settings
            self._conanfile = settings_or_conanfile
            self.configure = self._configure_new
            self.build = self._build_new
<<<<<<< HEAD
=======
            self.test = self._test_new
>>>>>>> ff4a6a41
        else:
            raise ConanException("First parameter of CMake() has to be a ConanFile instance.")

        self.generator = generator or self._generator()
        self.build_dir = None
        self._cmake_system_name = cmake_system_name
        # Override by environment
        if get_env("CONAN_CMAKE_SYSTEM_NAME", "") == "False":
            self._cmake_system_name = False
        elif get_env("CONAN_CMAKE_SYSTEM_NAME", ""):
            self._cmake_system_name = get_env("CONAN_CMAKE_SYSTEM_NAME")

        self.parallel = parallel
        self.definitions = self._get_cmake_definitions()

    @property
    def flags(self):
        return _defs_to_string(self.definitions)

    @staticmethod
    def options_cmd_line(options, option_upper=True, value_upper=True):
        """ FIXME: this function seems weird, not tested, not used.
        Probably should be deprecated
        """
        result = []
        for option, value in options.values.as_list():
            if value is not None:
                option = option.upper() if option_upper else option
                value = value.upper() if value_upper else value
                result.append("-D%s=%s" % (option, value))
        return ' '.join(result)

    def _generator(self):
        if (not self._settings.compiler or
                not self._settings.compiler.version or
                not self._settings.arch):
            raise ConanException("You must specify compiler, compiler.version and arch in "
                                 "your settings to use a CMake generator")

        operating_system = str(self._settings.os) if self._settings.os else None
        compiler = str(self._settings.compiler) if self._settings.compiler else None
        arch = str(self._settings.arch) if self._settings.arch else None

        if "CONAN_CMAKE_GENERATOR" in os.environ:
            return os.environ["CONAN_CMAKE_GENERATOR"]

        if compiler == "Visual Studio":
            _visuals = {'8': '8 2005',
                        '9': '9 2008',
                        '10': '10 2010',
                        '11': '11 2012',
                        '12': '12 2013',
                        '14': '14 2015',
                        '15': '15 2017'}
            str_ver = str(self._settings.compiler.version)
            base = "Visual Studio %s" % _visuals.get(str_ver, "UnknownVersion %s" % str_ver)
            if arch == "x86_64":
                return base + " Win64"
            elif "arm" in str(arch):
                return base + " ARM"
            else:
                return base

        if operating_system == "Windows":
            return "MinGW Makefiles"  # it is valid only under Windows

        return "Unix Makefiles"

    def _cmake_compiler_options(self, the_os, os_ver, arch):
        cmake_definitions = OrderedDict()

        if str(the_os).lower() == "macos":
            if arch == "x86":
                cmake_definitions["CMAKE_OSX_ARCHITECTURES"] = "i386"
        return cmake_definitions

    def _cmake_cross_build_defines(self, the_os, os_ver):
        ret = OrderedDict()

        # SYSTEM NAME
        os_ver = get_env("CONAN_CMAKE_SYSTEM_VERSION", os_ver)
<<<<<<< HEAD
        # String not empty
        if not isinstance(self._cmake_system_name, bool) and self._cmake_system_name != "":
            ret["CMAKE_SYSTEM_NAME"] = self._cmake_system_name
            ret["CMAKE_SYSTEM_VERSION"] = os_ver
        elif self._cmake_system_name is False:
            return ret
        else:
            platform_os = {"Darwin": "Macos"}.get(platform.system(), platform.system())
            if platform_os != the_os or os_ver:
=======
        if env_system_name and env_system_name != "False":  # False means not auto-set
            ret["CMAKE_SYSTEM_NAME"] = env_system_name
            ret["CMAKE_SYSTEM_VERSION"] = os_ver
        else:
            platform_os = {"Darwin": "Macos"}.get(platform.system(), platform.system())
            if self._cmake_system_name and (platform_os != the_os or os_ver):
>>>>>>> ff4a6a41
                if the_os:
                    ret["CMAKE_SYSTEM_NAME"] = the_os
                    if os_ver:
                        ret["CMAKE_SYSTEM_VERSION"] = os_ver
                else:
                    ret["CMAKE_SYSTEM_NAME"] = "Generic"
        if ret:  # If enabled cross compile
            for env_var in ["CONAN_CMAKE_SYSTEM_PROCESSOR",
                            "CONAN_CMAKE_FIND_ROOT_PATH",
                            "CONAN_CMAKE_FIND_ROOT_PATH_MODE_PROGRAM",
                            "CONAN_CMAKE_FIND_ROOT_PATH_MODE_LIBRARY",
                            "CONAN_CMAKE_FIND_ROOT_PATH_MODE_INCLUDE"]:

                value = os.getenv(env_var, None)
                if value:
                    ret[env_var] = value

            if self._conanfile and self._conanfile.deps_cpp_info.sysroot:
                sysroot_path = self._conanfile.deps_cpp_info.sysroot
            else:
                sysroot_path = os.getenv("CONAN_CMAKE_FIND_ROOT_PATH", None)

            if sysroot_path:
                # Needs to be set here, can't be managed in the cmake generator, CMake needs to know about
                # the sysroot before any other thing
                ret["CMAKE_SYSROOT"] = sysroot_path.replace("\\", "/")

            # Adjust Android stuff
            if self._settings.get_safe("os") == "Android":
                arch_abi_settings = {"armv8": "arm64-v8a",
                                     "armv7": "armeabi-v7a",
                                     "armv7hf": "armeabi-v7a",
                                     "armv6": "armeabi-v6",
                                     "armv5": "armeabi"
                                     }.get(self._settings.get_safe("arch"),
                                           self._settings.get_safe("arch"))
                if arch_abi_settings:
                    ret["CMAKE_ANDROID_ARCH_ABI"] = arch_abi_settings
<<<<<<< HEAD

        logger.info("Setting Cross build flags: %s" % " ,".join(["%s=%s" for k,v in ret.items()]))
=======
>>>>>>> ff4a6a41
        return ret

    @property
    def is_multi_configuration(self):
        """ some IDEs are multi-configuration, as Visual. Makefiles or Ninja are single-conf
        """
        if "Visual" in self.generator or "Xcode" in self.generator:
            return True
        # TODO: complete logic
        return False

    @property
    def command_line(self):
        return _join_arguments([
            '-G "%s"' % self.generator,
            self.build_type,
            self.runtime,
            self.flags,
            '-Wno-dev'
        ])

    @property
    def build_type(self):
        try:
            build_type = self._settings.build_type
        except ConanException:
            return ""
        if build_type and not self.is_multi_configuration:
            return '-DCMAKE_BUILD_TYPE="%s"' % build_type
        return ""

    @property
    def build_config(self):
        """ cmake --build tool have a --config option for Multi-configuration IDEs
        """
        try:
            build_type = self._settings.build_type
        except ConanException:
            return ""
        if build_type and self.is_multi_configuration:
            return "--config %s" % build_type
        return ""

    def _get_cmake_definitions(self):
        op_system = str(self._settings.os) if self._settings.os else None
        arch = str(self._settings.arch) if self._settings.arch else None
        comp = str(self._settings.compiler) if self._settings.compiler else None
        comp_version = self._settings.compiler.version
        op_system_version = self._settings.get_safe("os.version")

        ret = self._cmake_compiler_options(the_os=op_system, os_ver=op_system_version, arch=arch)
        ret.update(self._cmake_cross_build_defines(the_os=op_system, os_ver=op_system_version))
        ret["CONAN_EXPORTED"] = "1"
        if comp:
            ret["CONAN_COMPILER"] = comp
        if comp_version:
            ret["CONAN_COMPILER_VERSION"] = str(comp_version)

        # Force compiler flags -- TODO: give as environment/setting parameter?
        if op_system == "Linux" or op_system == "FreeBSD" or op_system == "SunOS":
            if arch == "x86" or arch == "sparc":
                ret["CONAN_CXX_FLAGS"] = "-m32"
                ret["CONAN_SHARED_LINKER_FLAGS"] = "-m32"
                ret["CONAN_C_FLAGS"] = "-m32"

            if arch == "x86_64" or arch == "sparcv9":
                ret["CONAN_CXX_FLAGS"] = "-m64"
                ret["CONAN_SHARED_LINKER_FLAGS"] = "-m64"
                ret["CONAN_C_FLAGS"] = "-m64"
        try:
            ret["CONAN_LIBCXX"] = str(self._settings.compiler.libcxx)
        except:
            pass

        return ret

    @property
    def runtime(self):
        try:
            runtime = self._settings.compiler.runtime
        except ConanException:
            return ""
        if runtime:
            return "-DCONAN_LINK_RUNTIME=/%s" % runtime
        return ""

    def _configure_old(self, conanfile, args=None, defs=None, source_dir=None, build_dir=None):
        """Deprecated in 0.22"""
        if not isinstance(conanfile, ConanFile):
            raise ConanException(deprecated_conanfile_param_message)
        self._conanfile = conanfile
        self._conanfile.output.warn(deprecated_conanfile_param_message)
        return self._configure_new(args=args, defs=defs, source_dir=source_dir, build_dir=build_dir)

    def _configure_new(self, args=None, defs=None, source_dir=None, build_dir=None):
        if isinstance(args, ConanFile):
            raise ConanException(deprecated_conanfile_param_message)
        args = args or []
        defs = defs or {}
        source_dir = source_dir or self._conanfile.conanfile_directory
        self.build_dir = build_dir or self.build_dir or self._conanfile.conanfile_directory

        mkdir(self.build_dir)
        arg_list = _join_arguments([
            self.command_line,
            args_to_string(args),
            _defs_to_string(defs),
            args_to_string([source_dir])
        ])
        command = "cd %s && cmake %s" % (args_to_string([self.build_dir]), arg_list)
        if platform.system() == "Windows" and self.generator == "MinGW Makefiles":
            with clean_sh_from_path():
                self._conanfile.run(command)
        else:
            self._conanfile.run(command)

    def _build_old(self, conanfile, args=None, build_dir=None, target=None):
        """Deprecated in 0.22"""
        if not isinstance(conanfile, ConanFile):
            raise ConanException(deprecated_conanfile_param_message)
        self._conanfile = conanfile
        self._conanfile.output.warn(deprecated_conanfile_param_message)
        return self._build_new(args=args, build_dir=build_dir, target=target)

    def _build_new(self, args=None, build_dir=None, target=None):
        if isinstance(args, ConanFile):
            raise ConanException(deprecated_conanfile_param_message)
        args = args or []
        build_dir = build_dir or self.build_dir or self._conanfile.conanfile_directory
        if target is not None:
            args = ["--target", target] + args

        if self.parallel:
            if "Makefiles" in self.generator:
                if "--" not in args:
                    args.append("--")
                args.append("-j%i" % cpu_count())

        arg_list = _join_arguments([
            args_to_string([build_dir]),
            self.build_config,
            args_to_string(args)
        ])
        command = "cmake --build %s" % arg_list
        self._conanfile.run(command)

<<<<<<< HEAD
    def test(self, args=None, build_dir=None, target=None):
=======
    def _test_old(self, conan_file, args=None, build_dir=None, target=None):
        """Deprecated in 0.22"""
        if not isinstance(conan_file, ConanFile):
            raise ConanException(deprecated_conanfile_param_message)
        self._conanfile = conan_file
        self._conanfile.output.warn(deprecated_conanfile_param_message)
        return self._test_new(args=args, build_dir=build_dir, target=target)

    def _test_new(self, args=None, build_dir=None, target=None):
>>>>>>> ff4a6a41
        if isinstance(args, ConanFile):
            raise ConanException(deprecated_conanfile_param_message)
        if not target:
            target = "RUN_TESTS" if self._settings.compiler == "Visual Studio" else "test"
        self._build_new(args=args, build_dir=build_dir, target=target)


def _defs_to_string(defs):
    return " ".join(['-D{0}="{1}"'.format(k, v) for k, v in defs.items()])


def _join_arguments(args):
    return " ".join(filter(None, args))


@contextmanager
def clean_sh_from_path():
    new_path = []
    for path_entry in os.environ.get("PATH", "").split(os.pathsep):
        if not os.path.exists(os.path.join(path_entry, "sh.exe")):
            new_path.append(path_entry)
    with tools.environment_append({"PATH": os.pathsep.join(new_path)}):
        yield<|MERGE_RESOLUTION|>--- conflicted
+++ resolved
@@ -53,19 +53,11 @@
             self._conanfile = None
             self.configure = self._configure_old
             self.build = self._build_old
-<<<<<<< HEAD
-=======
-            self.test = self._test_old
->>>>>>> ff4a6a41
         elif isinstance(settings_or_conanfile, ConanFile):
             self._settings = settings_or_conanfile.settings
             self._conanfile = settings_or_conanfile
             self.configure = self._configure_new
             self.build = self._build_new
-<<<<<<< HEAD
-=======
-            self.test = self._test_new
->>>>>>> ff4a6a41
         else:
             raise ConanException("First parameter of CMake() has to be a ConanFile instance.")
 
@@ -147,7 +139,6 @@
 
         # SYSTEM NAME
         os_ver = get_env("CONAN_CMAKE_SYSTEM_VERSION", os_ver)
-<<<<<<< HEAD
         # String not empty
         if not isinstance(self._cmake_system_name, bool) and self._cmake_system_name != "":
             ret["CMAKE_SYSTEM_NAME"] = self._cmake_system_name
@@ -157,14 +148,6 @@
         else:
             platform_os = {"Darwin": "Macos"}.get(platform.system(), platform.system())
             if platform_os != the_os or os_ver:
-=======
-        if env_system_name and env_system_name != "False":  # False means not auto-set
-            ret["CMAKE_SYSTEM_NAME"] = env_system_name
-            ret["CMAKE_SYSTEM_VERSION"] = os_ver
-        else:
-            platform_os = {"Darwin": "Macos"}.get(platform.system(), platform.system())
-            if self._cmake_system_name and (platform_os != the_os or os_ver):
->>>>>>> ff4a6a41
                 if the_os:
                     ret["CMAKE_SYSTEM_NAME"] = the_os
                     if os_ver:
@@ -203,11 +186,8 @@
                                            self._settings.get_safe("arch"))
                 if arch_abi_settings:
                     ret["CMAKE_ANDROID_ARCH_ABI"] = arch_abi_settings
-<<<<<<< HEAD
 
         logger.info("Setting Cross build flags: %s" % " ,".join(["%s=%s" for k,v in ret.items()]))
-=======
->>>>>>> ff4a6a41
         return ret
 
     @property
@@ -354,19 +334,7 @@
         command = "cmake --build %s" % arg_list
         self._conanfile.run(command)
 
-<<<<<<< HEAD
     def test(self, args=None, build_dir=None, target=None):
-=======
-    def _test_old(self, conan_file, args=None, build_dir=None, target=None):
-        """Deprecated in 0.22"""
-        if not isinstance(conan_file, ConanFile):
-            raise ConanException(deprecated_conanfile_param_message)
-        self._conanfile = conan_file
-        self._conanfile.output.warn(deprecated_conanfile_param_message)
-        return self._test_new(args=args, build_dir=build_dir, target=target)
-
-    def _test_new(self, args=None, build_dir=None, target=None):
->>>>>>> ff4a6a41
         if isinstance(args, ConanFile):
             raise ConanException(deprecated_conanfile_param_message)
         if not target:
