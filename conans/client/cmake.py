--- conflicted
+++ resolved
@@ -3,11 +3,8 @@
 from conans.errors import ConanException
 from conans.model.settings import Settings
 from conans.util.files import mkdir
-<<<<<<< HEAD
 from conans.tools import cpu_count
-=======
 from conans import tools
->>>>>>> 95666ce3
 import os
 import platform
 import subprocess
