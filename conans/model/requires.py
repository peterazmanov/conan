from collections import OrderedDict

from conans.errors import ConanException
from conans.model.pkg_type import PackageType
from conans.model.recipe_ref import RecipeReference
from conans.model.version_range import VersionRange


class Requirement:
    """ A user definition of a requires in a conanfile
    """
    def __init__(self, ref, *, headers=None, libs=None, build=False, run=None, visible=None,
                 transitive_headers=None, transitive_libs=None, test=None, package_id_mode=None,
                 force=None, override=None, direct=None, options=None):
        # * prevents the usage of more positional parameters, always ref + **kwargs
        # By default this is a generic library requirement
        self.ref = ref
        self._headers = headers  # This dependent node has headers that must be -I<headers-path>
        self._libs = libs
        self._build = build  # This dependent node is a build tool that runs at build time only
        self._run = run  # node contains executables, shared libs or data necessary at host run time
        self._visible = visible  # Even if not libsed or visible, the node is unique, can conflict
        self._transitive_headers = transitive_headers
        self._transitive_libs = transitive_libs
        self._test = test
        self._package_id_mode = package_id_mode
        self._force = force
        self._override = override
        self._direct = direct
        self.options = options

    @staticmethod
    def _default_if_none(field, default_value):
        return field if field is not None else default_value

    @property
    def headers(self):
        return self._default_if_none(self._headers, True)

    @headers.setter
    def headers(self, value):
        self._headers = value

    @property
    def libs(self):
        return self._default_if_none(self._libs, True)

    @libs.setter
    def libs(self, value):
        self._libs = value

    @property
    def visible(self):
        return self._default_if_none(self._visible, True)

    @visible.setter
    def visible(self, value):
        self._visible = value

    @property
    def test(self):
        return self._default_if_none(self._test, False)

    @test.setter
    def test(self, value):
        self._test = value

    @property
    def force(self):
        return self._default_if_none(self._force, False)

    @force.setter
    def force(self, value):
        self._force = value

    @property
    def override(self):
        return self._default_if_none(self._override, False)

    @override.setter
    def override(self, value):
        self._override = value

    @property
    def direct(self):
        return self._default_if_none(self._direct, True)

    @direct.setter
    def direct(self, value):
        self._direct = value

    @property
    def build(self):
        return self._build

    @build.setter
    def build(self, value):
        self._build = value

    @property
    def run(self):
        return self._default_if_none(self._run, False)

    @run.setter
    def run(self, value):
        self._run = value

    @property
    def transitive_headers(self):
        return self._transitive_headers

    @transitive_headers.setter
    def transitive_headers(self, value):
        self._transitive_headers = value

    @property
    def transitive_libs(self):
        return self._transitive_libs

    @transitive_libs.setter
    def transitive_libs(self, value):
        self._transitive_libs = value

    @property
    def package_id_mode(self):
        return self._package_id_mode

    @package_id_mode.setter
    def package_id_mode(self, value):
        self._package_id_mode = value

    def __repr__(self):
        return repr(self.__dict__)

    def __str__(self):
        traits = 'build={}, headers={}, libs={}, '  \
                 'run={}, visible={}'.format(self.build, self.headers, self.libs, self.run,
                                             self.visible)
        return "{}, Traits: {}".format(self.ref, traits)

    def copy_requirement(self):
        return Requirement(self.ref, headers=self.headers, libs=self.libs, build=self.build,
                           run=self.run, visible=self.visible,
                           transitive_headers=self.transitive_headers,
                           transitive_libs=self.transitive_libs)

    @property
    def version_range(self):
        """ returns the version range expression, without brackets []
        or None if it is not an expression
        """
        version = repr(self.ref.version)
        if version.startswith("[") and version.endswith("]"):
            return VersionRange(version[1:-1])

    @property
    def alias(self):
        version = repr(self.ref.version)
        if version.startswith("(") and version.endswith(")"):
            return RecipeReference(self.ref.name, version[1:-1], self.ref.user, self.ref.channel,
                                   self.ref.revision)

    def process_package_type(self, node):
        """If the requirement traits have not been adjusted, then complete them with package type
        definition"""

        pkg_type = node.conanfile.package_type

        def set_if_none(field, value):
            if getattr(self, field) is None:
                setattr(self, field, value)

        if pkg_type is PackageType.APP:
            # Change the default requires headers&libs to False for APPS
            set_if_none("_headers", False)
            set_if_none("_libs", False)
            set_if_none("_run", True)
        elif pkg_type is PackageType.SHARED:
            set_if_none("_run", True)
        elif pkg_type is PackageType.STATIC:
            set_if_none("_run", False)
        elif pkg_type is PackageType.HEADER:
            set_if_none("_run", False)
            set_if_none("_libs", False)
            set_if_none("_headers", True)
        elif pkg_type is PackageType.BUILD_SCRIPTS:
            set_if_none("_run", False)
            set_if_none("_libs", False)
            set_if_none("_headers", False)
            set_if_none("_visible", False)  # Conflicts might be allowed for this kind of package

    def __hash__(self):
        return hash((self.ref.name, self.build))

    def __eq__(self, other):
        """If the name is the same and they are in the same context, and if both of them are
        propagating includes or libs or run info or both are visible or the reference is the same,
        we consider the requires equal, so they can conflict"""
        return (self.ref.name == other.ref.name and self.build == other.build and
                ((self.headers and other.headers) or
                 (self.libs and other.libs) or
                 (self.run and other.run) or
                 (self.visible and other.visible) or
                 (self.ref == other.ref)))

    def aggregate(self, other):
        """ when closing loop and finding the same dependency on a node, the information needs
        to be aggregated
        """
        assert self.build == other.build
        self.headers |= other.headers
        self.libs |= other.libs
        self.run = self.run or other.run
        self.visible |= other.visible
        # The force trait is also defined from an override
        self.force |= other.force or other.override
        # TODO: self.package_id_mode => Choose more restrictive?

    def transform_downstream(self, pkg_type, require, dep_pkg_type):
        """

        consumer ---self--->  foo<pkg_type> ---require---> bar<dep_pkg_type>
            \\ -------------------????-------------------- /
        Compute new Requirement to be applied to "consumer" translating the effect of the dependency
        to such "consumer".
        Result can be None if nothing is to be propagated
        """
        if require.visible is False:
            # TODO: We could implement checks in case private is violated (e.g shared libs)
            return

        if require.build:  # public!
            # TODO: To discuss if this way of conflicting build_requires is actually useful or not
            downstream_require = Requirement(require.ref, headers=False, libs=False, build=True,
                                             run=False, visible=True, direct=False)
            return downstream_require

        if self.build:  # Build-requires
            # If the above is shared or the requirement is explicit run=True
            if dep_pkg_type is PackageType.SHARED or require.run:
                downstream_require = Requirement(require.ref, headers=False, libs=False, build=True,
                                                 run=True, visible=False, direct=False)
                return downstream_require
            return

        # Regular and test requires
        if dep_pkg_type is PackageType.SHARED:
            if pkg_type is PackageType.SHARED:
                downstream_require = Requirement(require.ref, headers=False, libs=False, run=True)
            elif pkg_type is PackageType.STATIC:
                downstream_require = Requirement(require.ref, headers=False, libs=True, run=True)
            elif pkg_type is PackageType.APP:
                downstream_require = Requirement(require.ref, headers=False, libs=False, run=True)
            else:
                assert pkg_type is PackageType.UNKNOWN
                # TODO: This is undertested, changing it did not break tests
                downstream_require = require.copy_requirement()
        elif dep_pkg_type is PackageType.STATIC:
            if pkg_type is PackageType.SHARED:
                downstream_require = Requirement(require.ref, headers=False, libs=False, run=False)
            elif pkg_type is PackageType.STATIC:
                downstream_require = Requirement(require.ref, headers=False, libs=True, run=False)
            elif pkg_type is PackageType.APP:
                downstream_require = Requirement(require.ref, headers=False, libs=False, run=False)
            else:
                assert pkg_type is PackageType.UNKNOWN
                # TODO: This is undertested, changing it did not break tests
                downstream_require = require.copy_requirement()
        elif dep_pkg_type is PackageType.HEADER:
            downstream_require = Requirement(require.ref, headers=False, libs=False, run=False)
        else:
            # Unknown, default. This happens all the time while check_downstream as shared is unknown
            # FIXME
            downstream_require = require.copy_requirement()
            if pkg_type in (PackageType.SHARED, PackageType.STATIC, PackageType.APP):
                downstream_require.headers = False
            if pkg_type in (PackageType.SHARED, PackageType.APP):
                downstream_require.libs = False

        assert require.visible, "at this point require should be visible"

        if require.transitive_headers is not None:
            downstream_require.headers = require.transitive_headers

        if require.transitive_libs is not None:
            downstream_require.libs = require.transitive_libs

        # If non-default, then the consumer requires has priority
        if self.visible is False:
            downstream_require.visible = False

        if self.headers is False:
            downstream_require.headers = False

        if self.libs is False:
            downstream_require.libs = False

        # TODO: Automatic assignment invalidates user possibility of overriding default
        # if required.run is not None:
        #    downstream_require.run = required.run

        if self.test:
            downstream_require.test = True

        downstream_require.direct = False
        return downstream_require

    def deduce_package_id_mode(self, pkg_type, dep_pkg_type, lib_mode, bin_mode, build_mode,
                               unknown_mode):
        # If defined by the ``require(package_id_mode=xxx)`` trait, that is higher priority
        # The "conf" values are defaults, no hard overrides
        if self.package_id_mode:
            return

        if self.build:
            if build_mode and self.direct:
                self.package_id_mode = build_mode
            return  # At the moment no defaults

        if self.headers or self.libs:  # only if linked
            if pkg_type in (PackageType.SHARED, PackageType.APP):
                if dep_pkg_type is PackageType.SHARED:
                    self.package_id_mode = lib_mode
                else:
                    self.package_id_mode = bin_mode
            elif pkg_type is PackageType.STATIC:
                if dep_pkg_type is PackageType.HEADER:
                    self.package_id_mode = bin_mode
                else:
                    self.package_id_mode = lib_mode

            # HEADER-ONLY is automatically cleared in compute_package_id()
        if self.package_id_mode is None:
            self.package_id_mode = unknown_mode


class BuildRequirements:
    # Just a wrapper around requires for backwards compatibility with self.build_requires() syntax
    def __init__(self, requires):
        self._requires = requires

    def __call__(self, ref, package_id_mode=None, visible=False, run=None, options=None):
        # TODO: Check which arguments could be user-defined
        self._requires.build_require(ref, package_id_mode=package_id_mode, visible=visible, run=run,
                                     options=options)


class ToolRequirements:
    # Just a wrapper around requires for backwards compatibility with self.build_requires() syntax
    def __init__(self, requires):
        self._requires = requires

    def __call__(self, ref, package_id_mode=None, visible=False, run=True, options=None):
        # TODO: Check which arguments could be user-defined
        self._requires.tool_require(ref, package_id_mode=package_id_mode, visible=visible, run=run,
                                    options=options)


class TestRequirements:
    # Just a wrapper around requires for backwards compatibility with self.build_requires() syntax
    def __init__(self, requires):
        self._requires = requires

    def __call__(self, ref, run=None):
        self._requires.test_require(ref, run=run)


class Requirements:
    """ User definitions of all requires in a conanfile
    """
    def __init__(self, declared=None, declared_build=None, declared_test=None,
                 declared_build_tool=None):
        self._requires = OrderedDict()
        # Construct from the class definitions
        if declared is not None:
            if isinstance(declared, str):
                declared = [declared, ]
            for item in declared:
                # FIXME: Conan 2.0 Deprecate Conan 1.X definition of tuples, force to use method
                self.__call__(item)
        if declared_build is not None:
            if isinstance(declared_build, str):
                declared_build = [declared_build, ]
            for item in declared_build:
                self.build_require(item)
        if declared_test is not None:
            if isinstance(declared_test, str):
                declared_test = [declared_test, ]
            for item in declared_test:
                self.test_require(item)
        if declared_build_tool is not None:
            if isinstance(declared_build_tool, str):
                declared_build_tool = [declared_build_tool, ]
            for item in declared_build_tool:
                self.build_require(item, run=True)

    def values(self):
        return self._requires.values()

    # TODO: Plan the interface for smooth transition from 1.X
    def __call__(self, str_ref, **kwargs):
        assert isinstance(str_ref, str)
        ref = RecipeReference.loads(str_ref)
        req = Requirement(ref, **kwargs)
        if self._requires.get(req):
            raise ConanException("Duplicated requirement: {}".format(ref))
        self._requires[req] = req

    def build_require(self, ref, raise_if_duplicated=True, package_id_mode=None, visible=False,
                      run=None, options=None):
        """
<<<<<<< HEAD
             Represent a generic build require, could be a tool, like "cmake" or a bundle of build
             scripts.

             visible = False => Only the direct consumer can see it, won't conflict
             build = True => They run in the build machine (e.g cmake)
             libs = False => We won't link with it, is a tool, no propagate the libs.
             headers = False => We won't include headers, is a tool, no propagate the includes.
             run = None => It will be determined by the package_type of the ref
        """
        # FIXME: This raise_if_duplicated is ugly, possibly remove
        ref = RecipeReference.loads(ref)
        req = Requirement(ref, headers=False, libs=False, build=True, run=run, visible=visible,
                          package_id_mode=package_id_mode, options=options)

        if raise_if_duplicated and self._requires.get(req):
            raise ConanException("Duplicated requirement: {}".format(ref))
        self._requires[req] = req
=======
        if reference is None:
            return
        assert isinstance(reference, six.string_types)
        ref = ConanFileReference.loads(reference)
        self.add_ref(ref, private, override)

    def add_ref(self, ref, private=False, override=False):
        name = ref.name

        new_requirement = Requirement(ref, private, override)
        old_requirement = self.get(name)
        if old_requirement and old_requirement != new_requirement:
            raise ConanException("Duplicated requirement %s != %s"
                                 % (old_requirement, new_requirement))
        else:
            self[name] = new_requirement
>>>>>>> acf5d9a4

    def override(self, ref):
        req = Requirement(ref)
        old_requirement = self._requires.get(req)
        if old_requirement is not None:
            req.force = True
            self._requires[req] = req
        else:
            req.override = True
            self._requires[req] = req

    def test_require(self, ref, run=None, options=None):
        """
             Represent a testing framework like gtest

             visible = False => Only the direct consumer can see it, won't conflict
             build = False => The test are linked in the host context to run in the host machine
             libs = True => We need to link with gtest
             headers = True => We need to include gtest.
             run = None => It will be determined by the package_type of ref, maybe is gtest shared
        """
        ref = RecipeReference.loads(ref)
        # visible = False => Only the direct consumer can see it, won't conflict
        # build = False => They run in host context, e.g the gtest application is a host app
        # libs = True => We need to link with it
        # headers = True => We need to include it
        req = Requirement(ref, headers=True, libs=True, build=False, run=run, visible=False,
                          test=True, package_id_mode=None, options=options)
        if self._requires.get(req):
            raise ConanException("Duplicated requirement: {}".format(ref))
        self._requires[req] = req

    def tool_require(self, ref, raise_if_duplicated=True, package_id_mode=None, visible=False,
                     run=True, options=None):
        """
         Represent a build tool like "cmake".

         visible = False => Only the direct consumer can see it, won't conflict
         build = True => They run in the build machine (e.g cmake)
         libs = False => We won't link with it, is a tool, no propagate the libs.
         headers = False => We won't include headers, is a tool, no propagate the includes.
        """
        # FIXME: This raise_if_duplicated is ugly, possibly remove
        ref = RecipeReference.loads(ref)
        req = Requirement(ref, headers=False, libs=False, build=True, run=run, visible=visible,
                          package_id_mode=package_id_mode, options=options)
        if raise_if_duplicated and self._requires.get(req):
            raise ConanException("Duplicated requirement: {}".format(ref))
        self._requires[req] = req

    def __repr__(self):
        return repr(self._requires.values())<|MERGE_RESOLUTION|>--- conflicted
+++ resolved
@@ -399,6 +399,8 @@
 
     # TODO: Plan the interface for smooth transition from 1.X
     def __call__(self, str_ref, **kwargs):
+        if str_ref is None:
+            return
         assert isinstance(str_ref, str)
         ref = RecipeReference.loads(str_ref)
         req = Requirement(ref, **kwargs)
@@ -409,7 +411,6 @@
     def build_require(self, ref, raise_if_duplicated=True, package_id_mode=None, visible=False,
                       run=None, options=None):
         """
-<<<<<<< HEAD
              Represent a generic build require, could be a tool, like "cmake" or a bundle of build
              scripts.
 
@@ -419,6 +420,8 @@
              headers = False => We won't include headers, is a tool, no propagate the includes.
              run = None => It will be determined by the package_type of the ref
         """
+        if ref is None:
+            return
         # FIXME: This raise_if_duplicated is ugly, possibly remove
         ref = RecipeReference.loads(ref)
         req = Requirement(ref, headers=False, libs=False, build=True, run=run, visible=visible,
@@ -427,24 +430,6 @@
         if raise_if_duplicated and self._requires.get(req):
             raise ConanException("Duplicated requirement: {}".format(ref))
         self._requires[req] = req
-=======
-        if reference is None:
-            return
-        assert isinstance(reference, six.string_types)
-        ref = ConanFileReference.loads(reference)
-        self.add_ref(ref, private, override)
-
-    def add_ref(self, ref, private=False, override=False):
-        name = ref.name
-
-        new_requirement = Requirement(ref, private, override)
-        old_requirement = self.get(name)
-        if old_requirement and old_requirement != new_requirement:
-            raise ConanException("Duplicated requirement %s != %s"
-                                 % (old_requirement, new_requirement))
-        else:
-            self[name] = new_requirement
->>>>>>> acf5d9a4
 
     def override(self, ref):
         req = Requirement(ref)
@@ -487,6 +472,8 @@
          libs = False => We won't link with it, is a tool, no propagate the libs.
          headers = False => We won't include headers, is a tool, no propagate the includes.
         """
+        if ref is None:
+            return
         # FIXME: This raise_if_duplicated is ugly, possibly remove
         ref = RecipeReference.loads(ref)
         req = Requirement(ref, headers=False, libs=False, build=True, run=run, visible=visible,
