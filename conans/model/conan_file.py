import os
from contextlib import contextmanager

from conans import tools  # @UnusedImport KEEP THIS! Needed for pyinstaller to copy to exe.
from conans.client.tools.env import pythonpath
from conans.errors import ConanException
from conans.model.build_info import DepsCppInfo
from conans.model.env_info import DepsEnvInfo, EnvValues
from conans.model.options import Options, PackageOptions, OptionsValues
from conans.model.requires import Requirements
from conans.model.user_info import DepsUserInfo
from conans.paths import RUN_LOG_NAME
from conans.tools import environment_append, no_op
from conans.client.output import Color
from conans.client.run_environment import RunEnvironment
from conans.client.tools.oss import os_info


def create_options(conanfile):
    try:
        package_options = PackageOptions(getattr(conanfile, "options", None))
        options = Options(package_options)

        default_options = getattr(conanfile, "default_options", None)
        if default_options:
            if isinstance(default_options, (list, tuple)):
                default_values = OptionsValues(default_options)
            elif isinstance(default_options, str):
                default_values = OptionsValues.loads(default_options)
            else:
                raise ConanException("Please define your default_options as list or "
                                     "multiline string")
            options.values = default_values
        return options
    except Exception as e:
        raise ConanException("Error while initializing options. %s" % str(e))


def create_requirements(conanfile):
    try:
        # Actual requirements of this package
        if not hasattr(conanfile, "requires"):
            return Requirements()
        else:
            if not conanfile.requires:
                return Requirements()
            if isinstance(conanfile.requires, tuple):
                return Requirements(*conanfile.requires)
            else:
                return Requirements(conanfile.requires, )
    except Exception as e:
        raise ConanException("Error while initializing requirements. %s" % str(e))


def create_settings(conanfile, settings, local):
    try:
        defined_settings = getattr(conanfile, "settings", None)
        if isinstance(defined_settings, str):
            defined_settings = [defined_settings]
        current = defined_settings or {}
        settings.constraint(current, raise_undefined_field=not local)
        return settings
    except Exception as e:
        raise ConanException("Error while initializing settings. %s" % str(e))


def create_exports(conanfile):
    if not hasattr(conanfile, "exports"):
        return None
    else:
        if isinstance(conanfile.exports, str):
            return (conanfile.exports, )
        return conanfile.exports


def create_exports_sources(conanfile):
    if not hasattr(conanfile, "exports_sources"):
        return None
    else:
        if isinstance(conanfile.exports_sources, str):
            return (conanfile.exports_sources, )
        return conanfile.exports_sources


@contextmanager
def _env_and_python(conanfile):
    with environment_append(conanfile.env):
        with pythonpath(conanfile):
            yield


def get_env_context_manager(conanfile, without_python=False):
    if not conanfile.apply_env:
        return no_op()
    if without_python:
        return environment_append(conanfile.env)
    return _env_and_python(conanfile)


class ConanFile(object):
    """ The base class for all package recipes
    """

    name = None
    version = None  # Any str, can be "1.1" or whatever
    url = None  # The URL where this File is located, as github, to collaborate in package
    # The license of the PACKAGE, just a shortcut, does not replace or
    # change the actual license of the source code
    license = None
    author = None  # Main maintainer/responsible for the package, any format
    build_policy = None
    short_paths = False
    apply_env = True  # Apply environment variables from requires deps_env_info and profiles

    def __init__(self, output, runner, settings, user=None, channel=None, local=None):
        # User defined generators
        self.generators = self.generators if hasattr(self, "generators") else ["txt"]
        if isinstance(self.generators, str):
            self.generators = [self.generators]

        # User defined options
        self.options = create_options(self)
        self.requires = create_requirements(self)
        self.settings = create_settings(self, settings, local)
        try:
            if self.settings.os_build and self.settings.os:
                output.writeln("*"*60, front=Color.BRIGHT_RED)
                output.writeln("  This package defines both 'os' and 'os_build' ",
                               front=Color.BRIGHT_RED)
                output.writeln("  Please use 'os' for libraries and 'os_build'",
                               front=Color.BRIGHT_RED)
                output.writeln("  only for build-requires used for cross-building",
                               front=Color.BRIGHT_RED)
                output.writeln("*"*60, front=Color.BRIGHT_RED)
        except ConanException:
            pass
        self.exports = create_exports(self)
        self.exports_sources = create_exports_sources(self)
        # needed variables to pack the project
        self.cpp_info = None  # Will be initialized at processing time
        self.deps_cpp_info = DepsCppInfo()

        # environment variables declared in the package_info
        self.env_info = None  # Will be initialized at processing time
        self.deps_env_info = DepsEnvInfo()

        # user declared variables
        self.user_info = None
        # Keys are the package names, and the values a dict with the vars
        self.deps_user_info = DepsUserInfo()

        # an output stream (writeln, info, warn error)
        self.output = output
        # something that can run commands, as os.sytem
        self._runner = runner

        self.develop = False

        # user specified env variables
        self._env_values = EnvValues()  # Updated at runtime, user specified -e
        self._user = user
        self._channel = channel

        self.in_local_cache = False
        self.description = None
        # Vars to control the build steps (build(), package())
        self.should_configure = True
        self.should_build = True
        self.should_install = True
        self.should_test = True

    @property
    def env(self):
        """Apply the self.deps_env_info into a copy of self._env_values (will prioritize the
        self._env_values, user specified from profiles or -e first, then inherited)"""
        # Cannot be lazy cached, because it's called in configure node, and we still don't have
        # the deps_env_info objects available
        tmp_env_values = self._env_values.copy()
        tmp_env_values.update(self.deps_env_info)

        ret, multiple = tmp_env_values.env_dicts(self.name)
        ret.update(multiple)
        return ret

    @property
    def channel(self):
        if not self._channel:
            self._channel = os.getenv("CONAN_CHANNEL")
            if not self._channel:
                raise ConanException("CONAN_CHANNEL environment variable not defined, "
                                     "but self.channel is used in conanfile")
        return self._channel

    @property
    def user(self):
        if not self._user:
            self._user = os.getenv("CONAN_USERNAME")
            if not self._user:
                raise ConanException("CONAN_USERNAME environment variable not defined, "
                                     "but self.user is used in conanfile")
        return self._user

    def collect_libs(self, folder="lib"):
        self.output.warn("Use 'self.collect_libs' is deprecated, "
                         "use tools.collect_libs(self) instead")
        return tools.collect_libs(self, folder=folder)

    @property
    def build_policy_missing(self):
        return self.build_policy == "missing"

    @property
    def build_policy_always(self):
        return self.build_policy == "always"

    def source(self):
        pass

    def system_requirements(self):
        """ this method can be overwritten to implement logic for system package
        managers, as apt-get

        You can define self.global_system_requirements = True, if you want the installation
        to be for all packages (not depending on settings/options/requirements)
        """

    def config_options(self):
        """ modify options, probably conditioned to some settings. This call is executed
        before config_settings. E.g.
        if self.settings.os == "Windows":
            del self.options.shared  # shared/static not supported in win
        """

    def configure(self):
        """ modify settings, probably conditioned to some options. This call is executed
        after config_options. E.g.
        if self.options.header_only:
            self.settings.clear()
        This is also the place for conditional requirements
        """

    def build(self):
        """ build your project calling the desired build tools as done in the command line.
        E.g. self.run("cmake --build .") Or use the provided build helpers. E.g. cmake.build()
        """
        self.output.warn("This conanfile has no build step")

    def package(self):
        """ package the needed files from source and build folders.
        E.g. self.copy("*.h", src="src/includes", dst="includes")
        """
        self.output.warn("This conanfile has no package step")

    def package_info(self):
        """ define cpp_build_info, flags, etc
        """

    def run(self, command, output=True, cwd=None, win_bash=False, subsystem=None, msys_mingw=True,
            ignore_errors=False, run_environment=False):
        def _run():
            if not win_bash:
                return self._runner(command, output, os.path.abspath(RUN_LOG_NAME), cwd)
            # FIXME: run in windows bash is not using output
<<<<<<< HEAD
            retcode = tools.run_in_windows_bash(self, bashcmd=command, cwd=cwd, subsystem=subsystem,
                                                msys_mingw=msys_mingw, env=self.env)
=======
            return tools.run_in_windows_bash(self, bashcmd=command, cwd=cwd, subsystem=subsystem,
                                             msys_mingw=msys_mingw)
        if run_environment:
            with tools.environment_append(RunEnvironment(self).vars):
                if os_info.is_macos:
                    command = 'DYLD_LIBRARY_PATH="%s" %s' % (os.environ.get('DYLD_LIBRARY_PATH', ''), command)
                retcode = _run()
        else:
            retcode = _run()
>>>>>>> f0d25019

        if not ignore_errors and retcode != 0:
            raise ConanException("Error %d while executing %s" % (retcode, command))

        return retcode

    def package_id(self):
        """ modify the conans info, typically to narrow values
        eg.: conaninfo.package_references = []
        """

    def test(self):
        """ test the generated executable.
        E.g.  self.run("./example")
        """
        raise ConanException("You need to create a method 'test' in your test/conanfile.py")

    def __repr__(self):
        if self.name and self.version and self._channel and self._user:
            return "%s/%s@%s/%s" % (self.name, self.version, self.user, self.channel)
        elif self.name and self.version:
            return "%s/%s@PROJECT" % (self.name, self.version)
        else:
            return "PROJECT"<|MERGE_RESOLUTION|>--- conflicted
+++ resolved
@@ -261,12 +261,8 @@
             if not win_bash:
                 return self._runner(command, output, os.path.abspath(RUN_LOG_NAME), cwd)
             # FIXME: run in windows bash is not using output
-<<<<<<< HEAD
-            retcode = tools.run_in_windows_bash(self, bashcmd=command, cwd=cwd, subsystem=subsystem,
-                                                msys_mingw=msys_mingw, env=self.env)
-=======
             return tools.run_in_windows_bash(self, bashcmd=command, cwd=cwd, subsystem=subsystem,
-                                             msys_mingw=msys_mingw)
+                                             msys_mingw=msys_mingw, env=self.env)
         if run_environment:
             with tools.environment_append(RunEnvironment(self).vars):
                 if os_info.is_macos:
@@ -274,7 +270,6 @@
                 retcode = _run()
         else:
             retcode = _run()
->>>>>>> f0d25019
 
         if not ignore_errors and retcode != 0:
             raise ConanException("Error %d while executing %s" % (retcode, command))
