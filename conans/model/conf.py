--- conflicted
+++ resolved
@@ -48,12 +48,8 @@
     "tools.cmake.cmaketoolchain:system_name": "Define CMAKE_SYSTEM_NAME in CMakeToolchain",
     "tools.cmake.cmaketoolchain:system_version": "Define CMAKE_SYSTEM_VERSION in CMakeToolchain",
     "tools.cmake.cmaketoolchain:system_processor": "Define CMAKE_SYSTEM_PROCESSOR in CMakeToolchain",
-<<<<<<< HEAD
     "tools.cmake.cmaketoolchain:toolset_arch": "Toolset architecture to be used as part of CMAKE_GENERATOR_TOOLSET in CMakeToolchain",
-=======
     "tools.cmake.cmaketoolchain.presets:max_schema_version": "Generate CMakeUserPreset.json compatible with the supplied schema version",
-    "tools.env.virtualenv:auto_use": "Automatically activate virtualenv file generation",
->>>>>>> f4d5c49f
     "tools.cmake.cmake_layout:build_folder_vars": "Settings and Options that will produce a different build folder and different CMake presets names",
     "tools.files.download:retry": "Number of retries in case of failure when downloading",
     "tools.files.download:retry_wait": "Seconds to wait between download attempts",
