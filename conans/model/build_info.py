import os
from collections import OrderedDict
from copy import copy

from conans.errors import ConanException
from conans.util.conan_v2_mode import conan_v2_error

DEFAULT_INCLUDE = "include"
DEFAULT_LIB = "lib"
DEFAULT_BIN = "bin"
DEFAULT_RES = "res"
DEFAULT_SHARE = "share"
DEFAULT_BUILD = ""
DEFAULT_FRAMEWORK = "Frameworks"

COMPONENT_SCOPE = "::"


class DefaultOrderedDict(OrderedDict):

    def __init__(self, factory):
        self.factory = factory
        super(DefaultOrderedDict, self).__init__()

    def __getitem__(self, key):
        if key not in self.keys():
            super(DefaultOrderedDict, self).__setitem__(key, self.factory())
            super(DefaultOrderedDict, self).__getitem__(key).name = key
        return super(DefaultOrderedDict, self).__getitem__(key)

    def __copy__(self):
        the_copy = DefaultOrderedDict(self.factory)
        for key, value in super(DefaultOrderedDict, self).items():
            the_copy[key] = value
        return the_copy


class BuildModulesDict(dict):
    """
    A dictionary with append and extend for cmake build modules to keep it backwards compatible
    with the list interface
    """

    def __getitem__(self, key):
        if key not in self.keys():
            super(BuildModulesDict, self).__setitem__(key, list())
        return super(BuildModulesDict, self).__getitem__(key)

    def _append(self, item):
        if item.endswith(".cmake"):
            self["cmake"].append(item)
            self["cmake_multi"].append(item)
            self["cmake_find_package"].append(item)
            self["cmake_find_package_multi"].append(item)

    def append(self, item):
        conan_v2_error("Use 'self.cpp_info.build_modules[\"<generator>\"].append(\"{item}\")' "
                       'instead'.format(item=item))
        self._append(item)

    def extend(self, items):
        conan_v2_error("Use 'self.cpp_info.build_modules[\"<generator>\"].extend({items})' "
                       "instead".format(items=items))
        for item in items:
            self._append(item)

    @classmethod
    def from_list(cls, build_modules):
        the_dict = BuildModulesDict()
        the_dict.extend(build_modules)
        return the_dict


def dict_to_abs_paths(the_dict, rootpath):
    new_dict = {}
    for generator, values in the_dict.items():
        new_dict[generator] = [os.path.join(rootpath, p) if not os.path.isabs(p) else p
                               for p in values]
    return new_dict


def merge_lists(seq1, seq2):
    return seq1 + [s for s in seq2 if s not in seq1]


def merge_dicts(d1, d2):
    def merge_lists(seq1, seq2):
        return [s for s in seq1 if s not in seq2] + seq2

    result = d1.copy()
    for k, v in d2.items():
        if k not in d1.keys():
            result[k] = v
        else:
            result[k] = merge_lists(d1[k], d2[k])
    return result


class _CppInfo(object):
    """ Object that stores all the necessary information to build in C/C++.
    It is intended to be system independent, translation to
    specific systems will be produced from this info
    """

    def __init__(self):
        self._name = None
        self._generator_properties = {}
        self.names = {}
        self.system_libs = []  # Ordered list of system libraries
        self.includedirs = []  # Ordered list of include paths
        self.srcdirs = []  # Ordered list of source paths
        self.libdirs = []  # Directories to find libraries
        self.resdirs = []  # Directories to find resources, data, etc
        self.bindirs = []  # Directories to find executables and shared libs
        self.builddirs = []
        self.frameworks = []  # Macos .framework
        self.frameworkdirs = []
        self.rootpaths = []
        self.libs = []  # The libs to link against
        self.defines = []  # preprocessor definitions
        self.cflags = []  # pure C flags
        self.cxxflags = []  # C++ compilation flags
        self.sharedlinkflags = []  # linker flags
        self.exelinkflags = []  # linker flags
        self.objects = []  # objects to link
        self.build_modules = BuildModulesDict()  # FIXME: This should be just a plain dict
        self.filenames = {}  # name of filename to create for various generators
        self.rootpath = ""
        self.sysroot = ""
        self.requires = []
        self._build_modules_paths = None
        self._build_modules = None
        self._include_paths = None
        self._lib_paths = None
        self._bin_paths = None
        self._build_paths = None
        self._res_paths = None
        self._src_paths = None
        self._framework_paths = None
        self.version = None  # Version of the conan package
        self.description = None  # Description of the conan package
        # When package is editable, filter_empty=False, so empty dirs are maintained
        self.filter_empty = True

    def _filter_paths(self, paths):
        abs_paths = [os.path.join(self.rootpath, p)
                     if not os.path.isabs(p) else p for p in paths]
        if self.filter_empty:
            return [p for p in abs_paths if os.path.isdir(p)]
        else:
            return abs_paths

    @property
    def build_modules_paths(self):
        if self._build_modules_paths is None:
            if isinstance(self.build_modules, list):  # FIXME: This should be just a plain dict
                conan_v2_error("Use 'self.cpp_info.build_modules[\"<generator>\"] = "
                               "{the_list}' instead".format(the_list=self.build_modules))
                self.build_modules = BuildModulesDict.from_list(self.build_modules)
                # Invalidate necessary, get_build_modules used raise_incorrect_components_definition
                self._build_modules = None
            tmp = dict_to_abs_paths(BuildModulesDict(self.get_build_modules()), self.rootpath)
            self._build_modules_paths = tmp
        return self._build_modules_paths

    @property
    def include_paths(self):
        if self._include_paths is None:
            self._include_paths = self._filter_paths(self.includedirs)
        return self._include_paths

    @property
    def lib_paths(self):
        if self._lib_paths is None:
            self._lib_paths = self._filter_paths(self.libdirs)
        return self._lib_paths

    @property
    def src_paths(self):
        if self._src_paths is None:
            self._src_paths = self._filter_paths(self.srcdirs)
        return self._src_paths

    @property
    def bin_paths(self):
        if self._bin_paths is None:
            self._bin_paths = self._filter_paths(self.bindirs)
        return self._bin_paths

    @property
    def build_paths(self):
        if self._build_paths is None:
            self._build_paths = self._filter_paths(self.builddirs)
        return self._build_paths

    @property
    def res_paths(self):
        if self._res_paths is None:
            self._res_paths = self._filter_paths(self.resdirs)
        return self._res_paths

    @property
    def framework_paths(self):
        if self._framework_paths is None:
            self._framework_paths = self._filter_paths(self.frameworkdirs)
        return self._framework_paths

    @property
    def name(self):
        conan_v2_error("Use 'get_name(generator)' instead")
        return self._name

    @name.setter
    def name(self, value):
        self._name = value

    # TODO: Deprecate for 2.0. Only cmake and pkg_config generators should access this.
    #  Use get_property for 2.0
    def get_name(self, generator, default_name=True):
        property_name = None
        if "cmake" in generator:
            property_name = "cmake_target_name"
        elif "pkg_config" in generator:
            property_name = "pkg_config_name"
        return self.get_property(property_name, generator) \
               or self.names.get(generator, self._name if default_name else None)

    # TODO: Deprecate for 2.0. Only cmake generators should access this. Use get_property for 2.0
    def get_filename(self, generator, default_name=True):
        result = self.get_property("cmake_file_name", generator) or self.filenames.get(generator)
        if result:
            return result
        return self.get_name(generator, default_name=default_name)

    # TODO: Deprecate for 2.0. Use get_property for 2.0
    def get_build_modules(self):
        if self._build_modules is None:  # Not cached yet
            try:
                default_build_modules_value = self._generator_properties[None]["cmake_build_modules"]
            except KeyError:
                ret_dict = {}
            else:
                ret_dict = {"cmake_find_package": default_build_modules_value,
                            "cmake_find_package_multi": default_build_modules_value,
                            "cmake": default_build_modules_value,
                            "cmake_multi": default_build_modules_value}

            for generator, values in self._generator_properties.items():
                if generator:
                    v = values.get("cmake_build_modules")
                    if v:
                        ret_dict[generator] = v
            self._build_modules = ret_dict if ret_dict else self.build_modules
        return self._build_modules

    def set_property(self, property_name, value, generator=None):
        self._generator_properties.setdefault(generator, {})[property_name] = value

    def get_property(self, property_name, generator=None):
        if generator:
            try:
                return self._generator_properties[generator][property_name]
            except KeyError:
                pass
        try:
            return self._generator_properties[None][property_name]
        except KeyError:
            pass


class Component(_CppInfo):

    def __init__(self, rootpath, version, default_values):
        super(Component, self).__init__()
        self.rootpath = rootpath
        if default_values.includedir is not None:
            self.includedirs.append(default_values.includedir)
        if default_values.libdir is not None:
            self.libdirs.append(default_values.libdir)
        if default_values.bindir is not None:
            self.bindirs.append(default_values.bindir)
        if default_values.resdir is not None:
            self.resdirs.append(default_values.resdir)
        if default_values.builddir is not None:
            self.builddirs.append(default_values.builddir)
        if default_values.frameworkdir is not None:
            self.frameworkdirs.append(default_values.frameworkdir)
        self.requires = []
        self.version = version


class CppInfoDefaultValues(object):

    def __init__(self, includedir=None, libdir=None, bindir=None,
                 resdir=None, builddir=None, frameworkdir=None):
        self.includedir = includedir
        self.libdir = libdir
        self.bindir = bindir
        self.resdir = resdir
        self.builddir = builddir
        self.frameworkdir = frameworkdir


class CppInfo(_CppInfo):
    """ Build Information declared to be used by the CONSUMERS of a
    conans. That means that consumers must use this flags and configs i order
    to build properly.
    Defined in user CONANFILE, directories are relative at user definition time
    """

    def __init__(self, ref_name, root_folder, default_values=None):
        super(CppInfo, self).__init__()
        self._ref_name = ref_name
        self._name = ref_name
        self.rootpath = root_folder  # the full path of the package in which the conans is found
        self._default_values = default_values or CppInfoDefaultValues(DEFAULT_INCLUDE, DEFAULT_LIB,
                                                                      DEFAULT_BIN, DEFAULT_RES,
                                                                      DEFAULT_BUILD,
                                                                      DEFAULT_FRAMEWORK)
        if self._default_values.includedir is not None:
            self.includedirs.append(self._default_values.includedir)
        if self._default_values.libdir is not None:
            self.libdirs.append(self._default_values.libdir)
        if self._default_values.bindir is not None:
            self.bindirs.append(self._default_values.bindir)
        if self._default_values.resdir is not None:
            self.resdirs.append(self._default_values.resdir)
        if self._default_values.builddir is not None:
            self.builddirs.append(self._default_values.builddir)
        if self._default_values.frameworkdir is not None:
            self.frameworkdirs.append(self._default_values.frameworkdir)
        self.components = DefaultOrderedDict(lambda: Component(self.rootpath,
                                                               self.version, self._default_values))
        self._configs = {}

    def __str__(self):
        return self._ref_name

    def get_name(self, generator, default_name=True):
        name = super(CppInfo, self).get_name(generator, default_name=default_name)
        return name

    @property
    def configs(self):
        return self._configs

    def __getattr__(self, config):
        def _get_cpp_info():
            result = _CppInfo()
            result.filter_empty = self.filter_empty
            result.rootpath = self.rootpath
            result.sysroot = self.sysroot
            result.includedirs.append(self._default_values.includedir)
            result.libdirs.append(self._default_values.libdir)
            result.bindirs.append(self._default_values.bindir)
            result.resdirs.append(self._default_values.resdir)
            result.builddirs.append(self._default_values.builddir)
            result.frameworkdirs.append(self._default_values.frameworkdir)
            return result

        return self._configs.setdefault(config, _get_cpp_info())

    def _raise_incorrect_components_definition(self, package_name, package_requires):
        if not self.components and not self.requires:
            return

        # Raise if mixing components
        if self.components and \
            (self.includedirs != ([self._default_values.includedir]
                if self._default_values.includedir is not None else []) or
             self.libdirs != ([self._default_values.libdir]
                if self._default_values.libdir is not None else []) or
             self.bindirs != ([self._default_values.bindir]
                if self._default_values.bindir is not None else []) or
             self.resdirs != ([self._default_values.resdir]
                if self._default_values.resdir is not None else []) or
             self.builddirs != ([self._default_values.builddir]
                if self._default_values.builddir is not None else []) or
             self.frameworkdirs != ([self._default_values.frameworkdir]
                if self._default_values.frameworkdir is not None  else []) or
             self.libs or
             self.system_libs or
             self.frameworks or
             self.defines or
             self.cflags or
             self.cxxflags or
             self.sharedlinkflags or
             self.exelinkflags or
             self.objects or
             self.get_build_modules() or
             self.requires):
            raise ConanException("self.cpp_info.components cannot be used with self.cpp_info "
                                 "global values at the same time")
        if self._configs:
            raise ConanException("self.cpp_info.components cannot be used with self.cpp_info configs"
                                 " (release/debug/...) at the same time")

        pkg_requires = [require.ref.name for require in package_requires.values()]

        def _check_components_requires_instersection(comp_requires):
            reqs = [it.split(COMPONENT_SCOPE)[0] for it in comp_requires if COMPONENT_SCOPE in it]
            # Raise on components requires without package requires
            for pkg_require in pkg_requires:
                if package_requires[pkg_require].private or package_requires[pkg_require].override:
                    # Not standard requires, skip
                    continue
                if pkg_require not in reqs:
                    raise ConanException("Package require '%s' not used in components requires"
                                         % pkg_require)
            # Raise on components requires requiring inexistent package requires
            for comp_require in reqs:
                reason = None
                if comp_require not in pkg_requires:
                    reason = "not defined as a recipe requirement"
                elif package_requires[comp_require].private and package_requires[
                    comp_require].override:
                    reason = "it was defined as an overridden private recipe requirement"
                elif package_requires[comp_require].private:
                    reason = "it was defined as a private recipe requirement"
                elif package_requires[comp_require].override:
                    reason = "it was defined as an overridden recipe requirement"

                if reason is not None:
                    raise ConanException("Package require '%s' declared in components requires "
                                         "but %s" % (comp_require, reason))

        if self.components:
            # Raise on component name
            for comp_name, comp in self.components.items():
                if comp_name == package_name:
                    raise ConanException(
                        "Component name cannot be the same as the package name: '%s'"
                        % comp_name)

            # check that requires are used in components and check that components exists in requires
            requires_from_components = set()
            for comp_name, comp in self.components.items():
                requires_from_components.update(comp.requires)

            _check_components_requires_instersection(requires_from_components)
        else:
            _check_components_requires_instersection(self.requires)


<<<<<<< HEAD
=======
class _BaseDepsCppInfo(_CppInfo):
    def __init__(self):
        super(_BaseDepsCppInfo, self).__init__()

    def update(self, dep_cpp_info):
        def merge_lists(seq1, seq2):
            return [s for s in seq1 if s not in seq2] + seq2

        self.system_libs = merge_lists(self.system_libs, dep_cpp_info.system_libs)
        self.includedirs = merge_lists(self.includedirs, dep_cpp_info.include_paths)
        self.srcdirs = merge_lists(self.srcdirs, dep_cpp_info.src_paths)
        self.libdirs = merge_lists(self.libdirs, dep_cpp_info.lib_paths)
        self.bindirs = merge_lists(self.bindirs, dep_cpp_info.bin_paths)
        self.resdirs = merge_lists(self.resdirs, dep_cpp_info.res_paths)
        self.builddirs = merge_lists(self.builddirs, dep_cpp_info.build_paths)
        self.frameworkdirs = merge_lists(self.frameworkdirs, dep_cpp_info.framework_paths)
        self.libs = merge_lists(self.libs, dep_cpp_info.libs)
        self.frameworks = merge_lists(self.frameworks, dep_cpp_info.frameworks)
        self.build_modules = merge_dicts(self.build_modules, dep_cpp_info.build_modules_paths)
        self.requires = merge_lists(self.requires, dep_cpp_info.requires)
        self.rootpaths.append(dep_cpp_info.rootpath)

        # Note these are in reverse order
        self.defines = merge_lists(dep_cpp_info.defines, self.defines)
        self.cxxflags = merge_lists(dep_cpp_info.cxxflags, self.cxxflags)
        self.cflags = merge_lists(dep_cpp_info.cflags, self.cflags)
        self.sharedlinkflags = merge_lists(dep_cpp_info.sharedlinkflags, self.sharedlinkflags)
        self.exelinkflags = merge_lists(dep_cpp_info.exelinkflags, self.exelinkflags)
        self.objects = merge_lists(dep_cpp_info.objects, self.objects)
        if not self.sysroot:
            self.sysroot = dep_cpp_info.sysroot

    @property
    def build_modules_paths(self):
        return self.build_modules

    @property
    def include_paths(self):
        return self.includedirs

    @property
    def lib_paths(self):
        return self.libdirs

    @property
    def src_paths(self):
        return self.srcdirs

    @property
    def bin_paths(self):
        return self.bindirs

    @property
    def build_paths(self):
        return self.builddirs

    @property
    def res_paths(self):
        return self.resdirs

    @property
    def framework_paths(self):
        return self.frameworkdirs


>>>>>>> 9a5da4bd
class DepCppInfo(object):

    def __init__(self, cpp_info):
        self._cpp_info = cpp_info
        self._libs = None
        self._system_libs = None
        self._frameworks = None
        self._defines = None
        self._cxxflags = None
        self._cflags = None
        self._sharedlinkflags = None
        self._exelinkflags = None
        self._objects = None
        self._requires = None

        self._include_paths = None
        self._lib_paths = None
        self._bin_paths = None
        self._build_paths = None
        self._res_paths = None
        self._src_paths = None
        self._framework_paths = None
        self._build_modules_paths = None
        self._sorted_components = None
        self._check_component_requires()

    def __str__(self):
        return str(self._cpp_info)

    def __getattr__(self, item):
        try:
            attr = self._cpp_info.__getattribute__(item)
        except AttributeError:  # item is not defined, get config (CppInfo)
            attr = self._cpp_info.__getattr__(item)
        return attr

    def _aggregated_dict_values(self, item):
        values = getattr(self, "_%s" % item)
        if values is not None:
            return values
        if self._cpp_info.components:
            values = {}
            for component in self._get_sorted_components().values():
                values = merge_dicts(values, getattr(component, item))
        else:
            values = getattr(self._cpp_info, item)
        setattr(self, "_%s" % item, values)
        return values

    def _aggregated_list_values(self, item):
        values = getattr(self, "_%s" % item)
        if values is not None:
            return values
        if self._cpp_info.components:
            values = []
            for component in self._get_sorted_components().values():
                values = merge_lists(values, getattr(component, item))
        else:
            values = getattr(self._cpp_info, item)
        setattr(self, "_%s" % item, values)
        return values

    @staticmethod
    def _filter_component_requires(requires):
        return [r for r in requires if COMPONENT_SCOPE not in r]

    def _check_component_requires(self):
        for comp_name, comp in self._cpp_info.components.items():
            missing_deps = [require for require in self._filter_component_requires(comp.requires)
                            if require not in self._cpp_info.components]
            if missing_deps:
                raise ConanException("Component '%s' required components not found in this package: "
                                     "%s" % (comp_name, ", ".join("'%s'" % d for d in missing_deps)))
            bad_requires = [r for r in comp.requires if r.startswith(COMPONENT_SCOPE)]
            if bad_requires:
                msg = "Leading character '%s' not allowed in %s requires: %s. Omit it to require " \
                      "components inside the same package." \
                      % (COMPONENT_SCOPE, comp_name, bad_requires)
                raise ConanException(msg)

    def _get_sorted_components(self):
        """
        Sort Components from most dependent one first to the less dependent one last
        :return: List of sorted components
        """
        if not self._sorted_components:
            if any([[require for require in self._filter_component_requires(comp.requires)]
                    for comp in self._cpp_info.components.values()]):
                ordered = OrderedDict()
                components = copy(self._cpp_info.components)
                while len(ordered) != len(self._cpp_info.components):
                    # Search next element to be processed
                    for comp_name, comp in components.items():
                        # Check if component is not required and can be added to ordered
                        if comp_name not in [require for dep in components.values() for require in
                                             self._filter_component_requires(dep.requires)]:
                            ordered[comp_name] = comp
                            del components[comp_name]
                            break
                    else:
                        raise ConanException("There is a dependency loop in "
                                             "'self.cpp_info.components' requires")
                self._sorted_components = ordered
            else:  # If components do not have requirements, keep them in the same order
                self._sorted_components = self._cpp_info.components
        return self._sorted_components

    @property
    def build_modules_paths(self):
        return self._aggregated_dict_values("build_modules_paths")

    @property
    def include_paths(self):
        return self._aggregated_list_values("include_paths")

    @property
    def lib_paths(self):
        return self._aggregated_list_values("lib_paths")

    @property
    def src_paths(self):
        return self._aggregated_list_values("src_paths")

    @property
    def bin_paths(self):
        return self._aggregated_list_values("bin_paths")

    @property
    def build_paths(self):
        return self._aggregated_list_values("build_paths")

    @property
    def res_paths(self):
        return self._aggregated_list_values("res_paths")

    @property
    def framework_paths(self):
        return self._aggregated_list_values("framework_paths")

    @property
    def libs(self):
        return self._aggregated_list_values("libs")

    @property
    def system_libs(self):
        return self._aggregated_list_values("system_libs")

    @property
    def frameworks(self):
        return self._aggregated_list_values("frameworks")

    @property
    def defines(self):
        return self._aggregated_list_values("defines")

    @property
    def cxxflags(self):
        return self._aggregated_list_values("cxxflags")

    @property
    def cflags(self):
        return self._aggregated_list_values("cflags")

    @property
    def sharedlinkflags(self):
        return self._aggregated_list_values("sharedlinkflags")

    @property
    def exelinkflags(self):
        return self._aggregated_list_values("exelinkflags")

    @property
    def objects(self):
        return self._aggregated_list_values("objects")

    @property
    def requires(self):
        return self._aggregated_list_values("requires")<|MERGE_RESOLUTION|>--- conflicted
+++ resolved
@@ -442,74 +442,6 @@
             _check_components_requires_instersection(self.requires)
 
 
-<<<<<<< HEAD
-=======
-class _BaseDepsCppInfo(_CppInfo):
-    def __init__(self):
-        super(_BaseDepsCppInfo, self).__init__()
-
-    def update(self, dep_cpp_info):
-        def merge_lists(seq1, seq2):
-            return [s for s in seq1 if s not in seq2] + seq2
-
-        self.system_libs = merge_lists(self.system_libs, dep_cpp_info.system_libs)
-        self.includedirs = merge_lists(self.includedirs, dep_cpp_info.include_paths)
-        self.srcdirs = merge_lists(self.srcdirs, dep_cpp_info.src_paths)
-        self.libdirs = merge_lists(self.libdirs, dep_cpp_info.lib_paths)
-        self.bindirs = merge_lists(self.bindirs, dep_cpp_info.bin_paths)
-        self.resdirs = merge_lists(self.resdirs, dep_cpp_info.res_paths)
-        self.builddirs = merge_lists(self.builddirs, dep_cpp_info.build_paths)
-        self.frameworkdirs = merge_lists(self.frameworkdirs, dep_cpp_info.framework_paths)
-        self.libs = merge_lists(self.libs, dep_cpp_info.libs)
-        self.frameworks = merge_lists(self.frameworks, dep_cpp_info.frameworks)
-        self.build_modules = merge_dicts(self.build_modules, dep_cpp_info.build_modules_paths)
-        self.requires = merge_lists(self.requires, dep_cpp_info.requires)
-        self.rootpaths.append(dep_cpp_info.rootpath)
-
-        # Note these are in reverse order
-        self.defines = merge_lists(dep_cpp_info.defines, self.defines)
-        self.cxxflags = merge_lists(dep_cpp_info.cxxflags, self.cxxflags)
-        self.cflags = merge_lists(dep_cpp_info.cflags, self.cflags)
-        self.sharedlinkflags = merge_lists(dep_cpp_info.sharedlinkflags, self.sharedlinkflags)
-        self.exelinkflags = merge_lists(dep_cpp_info.exelinkflags, self.exelinkflags)
-        self.objects = merge_lists(dep_cpp_info.objects, self.objects)
-        if not self.sysroot:
-            self.sysroot = dep_cpp_info.sysroot
-
-    @property
-    def build_modules_paths(self):
-        return self.build_modules
-
-    @property
-    def include_paths(self):
-        return self.includedirs
-
-    @property
-    def lib_paths(self):
-        return self.libdirs
-
-    @property
-    def src_paths(self):
-        return self.srcdirs
-
-    @property
-    def bin_paths(self):
-        return self.bindirs
-
-    @property
-    def build_paths(self):
-        return self.builddirs
-
-    @property
-    def res_paths(self):
-        return self.resdirs
-
-    @property
-    def framework_paths(self):
-        return self.frameworkdirs
-
-
->>>>>>> 9a5da4bd
 class DepCppInfo(object):
 
     def __init__(self, cpp_info):
