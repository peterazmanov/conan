import os

from conans.model.build_info import CppInfo


class Infos(object):

    def __init__(self):
        self.source = CppInfo()
        self.build = CppInfo()
        self.package = CppInfo(set_defaults=True)


class Folders(object):

    def __init__(self):
        self._base_install = None
        self._base_source = None
        self._base_build = None
        self._base_package = None
        self._base_generators = None

        self.source = ""
        self.build = ""
        self.package = ""
        self.generators = ""
<<<<<<< HEAD
=======
        self.imports = ""
        # Relative location of the project root, if the conanfile is not in that project root, but
        # in a subfolder: e.g: If the conanfile is in a subfolder then self.root = ".."
        self.root = None
>>>>>>> 50daee07

    def __repr__(self):
        return str(self.__dict__)

    def set_base_folders(self, conanfile_folder, output_folder):
        """ this methods can be used for defining all the base folders in the
        local flow (conan install, source, build), where only the current conanfile location
        and the potential --output-folder user argument are the folders to take into account
        If the "layout()" method defines a self.folders.root = "xxx" it will be used to compute
        the base folder

        @param conanfile_folder: the location where the current consumer conanfile is
        @param output_folder: Can potentially be None (for export-pkg: TODO), in that case
        the conanfile location is used"""
        # This must be called only after ``layout()`` has been called
        base_folder = conanfile_folder if self.root is None else \
            os.path.normpath(os.path.join(conanfile_folder, self.root))

        self._base_source = base_folder

        self._base_install = output_folder or base_folder
        self._base_build = output_folder or base_folder
        self._base_package = output_folder or base_folder
        self._base_generators = output_folder or base_folder
        self._base_imports = output_folder or base_folder

    @property
    def source_folder(self):
        if self._base_source is None:
            return None
        if not self.source:
            return self._base_source

        return os.path.join(self._base_source, self.source)

    @property
    def base_source(self):
        return self._base_source

    def set_base_source(self, folder):
        self._base_source = folder

    @property
    def build_folder(self):
        if self._base_build is None:
            return None
        if not self.build:
            return self._base_build
        return os.path.join(self._base_build, self.build)

    @property
    def base_build(self):
        return self._base_build

    def set_base_build(self, folder):
        self._base_build = folder

    @property
    def base_package(self):
        return self._base_package

    def set_base_package(self, folder):
        self._base_package = folder

    @property
    def package_folder(self):
        """For the cache, the package folder is only the base"""
        return self._base_package

    @property
    def generators_folder(self):
        if self._base_generators is None:
            return None
        if not self.generators:
            return self._base_generators
        return os.path.join(self._base_generators, self.generators)

    def set_base_generators(self, folder):
        self._base_generators = folder<|MERGE_RESOLUTION|>--- conflicted
+++ resolved
@@ -24,13 +24,9 @@
         self.build = ""
         self.package = ""
         self.generators = ""
-<<<<<<< HEAD
-=======
-        self.imports = ""
         # Relative location of the project root, if the conanfile is not in that project root, but
         # in a subfolder: e.g: If the conanfile is in a subfolder then self.root = ".."
         self.root = None
->>>>>>> 50daee07
 
     def __repr__(self):
         return str(self.__dict__)
@@ -55,7 +51,6 @@
         self._base_build = output_folder or base_folder
         self._base_package = output_folder or base_folder
         self._base_generators = output_folder or base_folder
-        self._base_imports = output_folder or base_folder
 
     @property
     def source_folder(self):
