import os

from conans.client.file_copier import FileCopier
from conans.errors import ConanException
from conans.model.build_info import CppInfo, CppInfoDefaultValues
from conans.util.log import logger


class _LayoutEntry(object):

<<<<<<< HEAD
    def __init__(self, default_cpp_info_values=None):
        self.cpp_info = CppInfo(None, None, default_values=default_cpp_info_values)

        self.include_patterns = []
        self.lib_patterns = []
        self.bin_patterns = []
        self.src_patterns = []
        self.build_patterns = []
        self.res_patterns = []
        self.framework_patterns = []
        self.folder = ""
=======
    def __init__(self):
        self.folder = None
>>>>>>> 8c9a7a54


class Layout(object):
    def __init__(self):

        self._base_install_folder = None
        self._base_source_folder = None
        self._base_build_folder = None
        self._base_package_folder = None
        self._base_generators_folder = None

<<<<<<< HEAD
        # By default, the cpp_info of the components are empty.
        # Otherwise it become very difficult and confusing to override the default layout, for
        # example, to clion, because every component created have the defaults again.
        source_defaults = CppInfoDefaultValues()
        self.source = _LayoutEntry(source_defaults)
        self.source.cpp_info.includedirs = ["include"]
        self.source.include_patterns = ["*.h", "*.hpp", "*.hxx"]

        build_defaults = CppInfoDefaultValues()
        self.build = _LayoutEntry(build_defaults)
        self.build.cpp_info.builddirs = ["."]
        self.build.lib_patterns = ["*.so", "*.so.*", "*.a", "*.lib", "*.dylib"]
        self.build.bin_patterns = ["*.exe", "*.dll"]

        # FIXME: Conan 2.0 I think the defaults (propagated to the components) should be empty too
        #        in package. It is confusing a component being created with the "include" and so on.
        self.package = _LayoutEntry()

        generators_defaults = CppInfoDefaultValues()
        self.generators = _LayoutEntry(generators_defaults)
=======
        self.source = _LayoutEntry()
        self.build = _LayoutEntry()
>>>>>>> 8c9a7a54

    def __repr__(self):
        return str(self.__dict__)

    def package_files(self):
        # Map of origin paths and the patterns

        matching_vars = ["include", "lib", "bin", "framework", "src", "build", "res"]

        # Check that the components declared in source/build are in package
        def comp_names(el):
            return set(el.cpp_info.components.keys())
        component_names = comp_names(self.source).union(comp_names(self.build))
        if component_names.difference(comp_names(self.package)):
            # TODO: Raise? Warning? Ignore?
            raise ConanException("There are components declared in layout.source.cpp_info.components"
                                 " or in layout.build.cpp_info.components that are not declared in"
                                 " layout.package.cpp_info.components")

        for var in matching_vars:
            for origin in (self.source, self.build):
                if component_names:
                    for cname in component_names:
                        if cname in origin.cpp_info.components:
                            self._package_cppinfo(var, origin,
                                                  origin.cpp_info.components[cname],
                                                  self.package.cpp_info.components[cname])
                else:  # No components declared
                    self._package_cppinfo(var, origin, origin.cpp_info, self.package.cpp_info)

    def _package_cppinfo(self, name, origin, origin_cppinfo, package_cppinfo):
        """
        @param name: one from ["include", "lib", "bin", "framework", "src", "build", "res"]
        @param origin: one from [self.source, self.build] (_LayoutEntry)
        @param origin_cppinfo: cpp_info object of an origin (can be a component cppinfo too)
        @param package_cppinfo: cpp_info object of the package or a component from package
        """
        var_name = "{}_paths".format(name)
        origin_patterns_var = "{}_patterns".format(name)
        origin_paths = getattr(origin_cppinfo, var_name)
        patterns = getattr(origin, origin_patterns_var)
        destinations = getattr(package_cppinfo, var_name)
        if not destinations:  # For example: Not declared "includedirs" in package.cpp_info
            logger.debug("No '{}' in package, skipping copy".format(var_name))
            return
        if len(destinations) > 1:
            # Check if there is only one possible destination at package, otherwise the
            # copy would need to be done manually
            label = var_name.replace("_paths", "dirs")
            err_msg = "The package has more than 1 cpp_info.{}, cannot package automatically"
            raise ConanException(err_msg.format(label))

        for src in origin_paths:
            logger.debug("Copying '{}': "
                         "From '{}' patterns '{}'".format(var_name, src, patterns))
            copier = FileCopier([src], self._base_package_folder)
            for pattern in patterns:
                copier(pattern, dst=destinations[0])


    @property
    def source_folder(self):
        if self._base_source_folder is None:
            return None
        if not self.source.folder:
            return self._base_source_folder

        return os.path.join(self._base_source_folder, self.source.folder)

    @property
    def base_source_folder(self):
        return self._base_source_folder

    def set_base_source_folder(self, folder):
        self._base_source_folder = folder
        self.source.cpp_info.rootpath = self.source_folder

    @property
    def base_source_folder(self):
        return self._base_source_folder

    @property
    def build_folder(self):
        if self._base_build_folder is None:
            return None
        if not self.build.folder:
            return self._base_build_folder
        return os.path.join(self._base_build_folder, self.build.folder)

    @property
    def base_build_folder(self):
        return self._base_build_folder

    def set_base_build_folder(self, folder):
        self._base_build_folder = folder
        self.build.cpp_info.rootpath = self.build_folder

    @property
<<<<<<< HEAD
=======
    def base_build_folder(self):
        return self._base_build_folder

    @property
>>>>>>> 8c9a7a54
    def base_install_folder(self):
        return self._base_install_folder

    def set_base_install_folder(self, folder):
        self._base_install_folder = folder

<<<<<<< HEAD
    @property
    def base_package_folder(self):
        return self._base_package_folder

    def set_base_package_folder(self, folder):
        self._base_package_folder = folder
        self.package.cpp_info.rootpath = folder

    @property
    def generators_folder(self):
        if not self.generators.folder:
            return self.base_install_folder
        return os.path.join(self._base_generators_folder, self.generators.folder)

    def set_base_generators_folder(self, folder):
        self._base_generators_folder = folder
=======
    def set_base_package_folder(self, folder):
        self._base_package_folder = folder

    @property
    def base_package_folder(self):
        return self._base_package_folder
>>>>>>> 8c9a7a54
<|MERGE_RESOLUTION|>--- conflicted
+++ resolved
@@ -8,7 +8,6 @@
 
 class _LayoutEntry(object):
 
-<<<<<<< HEAD
     def __init__(self, default_cpp_info_values=None):
         self.cpp_info = CppInfo(None, None, default_values=default_cpp_info_values)
 
@@ -20,10 +19,7 @@
         self.res_patterns = []
         self.framework_patterns = []
         self.folder = ""
-=======
-    def __init__(self):
-        self.folder = None
->>>>>>> 8c9a7a54
+
 
 
 class Layout(object):
@@ -35,7 +31,6 @@
         self._base_package_folder = None
         self._base_generators_folder = None
 
-<<<<<<< HEAD
         # By default, the cpp_info of the components are empty.
         # Otherwise it become very difficult and confusing to override the default layout, for
         # example, to clion, because every component created have the defaults again.
@@ -56,10 +51,7 @@
 
         generators_defaults = CppInfoDefaultValues()
         self.generators = _LayoutEntry(generators_defaults)
-=======
-        self.source = _LayoutEntry()
-        self.build = _LayoutEntry()
->>>>>>> 8c9a7a54
+
 
     def __repr__(self):
         return str(self.__dict__)
@@ -158,20 +150,16 @@
         self.build.cpp_info.rootpath = self.build_folder
 
     @property
-<<<<<<< HEAD
-=======
     def base_build_folder(self):
         return self._base_build_folder
 
     @property
->>>>>>> 8c9a7a54
     def base_install_folder(self):
         return self._base_install_folder
 
     def set_base_install_folder(self, folder):
         self._base_install_folder = folder
 
-<<<<<<< HEAD
     @property
     def base_package_folder(self):
         return self._base_package_folder
@@ -187,12 +175,4 @@
         return os.path.join(self._base_generators_folder, self.generators.folder)
 
     def set_base_generators_folder(self, folder):
-        self._base_generators_folder = folder
-=======
-    def set_base_package_folder(self, folder):
-        self._base_package_folder = folder
-
-    @property
-    def base_package_folder(self):
-        return self._base_package_folder
->>>>>>> 8c9a7a54
+        self._base_generators_folder = folder