from pathlib import Path
from conans.client.graph.graph import CONTEXT_BUILD


class ConanFileInterface:
    """ this is just a protective wrapper to give consumers
    a limited view of conanfile dependencies, "read" only,
    and only to some attributes, not methods
    """
    def __str__(self):
        return str(self._conanfile)

    def __init__(self, conanfile):
        self._conanfile = conanfile

    def __eq__(self, other):
        """
        The conanfile is a different entity per node, and conanfile equality is identity
        :type other: ConanFileInterface
        """
        return self._conanfile == other._conanfile

    def __hash__(self):
        return hash(self._conanfile)

    @property
    def options(self):
        return self._conanfile.options

    @property
    def recipe_folder(self):
        return self._conanfile.recipe_folder

    @property
    def package_folder(self):
        return self._conanfile.package_folder

    @property
    def package_path(self) -> Path:
        assert self.package_folder is not None, "`package_folder` is `None`"
        return Path(self.package_folder)

    @property
    def ref(self):
        return self._conanfile.ref

    @property
    def pref(self):
        return self._conanfile.pref

    @property
    def buildenv_info(self):
        return self._conanfile.buildenv_info

    @property
    def runenv_info(self):
        return self._conanfile.runenv_info

    @property
    def cpp_info(self):
        return self._conanfile.cpp_info

    @property
    def settings(self):
        return self._conanfile.settings

    @property
    def settings_build(self):
        return self._conanfile.settings_build

    @property
    def context(self):
        return self._conanfile.context

    @property
    def conf_info(self):
        return self._conanfile.conf_info

    @property
    def dependencies(self):
        return self._conanfile.dependencies

    @property
    def folders(self):
        return self._conanfile.folders

    @property
    def is_build_context(self):
        return self._conanfile.context == CONTEXT_BUILD

    @property
<<<<<<< HEAD
    def package_type(self):
        return self._conanfile.package_type

    @property
    def info(self):
        return self._conanfile.info

    def set_deploy_folder(self, deploy_folder):
        self._conanfile.set_deploy_folder(deploy_folder)
=======
    def conan_data(self):
        return self._conanfile.conan_data

    @property
    def license(self):
        return self._conanfile.license

    @property
    def description(self):
        return self._conanfile.description

    @property
    def homepage(self):
        return self._conanfile.homepage

    @property
    def url(self):
        return self._conanfile.url
>>>>>>> 81d4fed6
<|MERGE_RESOLUTION|>--- conflicted
+++ resolved
@@ -26,10 +26,6 @@
     @property
     def options(self):
         return self._conanfile.options
-
-    @property
-    def recipe_folder(self):
-        return self._conanfile.recipe_folder
 
     @property
     def package_folder(self):
@@ -89,7 +85,6 @@
         return self._conanfile.context == CONTEXT_BUILD
 
     @property
-<<<<<<< HEAD
     def package_type(self):
         return self._conanfile.package_type
 
@@ -99,7 +94,8 @@
 
     def set_deploy_folder(self, deploy_folder):
         self._conanfile.set_deploy_folder(deploy_folder)
-=======
+
+    @property
     def conan_data(self):
         return self._conanfile.conan_data
 
@@ -117,5 +113,4 @@
 
     @property
     def url(self):
-        return self._conanfile.url
->>>>>>> 81d4fed6
+        return self._conanfile.url