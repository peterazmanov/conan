--- conflicted
+++ resolved
@@ -21,21 +21,16 @@
         return not self.__eq__(other)
 
     @property
-<<<<<<< HEAD
     def package_folder(self):
         return self._conanfile.package_folder
 
     @property
-    def name(self):
-        return self._conanfile.name
-=======
     def ref(self):
         return self._conanfile.ref
 
     @property
     def pref(self):
         return self._conanfile.pref
->>>>>>> be0a4ef2
 
     @property
     def version(self):
