import os

from conans.client.build.cppstd_flags import cppstd_default
from conans.errors import ConanException
from conans.model.env_info import EnvValues
from conans.model.options import OptionsValues
from conans.model.ref import PackageReference
from conans.model.values import Values
from conans.paths import CONANINFO
from conans.util.config_parser import ConfigParser
from conans.util.files import load
from conans.util.sha import sha1


class RequirementInfo(object):
    def __init__(self, value_str, indirect=False):
        """ parse the input into fields name, version...
        """
        ref = PackageReference.loads(value_str)
        self.package = ref
        self.full_name = ref.conan.name
        self.full_version = ref.conan.version
        self.full_user = ref.conan.user
        self.full_channel = ref.conan.channel
        self.full_package_id = ref.package_id

        # sha values
        if indirect:
            self.unrelated_mode()
        else:
            self.semver()

    def dumps(self):
        if not self.name:
            return ""
        result = ["%s/%s" % (self.name, self.version)]
        if self.user or self.channel:
            result.append("@%s/%s" % (self.user, self.channel))
        if self.package_id:
            result.append(":%s" % self.package_id)
        return "".join(result)

    @property
    def sha(self):
        return "/".join([str(n) for n in [self.name, self.version, self.user, self.channel,
                                          self.package_id]])

    def unrelated_mode(self):
        self.name = self.version = self.user = self.channel = self.package_id = None

    def semver_mode(self):
        self.name = self.full_name
        self.version = self.full_version.stable()
        self.user = self.channel = self.package_id = None

    semver = semver_mode

    def full_version_mode(self):
        self.name = self.full_name
        self.version = self.full_version
        self.user = self.channel = self.package_id = None

    def patch_mode(self):
        self.name = self.full_name
        self.version = self.full_version.patch()
        self.user = self.channel = self.package_id = None

    def base_mode(self):
        self.name = self.full_name
        self.version = self.full_version.base
        self.user = self.channel = self.package_id = None

    def minor_mode(self):
        self.name = self.full_name
        self.version = self.full_version.minor()
        self.user = self.channel = self.package_id = None

    def major_mode(self):
        self.name = self.full_name
        self.version = self.full_version.major()
        self.user = self.channel = self.package_id = None

    def full_recipe_mode(self):
        self.name = self.full_name
        self.version = self.full_version
        self.user = self.full_user
        self.channel = self.full_channel
        self.package_id = None

    def full_package_mode(self):
        self.name = self.full_name
        self.version = self.full_version
        self.user = self.full_user
        self.channel = self.full_channel
        self.package_id = self.full_package_id


class RequirementsInfo(object):
    def __init__(self, requires):
        # {PackageReference: RequirementInfo}
        self._data = {r: RequirementInfo(str(r)) for r in requires}

    def copy(self):
        return RequirementsInfo(self._data.keys())

    def clear(self):
        self._data = {}

    def remove(self, *args):
        for name in args:
            del self._data[self._get_key(name)]

    def add(self, indirect_reqs):
        """ necessary to propagate from upstream the real
        package requirements
        """
        for r in indirect_reqs:
            self._data[r] = RequirementInfo(str(r), indirect=True)

    def refs(self):
        """ used for updating downstream requirements with this
        """
        return list(self._data.keys())

    def _get_key(self, item):
        for reference in self._data:
            if reference.conan.name == item:
                return reference
        raise ConanException("No requirement matching for %s" % (item))

    def __getitem__(self, item):
        """get by package name
        Necessary to access from conaninfo
        self.requires["Boost"].version = "2.X"
        """
        return self._data[self._get_key(item)]

    @property
    def pkg_names(self):
        return [r.conan.name for r in self._data.keys()]

    @property
    def sha(self):
        result = []
        # Remove requirements without a name, i.e. indirect transitive requirements
        data = {k: v for k, v in self._data.items() if v.name}
        for key in sorted(data):
            result.append(data[key].sha)
        return sha1('\n'.join(result).encode())

    def dumps(self):
        result = []
        for ref in sorted(self._data):
            dumped = self._data[ref].dumps()
            if dumped:
                result.append(dumped)
        return "\n".join(result)

    def unrelated_mode(self):
        self.clear()

    def semver_mode(self):
        for r in self._data.values():
            r.semver_mode()

    def patch_mode(self):
        for r in self._data.values():
            r.patch_mode()

    def minor_mode(self):
        for r in self._data.values():
            r.minor_mode()

    def major_mode(self):
        for r in self._data.values():
            r.major_mode()

    def base_mode(self):
        for r in self._data.values():
            r.base_mode()

    def full_version_mode(self):
        for r in self._data.values():
            r.full_version_mode()

    def full_recipe_mode(self):
        for r in self._data.values():
            r.full_recipe_mode()

    def full_package_mode(self):
        for r in self._data.values():
            r.full_package_mode()


class RequirementsList(list):
    @staticmethod
    def loads(text):
        return RequirementsList.deserialize(text.splitlines())

    def dumps(self):
        return "\n".join(self.serialize())

    def serialize(self):
        return [str(r) for r in sorted(self)]

    @staticmethod
    def deserialize(data):
        return RequirementsList([PackageReference.loads(line) for line in data])


class ConanInfo(object):

    def copy(self):
        """ Useful for build_id implementation
        """
        result = ConanInfo()
        result.settings = self.settings.copy()
        result.options = self.options.copy()
        result.requires = self.requires.copy()
        return result

    @staticmethod
    def create(settings, options, requires, indirect_requires):
        result = ConanInfo()
        result.full_settings = settings
        result.settings = settings.copy()
        result.full_options = options
        result.options = options.copy()
        result.options.clear_indirect()
        result.full_requires = RequirementsList(requires)
        result.requires = RequirementsInfo(requires)
        result.requires.add(indirect_requires)
        result.full_requires.extend(indirect_requires)
        result.recipe_hash = None
        result.recipe_revision = None
        result.env_values = EnvValues()
        result.vs_toolset_compatible()
        result.discard_build_settings()
        result.default_std_matching()

        return result

    @staticmethod
    def loads(text):
        parser = ConfigParser(text, ["settings", "full_settings", "options", "full_options",
                                     "requires", "full_requires", "scope", "recipe_hash",
                                     "recipe_revision", "env"], raise_unexpected_field=False)
        result = ConanInfo()
        result.settings = Values.loads(parser.settings)
        result.full_settings = Values.loads(parser.full_settings)
        result.options = OptionsValues.loads(parser.options)
        result.full_options = OptionsValues.loads(parser.full_options)
        result.full_requires = RequirementsList.loads(parser.full_requires)
        result.requires = RequirementsInfo(result.full_requires)
        result.recipe_hash = parser.recipe_hash or None
        result.recipe_revision = parser.recipe_revision or None

        # TODO: Missing handling paring of requires, but not necessary now
        result.env_values = EnvValues.loads(parser.env)
        return result

    def dumps(self):
        def indent(text):
            if not text:
                return ""
            return '\n'.join("    " + line for line in text.splitlines())
        result = list()

        result.append("[settings]")
        result.append(indent(self.settings.dumps()))
        result.append("\n[requires]")
        result.append(indent(self.requires.dumps()))
        result.append("\n[options]")
        result.append(indent(self.options.dumps()))
        result.append("\n[full_settings]")
        result.append(indent(self.full_settings.dumps()))
        result.append("\n[full_requires]")
        result.append(indent(self.full_requires.dumps()))
        result.append("\n[full_options]")
        result.append(indent(self.full_options.dumps()))
        result.append("\n[recipe_hash]\n%s" % indent(self.recipe_hash))
        result.append("\n[recipe_revision]\n%s" % indent(self.recipe_revision))
        result.append("\n[env]")
        result.append(indent(self.env_values.dumps()))

        return '\n'.join(result) + "\n"

    def __eq__(self, other):
        """ currently just for testing purposes
        """
        return self.dumps() == other.dumps()

    def __ne__(self, other):
        return not self.__eq__(other)

    @staticmethod
    def load_file(conan_info_path):
        """ load from file
        """
        try:
            config_text = load(conan_info_path)
        except IOError:
            raise ConanException("Does not exist %s" % conan_info_path)
        else:
            return ConanInfo.loads(config_text)

    @staticmethod
    def load_from_package(package_folder):
        info_path = os.path.join(package_folder, CONANINFO)
        return ConanInfo.load_file(info_path)

    def package_id(self):
        """ The package_id of a conans is the sha1 of its specific requirements,
        options and settings
        """
        computed_id = getattr(self, "_package_id", None)
        if computed_id:
            return computed_id
        result = []
        result.append(self.settings.sha)
        # Only are valid requires for OPtions those Non-Dev who are still in requires

        self.options.filter_used(self.requires.pkg_names)
        result.append(self.options.sha)
        result.append(self.requires.sha)
        self._package_id = sha1('\n'.join(result).encode())
        return self._package_id

<<<<<<< HEAD
    def serialize(self):
        conan_info_json = {"settings": self.settings.serialize(),
                           "full_settings": self.full_settings.serialize(),
                           "options": self.options.serialize(),
                           "full_options": self.full_options.serialize(),
                           "requires": self.requires.serialize(),
                           "full_requires": self.full_requires.serialize(),
                           "recipe_hash": self.recipe_hash,
                           "recipe_revision": self.recipe_revision}
        return conan_info_json

=======
>>>>>>> 769a4303
    def serialize_min(self):
        """
        This info will be shown in search results.
        """
        conan_info_json = {"settings": dict(self.settings.serialize()),
                           "options": dict(self.options.serialize()["options"]),
                           "full_requires": self.full_requires.serialize(),
                           "recipe_hash": self.recipe_hash,
                           "recipe_revision": self.recipe_revision}
        return conan_info_json

    def header_only(self):
        self.settings.clear()
        self.options.clear()
        self.requires.unrelated_mode()

    def vs_toolset_compatible(self):
        """Default behaviour, same package for toolset v140 with compiler=Visual Studio 15 than
        using Visual Studio 14"""
        if self.full_settings.compiler != "Visual Studio":
            return

        toolsets_versions = {
            "v141": "15",
            "v140": "14",
            "v120": "12",
            "v110": "11",
            "v100": "10",
            "v90": "9",
            "v80": "8"}

        toolset = str(self.full_settings.compiler.toolset)
        version = toolsets_versions.get(toolset)
        if version is not None:
            self.settings.compiler.version = version
            del self.settings.compiler.toolset

    def vs_toolset_incompatible(self):
        """Will generate different packages for v140 and visual 15 than the visual 14"""
        if self.full_settings.compiler != "Visual Studio":
            return
        self.settings.compiler.version = self.full_settings.compiler.version
        self.settings.compiler.toolset = self.full_settings.compiler.toolset

    def discard_build_settings(self):
        # When os is defined, os_build is irrelevant for the consumer.
        # only when os_build is alone (installers, etc) it has to be present in the package_id
        if self.full_settings.os and self.full_settings.os_build:
            del self.settings.os_build
        if self.full_settings.arch and self.full_settings.arch_build:
            del self.settings.arch_build

    def include_build_settings(self):
        self.settings.os_build = self.full_settings.os_build
        self.settings.arch_build = self.full_settings.arch_build

    def default_std_matching(self):
        """
        If we are building with gcc 7, and we specify -s cppstd=gnu14, it's the default, so the
        same as specifying None, packages are the same
        """

        if self.full_settings.cppstd and \
                self.full_settings.compiler and \
                self.full_settings.compiler.version:
            default = cppstd_default(str(self.full_settings.compiler),
                                     str(self.full_settings.compiler.version))
            if default == str(self.full_settings.cppstd):
                self.settings.cppstd = None

    def default_std_non_matching(self):
        if self.full_settings.cppstd:
            self.settings.cppstd = self.full_settings.cppstd<|MERGE_RESOLUTION|>--- conflicted
+++ resolved
@@ -326,20 +326,6 @@
         self._package_id = sha1('\n'.join(result).encode())
         return self._package_id
 
-<<<<<<< HEAD
-    def serialize(self):
-        conan_info_json = {"settings": self.settings.serialize(),
-                           "full_settings": self.full_settings.serialize(),
-                           "options": self.options.serialize(),
-                           "full_options": self.full_options.serialize(),
-                           "requires": self.requires.serialize(),
-                           "full_requires": self.full_requires.serialize(),
-                           "recipe_hash": self.recipe_hash,
-                           "recipe_revision": self.recipe_revision}
-        return conan_info_json
-
-=======
->>>>>>> 769a4303
     def serialize_min(self):
         """
         This info will be shown in search results.
