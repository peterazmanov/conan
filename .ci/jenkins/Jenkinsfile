// ########## CONFIGURATION ##################
def full_py_vers = false
def test_v2 = true
<<<<<<< HEAD
def test_revisions = true
// ############################

if (env.BRANCH_NAME =~ /(^release.*)|(^master)/) {
    full_py_vers = true
}


def slaves = ['Linux', 'Windows', 'Macos']
def flavors = ["no_revisions"]
if(test_revisions){
    flavors = ["revisions", "no_revisions"]
}
def pyvers  = ['py36', 'py27']
def api_confs = ["v1"]

if (full_py_vers){
    pyvers = ['py36', 'py34', 'py27']
    api_confs = ["v1", "v2"]
}
=======
// ############################


if (env.BRANCH_NAME =~ /(^release.*)|(^master)/) {
    full_py_vers = true
}

def slaves = ['Linux', 'Windows', 'Macos']
def flavors = ["no_revisions"]


def pyvers  = ['py36', 'py27']
def api_confs = ["v1"]

if (full_py_vers){
    pyvers = ['py36', 'py34', 'py27']
    api_confs = ["v1", "v2"]
}
>>>>>>> e0fc321d
else if(test_v2){
    api_confs = ["v1", "v2"]
}


def module = "\"conans.test\""
def numcores = "--num_cores=3"

def win_tmp_base = "D:/J/t/"
def rest_tmp_base = "/tmp/"
def runner = ".ci/jenkins/runner.py"

def commit
def branch

try{
    for (flavor in flavors){
        def builders = [:]
        for (x in slaves) {
            def slave = x
            for (y in pyvers) {
                for (z in api_confs){
                    def pyver = y
                    def api_conf = z
                    def name = "${slave} - ${flavor} - ${pyver} - API${api_conf}"

                    if (api_conf == "v2" && slave != "Linux"){
                        continue;
                    }

                    if (flavor == "revisions" && api_conf == "v1"){
                        continue;
                    }

                    if (flavor == "revisions" && pyver == "py34"){
                        continue;
                    }

                    builders[name] = {
                        node(slave) {
                            stage(name){
                                def workdir
                                def sourcedir
                                def base_source
                                lock('source_code') { // Prepare a clean new directory with the sources
                                    try{
                                        step ([$class: 'WsCleanup'])
                                    }
                                    catch(e){
                                        echo "Cannot clean WS"
                                    }

                                    def vars = checkout scm
                                    commit = vars["GIT_COMMIT"].substring(0, 4)
                                    branch = vars["GIT_BRANCH"]
                                    def base_dir = (slave == "Windows") ? win_tmp_base : rest_tmp_base
                                    workdir = "${base_dir}${commit}/${pyver}/${api_conf}"
                                    base_source = "${base_dir}source/${commit}"
                                    sourcedir = "${base_source}/${pyver}/${api_conf}"
                                    while(fileExists(sourcedir)){
                                        sourcedir = sourcedir + "_"
                                    }

                                    dir(base_source){ // Trick to create the parent
                                        def escaped_ws = "${WORKSPACE}".replace("\\", "/")
                                        def cmd = "python -c \"import shutil; shutil.copytree('${escaped_ws}', '${sourcedir}')\""
                                        if (slave == "Windows"){
                                            bat(script: cmd)
                                        }
                                        else{
                                            sh(script: cmd)
                                        }
                                    }
                                }
                                if(slave == "Linux"){
                                    sh "docker pull lasote/conantests"
                                    docker.image('lasote/conantests').inside("-e CONAN_USER_HOME=${sourcedir} -v${sourcedir}:${sourcedir}") {
                                        sh(script: "python ${runner} ${module} ${pyver} ${sourcedir} ${workdir} -e rest_api ${numcores}  --server_api=${api_conf} -f ${flavor}")
                                    }
                                }
                                else if(slave == "Windows"){
                                    try{

                                      withEnv(["CONAN_TEST_FOLDER=${workdir}"]){
                                        bat(script: "python ${runner} ${module} ${pyver} ${sourcedir} \"${workdir}\" -e rest_api -e windows_ci_excluded ${numcores} --server_api=${api_conf} -f ${flavor}")
                                      }
                                    }
                                    finally{
                                      bat(script: "rd /s /q \"${workdir}\"")
                                      bat(script: "rd /s /q \"${sourcedir}\"")
                                    }
                                }
                                else if(slave == "Macos"){
                                    try{
                                      withEnv(['PATH=/usr/local/bin:/usr/bin:/bin:/usr/sbin:/sbin']) {
                                          sh(script: "python ${runner} ${module} ${pyver} ${sourcedir} ${workdir} -e rest_api ${numcores} --server_api=${api_conf} -f ${flavor}")
                                      }
                                    }
                                    finally{
                                      sh(script: "rm -rf ${workdir}")
                                      sh(script: "rm -rf ${sourcedir}")
                                    }
                                }
                                //step([$class: 'JUnitResultArchiver', testResults: '**/nosetests.xml'])
                            }
                        }
                    }
                }
            }
        }
        parallel builders
    }




    // Run rest_api_test without concurrency between same node
    pyvers = ['py36']
    for (y in pyvers) {
        builders = [:]
        def pyver = y
        builders["Windows Rest API Test"] = {
            node("Windows"){
                stage("REST tests Windows ${pyver}"){
                    try{
                      bat(script: "python ${runner} conans.test.remote.rest_api_test ${pyver} ${WORKSPACE} \"${win_tmp_base}${commit}\"")
                    }
                    finally{
                      bat(script: "rd /s /q \"${win_tmp_base}${commit}\"")
                    }
                }
            }
        }
        builders["Linux Rest API Test"] = {
            node("Linux"){
                stage("REST tests Linux ${pyver}"){
                    docker.image('lasote/conantests').inside("-e CONAN_USER_HOME=${WORKSPACE}") {
                        sh(script: "python ${runner} conans.test.remote.rest_api_test ${pyver} ${WORKSPACE} /tmp/${commit}")
                    }
                }
            }
        }
        /*builders["Mac Rest API Test"] = {
            node("Macos"){
                stage("REST tests Windows ${pyver}"){
                    withEnv(['PATH=/usr/local/bin:/usr/bin:/bin:/usr/sbin:/sbin']) {
                        sh(script: "tox --workdir /tmp/${commit} -e ${pyver} -- -x conans.test.remote.rest_api_test")
                    }
                }
            }
        }*/ // EXTREMELY SLOW, INVESTIGATE
        parallel builders
    }
}
catch(e){
    if(env.JOB_NAME == "ConanNightly"){
        def subject = "FAILED: Job '${env.JOB_NAME} [${env.BUILD_NUMBER}]'"
        def summary = "${subject} (${env.BUILD_URL}), Branch: ${branch}"
        slackSend (color: '#FF0000', message: summary)
    }
    throw e
}

if(env.JOB_NAME == "ConanNightly"){
    def subject = "SUCCESS ${env.JOB_NAME}! Another day with a green ${branch}!"
    def summary = "${subject} (${env.BUILD_URL})"
    slackSend (color: '#00FF00', message: summary)
}


def build_linux(){
    sh "docker pull lasote/conantests"
    docker.image('lasote/conantests').inside("-e CONAN_USER_HOME=${sourcedir} -v${sourcedir}:${sourcedir}") {
        sh(script: "python ${runner} ${module} ${pyver} ${sourcedir} ${workdir} -e rest_api ${numcores}  --server_api=${api_conf}")
    }
<<<<<<< HEAD
}
=======
}
>>>>>>> e0fc321d
<|MERGE_RESOLUTION|>--- conflicted
+++ resolved
@@ -1,7 +1,6 @@
 // ########## CONFIGURATION ##################
 def full_py_vers = false
 def test_v2 = true
-<<<<<<< HEAD
 def test_revisions = true
 // ############################
 
@@ -22,26 +21,7 @@
     pyvers = ['py36', 'py34', 'py27']
     api_confs = ["v1", "v2"]
 }
-=======
-// ############################
-
-
-if (env.BRANCH_NAME =~ /(^release.*)|(^master)/) {
-    full_py_vers = true
-}
-
-def slaves = ['Linux', 'Windows', 'Macos']
-def flavors = ["no_revisions"]
-
-
-def pyvers  = ['py36', 'py27']
-def api_confs = ["v1"]
-
-if (full_py_vers){
-    pyvers = ['py36', 'py34', 'py27']
-    api_confs = ["v1", "v2"]
-}
->>>>>>> e0fc321d
+
 else if(test_v2){
     api_confs = ["v1", "v2"]
 }
@@ -217,8 +197,4 @@
     docker.image('lasote/conantests').inside("-e CONAN_USER_HOME=${sourcedir} -v${sourcedir}:${sourcedir}") {
         sh(script: "python ${runner} ${module} ${pyver} ${sourcedir} ${workdir} -e rest_api ${numcores}  --server_api=${api_conf}")
     }
-<<<<<<< HEAD
-}
-=======
-}
->>>>>>> e0fc321d
+}