def nightly = (env.JOB_NAME == "ConanNightly")

def slaves = ['Linux', 'Windows', 'Macos']

def pyvers 
if (env.BRANCH_NAME =~ /(^release.*)|(^master)/) {
    pyvers = ['py36', 'py34', 'py27']
}
else{
	pyvers = ['py36', 'py27']
}

def module = "\"conans.test\""
def numcores = "--num_cores=3"

def api_confs = ["v1", "v2"]

def win_tmp_base = "D:/J/t/"
def rest_tmp_base = "/tmp/"
def runner = ".ci/jenkins/runner.py"

def commit
def branch


def builders = [:]
try{
    for (x in slaves) {
        def slave = x
        for (y in pyvers) {
            for (z in api_confs){
                def pyver = y
                def api_conf = z
                def name = "${slave} - ${pyver} - API${api_conf}"
                builders[name] = {
                    node(slave) {
                        stage(name){
                            def workdir
                            def sourcedir
                            def base_source
                            lock('source_code') { // Prepare a clean new directory with the sources
                                try{
                                    step ([$class: 'WsCleanup'])
                                }
                                catch(e){
                                    echo "Cannot clean WS"
                                }

                                def vars = checkout scm
                                commit = vars["GIT_COMMIT"].substring(0, 4)
                                branch = vars["GIT_BRANCH"]
                                def base_dir = (slave == "Windows") ? win_tmp_base : rest_tmp_base
                                workdir = "${base_dir}${commit}/${pyver}/${api_conf}"
                                base_source = "${base_dir}source/${commit}"
                                sourcedir = "${base_source}/${pyver}/${api_conf}"
                                while(fileExists(sourcedir)){
                                    sourcedir = sourcedir + "_"
                                }

                                dir(base_source){ // Trick to create the parent
                                    def escaped_ws = "${WORKSPACE}".replace("\\", "/")
                                    def cmd = "python -c \"import shutil; shutil.copytree('${escaped_ws}', '${sourcedir}')\""
                                    if (slave == "Windows"){
                                        bat(script: cmd)
                                    }
                                    else{
                                        sh(script: cmd)
                                    }
                                }
                            }

<<<<<<< HEAD
                            if(slave == "Linux"){
                                sh "docker pull lasote/conantests"
                                docker.image('lasote/conantests').inside("-e CONAN_USER_HOME=${sourcedir} -v${sourcedir}:${sourcedir}") {
                                    sh(script: "python ${runner} ${module} ${pyver} ${sourcedir} ${workdir} -e rest_api ${numcores}  --server_api=${api_conf}")
                                }
                            }
                            else if(slave == "Windows"){
                                try{

                                  withEnv(["CONAN_TEST_FOLDER=${workdir}"]){
                                    bat(script: "python ${runner} ${module} ${pyver} ${sourcedir} \"${workdir}\" -e rest_api -e windows_ci_excluded ${numcores} --server_api=${api_conf}")
                                  }
                                }
                                finally{
                                  bat(script: "rd /s /q \"${workdir}\"")
                                  bat(script: "rd /s /q \"${sourcedir}\"")
                                }
=======
                        if(slave == "Linux"){
                            sh "docker pull lasote/conantests"
                            docker.image('lasote/conantests').inside("-e CONAN_USER_HOME=${sourcedir} -v${sourcedir}:${sourcedir}") {
                                sh(script: "python ${runner} ${module} ${pyver} ${sourcedir} ${workdir} -e rest_api ${numcores}")
                            }
                        }
                        else if(slave == "Windows"){
                            try{
                              withEnv(["CONAN_TEST_FOLDER=${workdir}"]){
                                bat(script: "python ${runner} ${module} ${pyver} ${sourcedir} \"${workdir}\" -e rest_api -e windows_ci_excluded ${numcores}")
                              }
                            }
                            finally{
                              bat(script: "rd /s /q \"${workdir}\"")
                              bat(script: "rd /s /q \"${sourcedir}\"")
                            }
                        }
                        else if(slave == "Macos"){
                            try{
                              withEnv(['PATH=/usr/local/bin:/usr/bin:/bin:/usr/sbin:/sbin']) {
                                  sh(script: "python ${runner} ${module} ${pyver} ${sourcedir} ${workdir} -e rest_api ${numcores}")
                              }
>>>>>>> c9df68fa
                            }
                            else if(slave == "Macos"){
                                try{
                                  withEnv(['PATH=/usr/local/bin:/usr/bin:/bin:/usr/sbin:/sbin']) {
                                      sh(script: "python ${runner} ${module} ${pyver} ${sourcedir} ${workdir} -e rest_api ${numcores} --server_api=${api_conf}")
                                  }
                                }
                                finally{
                                  sh(script: "rm -rf ${workdir}")
                                  sh(script: "rm -rf ${sourcedir}")
                                }
                            }
                            //step([$class: 'JUnitResultArchiver', testResults: '**/nosetests.xml'])
                        }
                    }
                }
            }
        }
    }
    parallel builders





    // Run rest_api_test without concurrency between same node
    pyvers = ['py36']
    for (y in pyvers) {
        builders = [:]
        def pyver = y
        builders["Windows Rest API Test"] = {
            node("Windows"){
                stage("REST tests Windows ${pyver}"){
                    try{
                      bat(script: "python ${runner} conans.test.remote.rest_api_test ${pyver} ${WORKSPACE} \"${win_tmp_base}${commit}\"")
                    }
                    finally{
                      bat(script: "rd /s /q \"${win_tmp_base}${commit}\"")
                    }
                }
            }
        }
        builders["Linux Rest API Test"] = {
            node("Linux"){
                stage("REST tests Linux ${pyver}"){
                    docker.image('lasote/conantests').inside("-e CONAN_USER_HOME=${WORKSPACE}") {
                        sh(script: "python ${runner} conans.test.remote.rest_api_test ${pyver} ${WORKSPACE} /tmp/${commit}")
                    }
                }
            }
        }
        /*builders["Mac Rest API Test"] = {
            node("Macos"){
                stage("REST tests Windows ${pyver}"){
                    withEnv(['PATH=/usr/local/bin:/usr/bin:/bin:/usr/sbin:/sbin']) {
                        sh(script: "tox --workdir /tmp/${commit} -e ${pyver} -- -x conans.test.remote.rest_api_test")
                    }
                }
            }
        }*/ // EXTREMELY SLOW, INVESTIGATE
        parallel builders
    }
}
catch(e){
    if(nightly){
        def subject = "FAILED: Job '${env.JOB_NAME} [${env.BUILD_NUMBER}]'"
        def summary = "${subject} (${env.BUILD_URL}), Branch: ${branch}"
        slackSend (color: '#FF0000', message: summary)
    }
    throw e
}

if(nightly){
    def subject = "SUCCESS ${env.JOB_NAME}! Another day with a green ${branch}!"
    def summary = "${subject} (${env.BUILD_URL})"
    slackSend (color: '#00FF00', message: summary)
}<|MERGE_RESOLUTION|>--- conflicted
+++ resolved
@@ -68,8 +68,6 @@
                                     }
                                 }
                             }
-
-<<<<<<< HEAD
                             if(slave == "Linux"){
                                 sh "docker pull lasote/conantests"
                                 docker.image('lasote/conantests').inside("-e CONAN_USER_HOME=${sourcedir} -v${sourcedir}:${sourcedir}") {
@@ -87,30 +85,6 @@
                                   bat(script: "rd /s /q \"${workdir}\"")
                                   bat(script: "rd /s /q \"${sourcedir}\"")
                                 }
-=======
-                        if(slave == "Linux"){
-                            sh "docker pull lasote/conantests"
-                            docker.image('lasote/conantests').inside("-e CONAN_USER_HOME=${sourcedir} -v${sourcedir}:${sourcedir}") {
-                                sh(script: "python ${runner} ${module} ${pyver} ${sourcedir} ${workdir} -e rest_api ${numcores}")
-                            }
-                        }
-                        else if(slave == "Windows"){
-                            try{
-                              withEnv(["CONAN_TEST_FOLDER=${workdir}"]){
-                                bat(script: "python ${runner} ${module} ${pyver} ${sourcedir} \"${workdir}\" -e rest_api -e windows_ci_excluded ${numcores}")
-                              }
-                            }
-                            finally{
-                              bat(script: "rd /s /q \"${workdir}\"")
-                              bat(script: "rd /s /q \"${sourcedir}\"")
-                            }
-                        }
-                        else if(slave == "Macos"){
-                            try{
-                              withEnv(['PATH=/usr/local/bin:/usr/bin:/bin:/usr/sbin:/sbin']) {
-                                  sh(script: "python ${runner} ${module} ${pyver} ${sourcedir} ${workdir} -e rest_api ${numcores}")
-                              }
->>>>>>> c9df68fa
                             }
                             else if(slave == "Macos"){
                                 try{
