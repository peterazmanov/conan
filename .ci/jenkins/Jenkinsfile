def nightly = (env.JOB_NAME == "ConanNightly")

def slaves = ['Linux', 'Windows', 'Macos']

def pyvers 
if (env.BRANCH_NAME =~ /(^release.*)|(^master)/) {
    pyvers = ['py37', 'py36', 'py34', 'py27']
}
else{
	pyvers = ['py37', 'py36', 'py27']
}

def module = "\"conans.test\""
def numcores = "--num_cores=3"


def win_tmp_base = "D:/J/t/"
def rest_tmp_base = "/tmp/"
def runner = ".ci/jenkins/runner.py"

def commit
def branch


def builders = [:]
try{
    for (x in slaves) {
        def slave = x
        for (y in pyvers) {
            def pyver = y
            if(slave != "Linux" && pyver=="py37"){
                continue;
            }

            builders["${slave} - ${pyver}"] = {
                node(slave) {
                    stage("${slave} - ${pyver}"){
                        def workdir
                        def sourcedir
                        def base_source
                        lock('source_code') { // Prepare a clean new directory with the sources
                            try{
                                step ([$class: 'WsCleanup'])
                            }
                            catch(e){
                                echo "Cannot clean WS"
                            }

                            def vars = checkout scm
                            commit = vars["GIT_COMMIT"].substring(0, 4)
                            branch = vars["GIT_BRANCH"]
                            def base_dir = (slave == "Windows") ? win_tmp_base : rest_tmp_base
                            workdir = "${base_dir}${commit}/${pyver}"
                            base_source = "${base_dir}source/${commit}"
                            sourcedir = "${base_source}/${pyver}"
                            while(fileExists(sourcedir)){
                                sourcedir = sourcedir + "_"
                            }

                            dir(base_source){ // Trick to create the parent
                                def escaped_ws = "${WORKSPACE}".replace("\\", "/")
                                def cmd = "python -c \"import shutil; shutil.copytree('${escaped_ws}', '${sourcedir}')\""
                                if (slave == "Windows"){
                                    bat(script: cmd)
                                }
                                else{
                                    sh(script: cmd)
                                }
                            }
                        }

                        if(slave == "Linux"){
<<<<<<< HEAD
                            sh 'docker pull lasote/conantests'
=======
                            sh "docker pull lasote/conantests"
>>>>>>> 3a695a14
                            docker.image('lasote/conantests').inside("-e CONAN_USER_HOME=${sourcedir} -v${sourcedir}:${sourcedir}") {
                                sh(script: "python ${runner} ${module} ${pyver} ${sourcedir} ${workdir} -e rest_api ${numcores}")
                            }
                        }
                        else if(slave == "Windows"){
                            try{
                              withEnv(["CONAN_TEST_FOLDER=${workdir}"]){
                                bat(script: "python ${runner} ${module} ${pyver} ${sourcedir} \"${workdir}\" -e rest_api -e windows_ci_excluded ${numcores}")
                              }
                            }
                            finally{
                              bat(script: "rd /s /q \"${workdir}\"")
                              bat(script: "rd /s /q \"${sourcedir}\"")
                            }
                        }
                        else if(slave == "Macos"){
                            try{
                              withEnv(['PATH=/usr/local/bin:/usr/bin:/bin:/usr/sbin:/sbin']) {
                                  sh(script: "python ${runner} ${module} ${pyver} ${sourcedir} ${workdir} -e rest_api ${numcores}")
                              }
                            }
                            finally{
                              sh(script: "rm -rf ${workdir}")
                              sh(script: "rm -rf ${sourcedir}")
                            }
                        }
                        //step([$class: 'JUnitResultArchiver', testResults: '**/nosetests.xml'])
                    }
                }
            }
        }
    }
    parallel builders





    // Run rest_api_test without concurrency between same node
    pyvers = ['py36']
    for (y in pyvers) {
        builders = [:]
        def pyver = y
        builders["Windows Rest API Test"] = {
            node("Windows"){
                stage("REST tests Windows ${pyver}"){
                    try{
                      bat(script: "python ${runner} conans.test.remote.rest_api_test ${pyver} ${WORKSPACE} \"${win_tmp_base}${commit}\"")
                    }
                    finally{
                      bat(script: "rd /s /q \"${win_tmp_base}${commit}\"")
                    }
                }
            }
        }
        builders["Linux Rest API Test"] = {
            node("Linux"){
                stage("REST tests Linux ${pyver}"){
                    docker.image('lasote/conantests').inside("-e CONAN_USER_HOME=${WORKSPACE}") {
                        sh(script: "python ${runner} conans.test.remote.rest_api_test ${pyver} ${WORKSPACE} /tmp/${commit}")
                    }
                }
            }
        }
        /*builders["Mac Rest API Test"] = {
            node("Macos"){
                stage("REST tests Windows ${pyver}"){
                    withEnv(['PATH=/usr/local/bin:/usr/bin:/bin:/usr/sbin:/sbin']) {
                        sh(script: "tox --workdir /tmp/${commit} -e ${pyver} -- -x conans.test.remote.rest_api_test")
                    }
                }
            }
        }*/ // EXTREMELY SLOW, INVESTIGATE
        parallel builders
    }
}
catch(e){
    if(nightly){
        def subject = "FAILED: Job '${env.JOB_NAME} [${env.BUILD_NUMBER}]'"
        def summary = "${subject} (${env.BUILD_URL}), Branch: ${branch}"
        slackSend (color: '#FF0000', message: summary)
    }
    throw e
}

if(nightly){
    def subject = "SUCCESS ${env.JOB_NAME}! Another day with a green ${branch}!"
    def summary = "${subject} (${env.BUILD_URL})"
    slackSend (color: '#00FF00', message: summary)
}<|MERGE_RESOLUTION|>--- conflicted
+++ resolved
@@ -70,11 +70,7 @@
                         }
 
                         if(slave == "Linux"){
-<<<<<<< HEAD
-                            sh 'docker pull lasote/conantests'
-=======
                             sh "docker pull lasote/conantests"
->>>>>>> 3a695a14
                             docker.image('lasote/conantests').inside("-e CONAN_USER_HOME=${sourcedir} -v${sourcedir}:${sourcedir}") {
                                 sh(script: "python ${runner} ${module} ${pyver} ${sourcedir} ${workdir} -e rest_api ${numcores}")
                             }
