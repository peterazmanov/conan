@Library('conan_ci') _

<<<<<<< HEAD
conanCI.runBuild(this)
=======
String causeClass = currentBuild.rawBuild.getCauses()[0].getClass().getName()
echo "Cause: ${causeClass}"
if(causeClass == "jenkins.branch.BranchIndexingCause"){
    exit("Branch indexing builds are blocked")
}


// ########## CONFIGURATION ##################
def full_py_vers = true
def test_revisions = true
// ###########################################
def is_pr = false
def excluded_tags = []

if(env.JOB_NAME == "ConanNightly"){
    full_py_vers = true
    test_revisions = true
}

if (env.BRANCH_NAME =~ /(^release.*)|(^master)/) {
    full_py_vers = true
}


if (env.BRANCH_NAME =~ /(^PR-.*)/) {
    full_py_vers = false
    test_revisions = false
    is_pr = true
    excluded_tags = ["slow", "svn"]
}


def slaves = ['Linux', 'Windows', 'Macos']
def all_pyvers
if (full_py_vers){
    all_pyvers = ["Macos": ['py37', 'py36', 'py34', 'py27'],
                  "Linux": ['py37', 'py36', 'py34', 'py27'],
                  "Windows": ['py37', 'py36', 'py34', 'py27']]
}
else{
    all_pyvers  = ["Macos": ['py36'],
                   "Linux": ['py36', 'py27'],
                   "Windows": ['py36']]
}


if(is_pr){ // Read the PR body to
    node("Linux") {
        stage("Check PR tags"){
            withCredentials([string(credentialsId: 'GH_TOKEN', variable: 'GH_TOKEN')]) {
                checkout scm
                sh "docker pull conanio/conantests"
                docker.image('conanio/conantests').inside("-e GH_TOKEN=${GH_TOKEN}"){
                    sh(script: "python .ci/jenkins/pr_tags.py out.json ${env.BRANCH_NAME}")
                    def info = readJSON file: 'out.json'
                    excluded_tags.removeAll(info["tags"] as Object[])
                    for (x in slaves) {
                        def sl = x
                        for (p in info["pyvers"][sl]){
                            def new_py = p
                            if(!all_pyvers[sl].contains(new_py)){
                                all_pyvers[sl].push(new_py)
                            }
                        }
                    }

                    if(info["revisions"]){
                        test_revisions = true
                    }
                }
            }
        }
    }
}

def flavors
if(test_revisions){
    flavors = ["disabled_revisions", "enabled_revisions"]
}
else{
    flavors = ["disabled_revisions"]
}

def module = "\"conans.test\""
def numcores = "--num_cores=3"

def win_tmp_base = "D:/J/t/"
def rest_tmp_base = "/tmp/"
def runner = ".ci/jenkins/runner.py"

def commit
def branch

def e_tags = ""
if(excluded_tags){
    e_tags = "-e " + excluded_tags.join(' -e ')
}


echo "SLAVES: ${slaves}"
echo "STAGES: ${flavors}"
echo "PYVERS: ${all_pyvers}"
echo "EXCLUDED TAGS: ${excluded_tags}"



// FIRST rest api tests, fail ASAP
rest_builders = [:]
for (n in ["Windows", "Linux"]) {
    def the_node = n
    def pyver = "py36"
    rest_builders["${the_node} Rest API Test"] = {
        node(the_node){
            stage("REST tests ${the_node}"){
                lock('restApiTestsLock') {
                    def vars = checkout scm
                    def base_dir = (the_node == "Windows") ? win_tmp_base : rest_tmp_base
                    base_dir = base_dir + "rest" + vars["GIT_COMMIT"].substring(0, 4)
                    def venv_dir = base_dir + "/venv"
                    def src_dir = base_dir + "/src"

                    while(fileExists(src_dir)){
                        src_dir = src_dir + "_"
                    }
                    while(fileExists(venv_dir)){
                        venv_dir = venv_dir + "_"
                    }

                    // Copy SRC to a clean folder
                    dir(base_dir){ // Trick to create the parent
                        def escaped_ws = "${WORKSPACE}".replace("\\", "/")
                        def cmd = "python -c \"import shutil; shutil.copytree('${escaped_ws}', '${src_dir}')\""
                        if (the_node == "Windows"){
                            bat(script: cmd)
                        }
                        else{
                            sh(script: cmd)
                        }
                    }

                    if(the_node == "Windows"){
                        try{
                          bat(script: "python ${runner} conans.test.functional.remote.rest_api_test ${pyver} ${src_dir} \"${venv_dir}\"")
                        }
                        finally{
                          bat(script: "rd /s /q \"${base_dir}\"")
                        }
                    }
                    else{
                        docker.image('conanio/conantests').inside("-e CONAN_USER_HOME=${src_dir} -v${src_dir}:${src_dir}") {
                          sh(script: "python ${runner} conans.test.functional.remote.rest_api_test ${pyver} ${src_dir} /tmp")
                        }
                    }
                }
            }
        }
    }
}
parallel rest_builders

try{
    for (flavor in flavors){
        def linux_builders = [:]
        def slave_linux = "Linux"
        def pyvers_linux = all_pyvers[slave_linux]
        for (y in pyvers_linux) {
            def pyver = y
            def name = "${slave_linux} - ${flavor} - ${pyver} - '${e_tags}'"
            linux_builders[name] = {
                node(slave_linux) {
                    stage(name){
                        def workdir
                        def sourcedir
                        def base_source
                        lock('source_code') { // Prepare a clean new directory with the sources
                            try{
                                step ([$class: 'WsCleanup'])
                            }
                            catch(e){
                                echo "Cannot clean WS"
                            }

                            def vars = checkout scm
                            commit = vars["GIT_COMMIT"].substring(0, 4)
                            branch = vars["GIT_BRANCH"]
                            echo "Starting ${env.JOB_NAME} with branch ${env.BRANCH_NAME}"
                            def base_dir = (slave_linux == "Windows") ? win_tmp_base : rest_tmp_base
                            workdir = "${base_dir}${commit}/${pyver}/${flavor}"
                            base_source = "${base_dir}source/${commit}"
                            sourcedir = "${base_source}/${pyver}/${flavor}"
                            while(fileExists(sourcedir)){
                                sourcedir = sourcedir + "_"
                            }

                            dir(base_source){ // Trick to create the parent
                                def escaped_ws = "${WORKSPACE}".replace("\\", "/")
                                def cmd = "python -c \"import shutil; shutil.copytree('${escaped_ws}', '${sourcedir}')\""
                                sh(script: cmd)
                            }
                        }

                        sh "docker pull conanio/conantests"
                        docker.image('conanio/conantests').inside("-e CONAN_USER_HOME=${sourcedir} -v${sourcedir}:${sourcedir}") {
                            sh(script: "python ${runner} ${module} ${pyver} ${sourcedir} ${workdir} -e rest_api ${numcores} --flavor ${flavor} ${e_tags}")
                        }
                    }
                }
            }
        }
        parallel linux_builders

        //Now Windows and Mac, much slower
        def builders = [:]
        for (x in ['Windows', 'Macos']) {
            def slave = x
            def pyvers = all_pyvers[slave]
            for (y in pyvers) {
                def pyver = y
                if(slave != "Linux" && pyver=="py37"){
                    continue;
                }
                def name = "${slave} - ${flavor} - ${pyver} - '${e_tags}'"
                builders[name] = {
                    node(slave) {
                        stage(name){
                            def workdir
                            def sourcedir
                            def base_source
                            lock('source_code') { // Prepare a clean new directory with the sources
                                try{
                                    step ([$class: 'WsCleanup'])
                                }
                                catch(e){
                                    echo "Cannot clean WS"
                                }

                                def vars = checkout scm
                                commit = vars["GIT_COMMIT"].substring(0, 4)
                                branch = vars["GIT_BRANCH"]
                                echo "Starting ${env.JOB_NAME} with branch ${env.BRANCH_NAME}"
                                def base_dir = (slave == "Windows") ? win_tmp_base : rest_tmp_base
                                workdir = "${base_dir}${commit}/${pyver}/${flavor}"
                                base_source = "${base_dir}source/${commit}"
                                sourcedir = "${base_source}/${pyver}/${flavor}"
                                while(fileExists(sourcedir)){
                                    sourcedir = sourcedir + "_"
                                }

                                dir(base_source){ // Trick to create the parent
                                    def escaped_ws = "${WORKSPACE}".replace("\\", "/")
                                    def cmd = "python -c \"import shutil; shutil.copytree('${escaped_ws}', '${sourcedir}')\""
                                    if (slave == "Windows"){
                                        bat(script: cmd)
                                    }
                                    else{
                                        sh(script: cmd)
                                    }
                                }
                            }
                            if(slave == "Windows"){
                                try{

                                  withEnv(["CONAN_TEST_FOLDER=${workdir}"]){
                                    bat(script: "python ${runner} ${module} ${pyver} ${sourcedir} \"${workdir}\" -e rest_api ${numcores} --flavor ${flavor} ${e_tags}")
                                  }
                                }
                                finally{
                                  bat(script: "rd /s /q \"${workdir}\"")
                                  bat(script: "rd /s /q \"${sourcedir}\"")
                                }
                            }
                            else if(slave == "Macos"){
                                try{
                                  withEnv(['PATH=/usr/local/bin:/usr/bin:/bin:/usr/sbin:/sbin']) {
                                      sh(script: "python ${runner} ${module} ${pyver} ${sourcedir} ${workdir} -e rest_api ${numcores} --flavor ${flavor} ${e_tags}")
                                  }
                                }
                                finally{
                                  sh(script: "rm -rf ${workdir}")
                                  sh(script: "rm -rf ${sourcedir}")
                                }
                            }
                            //step([$class: 'JUnitResultArchiver', testResults: '**/nosetests.xml'])
                        }
                    }
                }
            }
        }
        parallel builders
    }

    if (env.BRANCH_NAME == "develop") {
        // Deploy snapshot to test pypi if branch develop
        node("Linux") {
           stage("Deploy snapshot to pypitesting"){
              checkout scm
              withCredentials([string(credentialsId: 'TWINE_USERNAME', variable: 'TWINE_USERNAME'),
                               string(credentialsId: 'TWINE_PASSWORD', variable: 'TWINE_PASSWORD')]) {
                sh(script: "python .ci/bump_dev_version.py")
                sh(script: "rm -rf dist/ && python setup.py sdist")
                sh(script: "python -m twine upload --repository-url https://test.pypi.org/legacy/ dist/*")
              }
           }
        }
    }
}
catch(e){
    if(env.JOB_NAME == "ConanNightly"){
        def subject = "FAILED: Job '${env.JOB_NAME} [${env.BUILD_NUMBER}]'"
        def summary = "${subject} (${env.BUILD_URL}), Branch: ${branch}"
        slackSend (color: '#FF0000', message: summary)
    }
    throw e
}

if(env.JOB_NAME == "ConanNightly"){
    def subject = "SUCCESS ${env.JOB_NAME}! Another day with a green ${branch}!"
    def summary = "${subject} (${env.BUILD_URL})"
    slackSend (color: '#00FF00', message: summary)
}
>>>>>>> c5bd5739
<|MERGE_RESOLUTION|>--- conflicted
+++ resolved
@@ -1,326 +1,3 @@
 @Library('conan_ci') _
 
-<<<<<<< HEAD
-conanCI.runBuild(this)
-=======
-String causeClass = currentBuild.rawBuild.getCauses()[0].getClass().getName()
-echo "Cause: ${causeClass}"
-if(causeClass == "jenkins.branch.BranchIndexingCause"){
-    exit("Branch indexing builds are blocked")
-}
-
-
-// ########## CONFIGURATION ##################
-def full_py_vers = true
-def test_revisions = true
-// ###########################################
-def is_pr = false
-def excluded_tags = []
-
-if(env.JOB_NAME == "ConanNightly"){
-    full_py_vers = true
-    test_revisions = true
-}
-
-if (env.BRANCH_NAME =~ /(^release.*)|(^master)/) {
-    full_py_vers = true
-}
-
-
-if (env.BRANCH_NAME =~ /(^PR-.*)/) {
-    full_py_vers = false
-    test_revisions = false
-    is_pr = true
-    excluded_tags = ["slow", "svn"]
-}
-
-
-def slaves = ['Linux', 'Windows', 'Macos']
-def all_pyvers
-if (full_py_vers){
-    all_pyvers = ["Macos": ['py37', 'py36', 'py34', 'py27'],
-                  "Linux": ['py37', 'py36', 'py34', 'py27'],
-                  "Windows": ['py37', 'py36', 'py34', 'py27']]
-}
-else{
-    all_pyvers  = ["Macos": ['py36'],
-                   "Linux": ['py36', 'py27'],
-                   "Windows": ['py36']]
-}
-
-
-if(is_pr){ // Read the PR body to
-    node("Linux") {
-        stage("Check PR tags"){
-            withCredentials([string(credentialsId: 'GH_TOKEN', variable: 'GH_TOKEN')]) {
-                checkout scm
-                sh "docker pull conanio/conantests"
-                docker.image('conanio/conantests').inside("-e GH_TOKEN=${GH_TOKEN}"){
-                    sh(script: "python .ci/jenkins/pr_tags.py out.json ${env.BRANCH_NAME}")
-                    def info = readJSON file: 'out.json'
-                    excluded_tags.removeAll(info["tags"] as Object[])
-                    for (x in slaves) {
-                        def sl = x
-                        for (p in info["pyvers"][sl]){
-                            def new_py = p
-                            if(!all_pyvers[sl].contains(new_py)){
-                                all_pyvers[sl].push(new_py)
-                            }
-                        }
-                    }
-
-                    if(info["revisions"]){
-                        test_revisions = true
-                    }
-                }
-            }
-        }
-    }
-}
-
-def flavors
-if(test_revisions){
-    flavors = ["disabled_revisions", "enabled_revisions"]
-}
-else{
-    flavors = ["disabled_revisions"]
-}
-
-def module = "\"conans.test\""
-def numcores = "--num_cores=3"
-
-def win_tmp_base = "D:/J/t/"
-def rest_tmp_base = "/tmp/"
-def runner = ".ci/jenkins/runner.py"
-
-def commit
-def branch
-
-def e_tags = ""
-if(excluded_tags){
-    e_tags = "-e " + excluded_tags.join(' -e ')
-}
-
-
-echo "SLAVES: ${slaves}"
-echo "STAGES: ${flavors}"
-echo "PYVERS: ${all_pyvers}"
-echo "EXCLUDED TAGS: ${excluded_tags}"
-
-
-
-// FIRST rest api tests, fail ASAP
-rest_builders = [:]
-for (n in ["Windows", "Linux"]) {
-    def the_node = n
-    def pyver = "py36"
-    rest_builders["${the_node} Rest API Test"] = {
-        node(the_node){
-            stage("REST tests ${the_node}"){
-                lock('restApiTestsLock') {
-                    def vars = checkout scm
-                    def base_dir = (the_node == "Windows") ? win_tmp_base : rest_tmp_base
-                    base_dir = base_dir + "rest" + vars["GIT_COMMIT"].substring(0, 4)
-                    def venv_dir = base_dir + "/venv"
-                    def src_dir = base_dir + "/src"
-
-                    while(fileExists(src_dir)){
-                        src_dir = src_dir + "_"
-                    }
-                    while(fileExists(venv_dir)){
-                        venv_dir = venv_dir + "_"
-                    }
-
-                    // Copy SRC to a clean folder
-                    dir(base_dir){ // Trick to create the parent
-                        def escaped_ws = "${WORKSPACE}".replace("\\", "/")
-                        def cmd = "python -c \"import shutil; shutil.copytree('${escaped_ws}', '${src_dir}')\""
-                        if (the_node == "Windows"){
-                            bat(script: cmd)
-                        }
-                        else{
-                            sh(script: cmd)
-                        }
-                    }
-
-                    if(the_node == "Windows"){
-                        try{
-                          bat(script: "python ${runner} conans.test.functional.remote.rest_api_test ${pyver} ${src_dir} \"${venv_dir}\"")
-                        }
-                        finally{
-                          bat(script: "rd /s /q \"${base_dir}\"")
-                        }
-                    }
-                    else{
-                        docker.image('conanio/conantests').inside("-e CONAN_USER_HOME=${src_dir} -v${src_dir}:${src_dir}") {
-                          sh(script: "python ${runner} conans.test.functional.remote.rest_api_test ${pyver} ${src_dir} /tmp")
-                        }
-                    }
-                }
-            }
-        }
-    }
-}
-parallel rest_builders
-
-try{
-    for (flavor in flavors){
-        def linux_builders = [:]
-        def slave_linux = "Linux"
-        def pyvers_linux = all_pyvers[slave_linux]
-        for (y in pyvers_linux) {
-            def pyver = y
-            def name = "${slave_linux} - ${flavor} - ${pyver} - '${e_tags}'"
-            linux_builders[name] = {
-                node(slave_linux) {
-                    stage(name){
-                        def workdir
-                        def sourcedir
-                        def base_source
-                        lock('source_code') { // Prepare a clean new directory with the sources
-                            try{
-                                step ([$class: 'WsCleanup'])
-                            }
-                            catch(e){
-                                echo "Cannot clean WS"
-                            }
-
-                            def vars = checkout scm
-                            commit = vars["GIT_COMMIT"].substring(0, 4)
-                            branch = vars["GIT_BRANCH"]
-                            echo "Starting ${env.JOB_NAME} with branch ${env.BRANCH_NAME}"
-                            def base_dir = (slave_linux == "Windows") ? win_tmp_base : rest_tmp_base
-                            workdir = "${base_dir}${commit}/${pyver}/${flavor}"
-                            base_source = "${base_dir}source/${commit}"
-                            sourcedir = "${base_source}/${pyver}/${flavor}"
-                            while(fileExists(sourcedir)){
-                                sourcedir = sourcedir + "_"
-                            }
-
-                            dir(base_source){ // Trick to create the parent
-                                def escaped_ws = "${WORKSPACE}".replace("\\", "/")
-                                def cmd = "python -c \"import shutil; shutil.copytree('${escaped_ws}', '${sourcedir}')\""
-                                sh(script: cmd)
-                            }
-                        }
-
-                        sh "docker pull conanio/conantests"
-                        docker.image('conanio/conantests').inside("-e CONAN_USER_HOME=${sourcedir} -v${sourcedir}:${sourcedir}") {
-                            sh(script: "python ${runner} ${module} ${pyver} ${sourcedir} ${workdir} -e rest_api ${numcores} --flavor ${flavor} ${e_tags}")
-                        }
-                    }
-                }
-            }
-        }
-        parallel linux_builders
-
-        //Now Windows and Mac, much slower
-        def builders = [:]
-        for (x in ['Windows', 'Macos']) {
-            def slave = x
-            def pyvers = all_pyvers[slave]
-            for (y in pyvers) {
-                def pyver = y
-                if(slave != "Linux" && pyver=="py37"){
-                    continue;
-                }
-                def name = "${slave} - ${flavor} - ${pyver} - '${e_tags}'"
-                builders[name] = {
-                    node(slave) {
-                        stage(name){
-                            def workdir
-                            def sourcedir
-                            def base_source
-                            lock('source_code') { // Prepare a clean new directory with the sources
-                                try{
-                                    step ([$class: 'WsCleanup'])
-                                }
-                                catch(e){
-                                    echo "Cannot clean WS"
-                                }
-
-                                def vars = checkout scm
-                                commit = vars["GIT_COMMIT"].substring(0, 4)
-                                branch = vars["GIT_BRANCH"]
-                                echo "Starting ${env.JOB_NAME} with branch ${env.BRANCH_NAME}"
-                                def base_dir = (slave == "Windows") ? win_tmp_base : rest_tmp_base
-                                workdir = "${base_dir}${commit}/${pyver}/${flavor}"
-                                base_source = "${base_dir}source/${commit}"
-                                sourcedir = "${base_source}/${pyver}/${flavor}"
-                                while(fileExists(sourcedir)){
-                                    sourcedir = sourcedir + "_"
-                                }
-
-                                dir(base_source){ // Trick to create the parent
-                                    def escaped_ws = "${WORKSPACE}".replace("\\", "/")
-                                    def cmd = "python -c \"import shutil; shutil.copytree('${escaped_ws}', '${sourcedir}')\""
-                                    if (slave == "Windows"){
-                                        bat(script: cmd)
-                                    }
-                                    else{
-                                        sh(script: cmd)
-                                    }
-                                }
-                            }
-                            if(slave == "Windows"){
-                                try{
-
-                                  withEnv(["CONAN_TEST_FOLDER=${workdir}"]){
-                                    bat(script: "python ${runner} ${module} ${pyver} ${sourcedir} \"${workdir}\" -e rest_api ${numcores} --flavor ${flavor} ${e_tags}")
-                                  }
-                                }
-                                finally{
-                                  bat(script: "rd /s /q \"${workdir}\"")
-                                  bat(script: "rd /s /q \"${sourcedir}\"")
-                                }
-                            }
-                            else if(slave == "Macos"){
-                                try{
-                                  withEnv(['PATH=/usr/local/bin:/usr/bin:/bin:/usr/sbin:/sbin']) {
-                                      sh(script: "python ${runner} ${module} ${pyver} ${sourcedir} ${workdir} -e rest_api ${numcores} --flavor ${flavor} ${e_tags}")
-                                  }
-                                }
-                                finally{
-                                  sh(script: "rm -rf ${workdir}")
-                                  sh(script: "rm -rf ${sourcedir}")
-                                }
-                            }
-                            //step([$class: 'JUnitResultArchiver', testResults: '**/nosetests.xml'])
-                        }
-                    }
-                }
-            }
-        }
-        parallel builders
-    }
-
-    if (env.BRANCH_NAME == "develop") {
-        // Deploy snapshot to test pypi if branch develop
-        node("Linux") {
-           stage("Deploy snapshot to pypitesting"){
-              checkout scm
-              withCredentials([string(credentialsId: 'TWINE_USERNAME', variable: 'TWINE_USERNAME'),
-                               string(credentialsId: 'TWINE_PASSWORD', variable: 'TWINE_PASSWORD')]) {
-                sh(script: "python .ci/bump_dev_version.py")
-                sh(script: "rm -rf dist/ && python setup.py sdist")
-                sh(script: "python -m twine upload --repository-url https://test.pypi.org/legacy/ dist/*")
-              }
-           }
-        }
-    }
-}
-catch(e){
-    if(env.JOB_NAME == "ConanNightly"){
-        def subject = "FAILED: Job '${env.JOB_NAME} [${env.BUILD_NUMBER}]'"
-        def summary = "${subject} (${env.BUILD_URL}), Branch: ${branch}"
-        slackSend (color: '#FF0000', message: summary)
-    }
-    throw e
-}
-
-if(env.JOB_NAME == "ConanNightly"){
-    def subject = "SUCCESS ${env.JOB_NAME}! Another day with a green ${branch}!"
-    def summary = "${subject} (${env.BUILD_URL})"
-    slackSend (color: '#00FF00', message: summary)
-}
->>>>>>> c5bd5739
+conanCI.runBuild(this)